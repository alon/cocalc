<div class="smc-jupyter-templates hide">
    <div class="smc-jupyter-cursor"><pre class="smc-jupyter-cursor-label"></pre><div class="smc-jupyter-cursor-inside">&nbsp;&nbsp;&nbsp;</div></div>

    <div class="smc-jupyter-notebook">
        <div class="smc-jupyter-startup-message alert alert-info" role='alert' style="width: 94%; margin: 3%;">
            Loading...
        </div>
        <div class="hide smc-jupyter-notebook-buttons smc-jupyter-notebook-buttons-hidden-xs hidden-xs">
            <span class="smc-jupyter-notebook-status-messages lighten"> </span>
            <span class="hide smc-jupyter-notebook-danger">DANGER: Users on this VM could connect unless you stop your ipython-notebook server (they would have to know secret internal project-id).</span>
<<<<<<< HEAD
            <span class="btn-group">
                <a href="#font-size-decrease"
                   class="btn btn-sm btn-default"
                   data-toggle="tooltip" data-placement="bottom"
                   title="Decrease font-size">
                    <i class="fa fa-font" style="font-size:6pt"></i>
                </a>
                <a href="#font-size-increase"
                   class="btn btn-sm btn-default"
                   data-toggle="tooltip" data-placement="bottom"
                   title="Increase font-size">
                    <i class="fa fa-font" style="font-size:11pt"></i>
                </a>
            </span>
            <span class="btn-group">
                <a href="#save" class="btn btn-sm btn-success"
                   data-toggle="tooltip" data-placement="bottom"
                   title="Save .ipynb file to disk (file is constantly sync'd with server).">
                    <i class="fa fa-save"></i> <span class="hidden-sm">Save</span>
                </a>
                <a href="#history" class="btn btn-sm btn-info salvus-editor-history-button hide"
                   data-toggle="tooltip" data-placement="bottom"
                   title="View the history of this file.">
                        <i class="fa fa-history"></i> <span class="hidden-sm">History</span>
                </a>
                <a href="#reload"
                   class="btn  btn-sm btn-warning"
                   data-toggle="tooltip" data-placement="bottom"
                   title="Reload this Notebook; use if the IPython server is killed or restarted on another port">
                    <i class="fa fa-refresh"></i> <span class="hidden-sm">Reload</span>
                </a>
                <a href="#publish"
                   class="btn btn-primary btn-sm"
                   data-toggle="tooltip" data-placement="bottom"
                   title="Publish this notebook for anybody to see">
                    <i class="fa fa-refresh fa-spin hide"></i>
                    <i class="fa fa-share-square-o"></i> <span class="hidden-sm">Publish</span>
                </a>
                <a href="#info"
                   class="btn btn-sm btn-info"
                   data-toggle="tooltip" data-placement="bottom"
                   title="Extra information about the IPython notebook">
                    <i class="fa fa-question-circle"></i> <span class="hidden-sm">About</span>
                </a>
=======
            <span class="btn-group" style="margin-right:64px">
                <a href="#save" class="btn  btn-success" data-toggle="tooltip" data-placement="bottom" title="Save .ipynb file to disk (file is constantly sync'd with server)."> <i class="fa fa-save"></i> <span class="hidden-sm">Save</span></a>
                <a href="#history" class="btn  btn-info salvus-editor-history-button" data-toggle="tooltip" data-placement="bottom" title="View the history of this file.">
                    <i class="fa fa-history"></i>
                    <span class="hidden-sm">TimeTravel</span>
                </a>
                <a href="#publish" class="btn btn-warning " data-toggle="tooltip" data-placement="bottom" title="Publish this notebook for anybody to see"> <i class="fa fa-refresh fa-spin hide"> </i> <i class="fa fa-share-square-o"></i> <span class="hidden-sm">Publish</span></a>
                <a href="#info" class="btn   btn-info" data-toggle="tooltip" data-placement="bottom" title="Extra information about the IPython notebook"> <i class="fa fa-question-circle"></i> <span class="hidden-sm">About</span> </a>
                <a href="#refresh" class="btn btn-default" data-toggle="tooltip" data-placement="bottom" title="Reload the notebook"> <i class="fa fa-refresh"> </i> <span class="hidden-sm">Refresh</span></a>
>>>>>>> 3c8b2687
            </span>
        </div>

        <div class="smc-jupyter-notebook-buttons  visible-xs">
            <span class="btn-group">
                <a href="#close" class="btn btn-default btn-lg"><i class="fa fa-toggle-up"></i> Files...</a>
                <a href="#save" class="btn btn-success btn-lg"> <i class="fa fa-save"></i> </a>
                <a href="#publish" class="btn btn-warning btn-lg"> <i class="fa fa-share-square-o"></i></a>
                <a href="#info" class="btn  btn-info btn-lg"> <i class="fa fa-info-circle"></i> </a>
            </span>
            <span class="btn-group salvus-editor-codemirror-worksheet-buttons hide">
                <a href="#execute" class="btn btn-success btn-lg"> <i class="fa fa-play"></i>
                    <span>Run</span>
                </a>
                <a href="#interrupt" class="btn btn-warning btn-lg"> <i class="fa fa-stop"></i>
                    <span>Stop</span>
                </a>
                <a href="#tab" class="btn btn-default btn-lg"> <i class="fa fa-info-circle"></i>
                    <span>Tab</span>
                </a>
            </span>
        </div>

        <h3 class="smc-jupyter-notebook-connecting hide" style="margin-left:2em">Opening...</h3>
        <div class="smc-jupyter-notebook-notebook"></div>
    </div>


    <!-- Jupyter Notebook Viewer -->
    <div class="smc-jupyter-nbviewer">
        <div style="margin-left:1em">
            <span>
                <a href="#copy" class="btn btn-default btn-sm"><i class="fa fa-send-o"></i> Copy Jupyter Notebook to your Project...</a>
            </span>
            <span>
                <a href="#download" class="btn btn-default btn-sm"><i class="fa fa-cloud-download"></i> Download</a>
            </span>
            <span class="pull-right">
                <a href="#open" class="btn btn-default btn-sm"><i class="fa fa-external-link"></i> Open plain file</a>
            </span>
        </div>
        <div class="smc-jupyter-nbviewer-content">
            <iframe style="width:100%;border:0px;" frameborder="0" scrolling="yes">
            </iframe>
        </div>
    </div>


    <div class="modal smc-jupyter-publish-dialog" data-backdrop="static" tabindex="-1" role="dialog" aria-hidden="true">
        <div class="modal-dialog">
            <div class="modal-content">
                <div class="modal-header">
                    <button type="button" class="close btn-close" aria-hidden="true">
                        <span style="font-size:20pt;">×</span>
                    </button>
                    <h3><i class="fa fa-share-square-o"> </i>  Publishing IPython Notebook</h3>
                </div>
                <div class="well">
                    <div class="smc-jupyter-publish-dialog-publishing">Publishing...
                        <span class="smc-jupyter-publish-status"></span>
                        <br>
                        <div class="progress">
                            <div class="progress-bar" role="progressbar" aria-valuenow="0" aria-valuemin="0"
                                 aria-valuemax="100" style="width: 0%;">
                                0%
                            </div>
                        </div>
                    </div>
                    <div class="smc-jupyter-publish-dialog-fail hide"><b>Error:</b> <span></span></div>
                    <div class="smc-jupyter-publish-dialog-success hide"><br>Share the following link:
                        <br><br>
                        <input class="form-control smc-jupyter-publish-url"><br>
                        <span class="lighten">Note: Anybody may read this public notebook and only collaborators may change it.<br/>The published notebook does not update automatically. You have to click publish again after saving it.</span>
                    </div>

                </div>
                <div class="modal-footer">
                    <button class="btn btn-close pull-left btn-default btn-lg">Close</button>
                </div>
            </div>
        </div>
    </div>




</div><|MERGE_RESOLUTION|>--- conflicted
+++ resolved
@@ -8,7 +8,6 @@
         <div class="hide smc-jupyter-notebook-buttons smc-jupyter-notebook-buttons-hidden-xs hidden-xs">
             <span class="smc-jupyter-notebook-status-messages lighten"> </span>
             <span class="hide smc-jupyter-notebook-danger">DANGER: Users on this VM could connect unless you stop your ipython-notebook server (they would have to know secret internal project-id).</span>
-<<<<<<< HEAD
             <span class="btn-group">
                 <a href="#font-size-decrease"
                    class="btn btn-sm btn-default"
@@ -23,47 +22,32 @@
                     <i class="fa fa-font" style="font-size:11pt"></i>
                 </a>
             </span>
-            <span class="btn-group">
-                <a href="#save" class="btn btn-sm btn-success"
+            <span class="btn-group" style="margin-right:64px">
+                <a href="#save" class="btn btn-success"
                    data-toggle="tooltip" data-placement="bottom"
                    title="Save .ipynb file to disk (file is constantly sync'd with server).">
-                    <i class="fa fa-save"></i> <span class="hidden-sm">Save</span>
+                        <i class="fa fa-save"></i> <span class="hidden-sm">Save</span>
                 </a>
-                <a href="#history" class="btn btn-sm btn-info salvus-editor-history-button hide"
+                <a href="#history" class="btn btn-info salvus-editor-history-button" 
                    data-toggle="tooltip" data-placement="bottom"
                    title="View the history of this file.">
-                        <i class="fa fa-history"></i> <span class="hidden-sm">History</span>
+                       <i class="fa fa-history"></i> <span class="hidden-sm">TimeTravel</span>
                 </a>
-                <a href="#reload"
-                   class="btn  btn-sm btn-warning"
-                   data-toggle="tooltip" data-placement="bottom"
-                   title="Reload this Notebook; use if the IPython server is killed or restarted on another port">
-                    <i class="fa fa-refresh"></i> <span class="hidden-sm">Reload</span>
-                </a>
-                <a href="#publish"
-                   class="btn btn-primary btn-sm"
+                <a href="#publish" class="btn btn-warning"
                    data-toggle="tooltip" data-placement="bottom"
                    title="Publish this notebook for anybody to see">
-                    <i class="fa fa-refresh fa-spin hide"></i>
-                    <i class="fa fa-share-square-o"></i> <span class="hidden-sm">Publish</span>
+                       <i class="fa fa-refresh fa-spin hide"></i> <i class="fa fa-share-square-o"></i> <span class="hidden-sm">Publish</span>
                 </a>
-                <a href="#info"
-                   class="btn btn-sm btn-info"
+                <a href="#info" class="btn btn-info"
                    data-toggle="tooltip" data-placement="bottom"
-                   title="Extra information about the IPython notebook">
-                    <i class="fa fa-question-circle"></i> <span class="hidden-sm">About</span>
+                   title="Extra information about the Jupyter notebook">
+                       <i class="fa fa-question-circle"></i> <span class="hidden-sm">About</span>
                 </a>
-=======
-            <span class="btn-group" style="margin-right:64px">
-                <a href="#save" class="btn  btn-success" data-toggle="tooltip" data-placement="bottom" title="Save .ipynb file to disk (file is constantly sync'd with server)."> <i class="fa fa-save"></i> <span class="hidden-sm">Save</span></a>
-                <a href="#history" class="btn  btn-info salvus-editor-history-button" data-toggle="tooltip" data-placement="bottom" title="View the history of this file.">
-                    <i class="fa fa-history"></i>
-                    <span class="hidden-sm">TimeTravel</span>
+                <a href="#refresh" class="btn btn-default"
+                   data-toggle="tooltip" data-placement="bottom"
+                   title="Reload the notebook">
+                       <i class="fa fa-refresh"></i> <span class="hidden-sm">Refresh</span>
                 </a>
-                <a href="#publish" class="btn btn-warning " data-toggle="tooltip" data-placement="bottom" title="Publish this notebook for anybody to see"> <i class="fa fa-refresh fa-spin hide"> </i> <i class="fa fa-share-square-o"></i> <span class="hidden-sm">Publish</span></a>
-                <a href="#info" class="btn   btn-info" data-toggle="tooltip" data-placement="bottom" title="Extra information about the IPython notebook"> <i class="fa fa-question-circle"></i> <span class="hidden-sm">About</span> </a>
-                <a href="#refresh" class="btn btn-default" data-toggle="tooltip" data-placement="bottom" title="Reload the notebook"> <i class="fa fa-refresh"> </i> <span class="hidden-sm">Refresh</span></a>
->>>>>>> 3c8b2687
             </span>
         </div>
 
