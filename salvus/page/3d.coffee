<<<<<<< HEAD
###############################################################################
# Copyright (c) 2013, William Stein
# All rights reserved.
#
# Redistribution and use in source and binary forms, with or without
# modification, are permitted provided that the following conditions are met:
#
# 1. Redistributions of source code must retain the above copyright notice, this
#    list of conditions and the following disclaimer.
# 2. Redistributions in binary form must reproduce the above copyright notice,
#    this list of conditions and the following disclaimer in the documentation
#    and/or other materials provided with the distribution.
#
# THIS SOFTWARE IS PROVIDED BY THE COPYRIGHT HOLDERS AND CONTRIBUTORS "AS IS" AND
# ANY EXPRESS OR IMPLIED WARRANTIES, INCLUDING, BUT NOT LIMITED TO, THE IMPLIED
# WARRANTIES OF MERCHANTABILITY AND FITNESS FOR A PARTICULAR PURPOSE ARE
# DISCLAIMED. IN NO EVENT SHALL THE COPYRIGHT OWNER OR CONTRIBUTORS BE LIABLE FOR
# ANY DIRECT, INDIRECT, INCIDENTAL, SPECIAL, EXEMPLARY, OR CONSEQUENTIAL DAMAGES
# (INCLUDING, BUT NOT LIMITED TO, PROCUREMENT OF SUBSTITUTE GOODS OR SERVICES;
# LOSS OF USE, DATA, OR PROFITS; OR BUSINESS INTERRUPTION) HOWEVER CAUSED AND
# ON ANY THEORY OF LIABILITY, WHETHER IN CONTRACT, STRICT LIABILITY, OR TORT
# (INCLUDING NEGLIGENCE OR OTHERWISE) ARISING IN ANY WAY OUT OF THE USE OF THIS
# SOFTWARE, EVEN IF ADVISED OF THE POSSIBILITY OF SUCH DAMAGE.
#
# The views and conclusions contained in the software and documentation are those
# of the authors and should not be interpreted as representing official policies,
# either expressed or implied, of the FreeBSD Project.
###############################################################################
=======
{defaults, required} = require('misc')

component_to_hex = (c) ->
    hex = c.toString(16);
    if hex.length == 1
        return "0" + hex
    else
        return hex

rgb_to_hex = (r, g, b) -> "#" + component_to_hex(r) + component_to_hex(g) + component_to_hex(b)

class SalvusThreeJS
    constructor: (opts) ->
        @opts = defaults opts,
            element         : required
            width           : undefined
            height          : undefined
            renderer        : undefined  # 'webgl', 'canvas2d', or undefined = "webgl if available; otherwise, canvas2d"
            trackball       : true
            light           : true
            background      : undefined
            foreground      : undefined
            camera_distance : 10

>>>>>>> 161266bd

        @scene = new THREE.Scene()
        @opts.width  = if opts.width? then opts.width else $(window).width()*.9
        @opts.height = if opts.height? then opts.height else $(window).height()*.6

        if not @opts.renderer?
            if Detector.webgl
                @opts.renderer = 'webgl'
            else
                @opts.renderer = 'canvas2d'

        if @opts.renderer == 'webgl'
            @opts.element.find(".salvus-3d-viewer-renderer").text("webgl")
            @renderer = new THREE.WebGLRenderer
                antialias             : true
                preserveDrawingBuffer : true
        else
            @opts.element.find(".salvus-3d-viewer-renderer").text("canvas2d")
            @renderer = new THREE.CanvasRenderer(antialias:true)

        @renderer.setSize(@opts.width, @opts.height)

        if not @opts.background?
            @opts.background = "rgba(0,0,0,0)" # transparent -- looks better with themes
            if not @opts.foreground?
                @opts.foreground = "#000000" # black

        # Placing renderer in the DOM.
        @opts.element.find(".salvus-3d-canvas").css('background':@opts.background).append($(@renderer.domElement))

        if not @opts.foreground?
            c = @opts.element.find(".salvus-3d-canvas").css('background')
            i = c.indexOf(')')
            z = (255-parseInt(a) for a in c.slice(4,i).split(','))
            @opts.foreground = rgb_to_hex(z[0], z[1], z[2])

        @add_camera(distance:@opts.camera_distance)

        if @opts.light
            @set_light()

    data_url: (type='png') =>   # 'png' or 'jpeg'
        return @renderer.domElement.toDataURL("image/#{type}")

    set_trackball_controls: () =>
        if @controls?
            return
        #setting up camera controls
        @controls = new THREE.TrackballControls(@camera, @renderer.domElement)
        if @_center?
            @controls.target = @_center
        @render_scene(true)


    add_camera: (opts) =>
        opts = defaults opts,
            distance : 10

        view_angle = 45
        aspect     = @opts.width/@opts.height
        near       = 0.1
        far        = Math.max(20000, opts.distance*2)

        @camera    = new THREE.PerspectiveCamera(view_angle, aspect, near, far)
        @scene.add(@camera)
        @camera.position.set(opts.distance, opts.distance, opts.distance)
        @camera.lookAt(@scene.position)
        @camera.up = new THREE.Vector3(0,0,1)

    set_light: (color= 0xffffff) =>
        ambient = new THREE.AmbientLight( )
        @scene.add( ambient )
        directionalLight = new THREE.DirectionalLight( 0xffffff )
        directionalLight.position.set( 100, 100, 100 ).normalize()
        @scene.add( directionalLight )
        directionalLight = new THREE.DirectionalLight( 0xffffff )
        directionalLight.position.set( -100, -100, -100 ).normalize()
        @scene.add( directionalLight )
        @light = new THREE.PointLight(0xffffff)
        @light.position.set(0,10,0)

    add_text: (opts) =>
        o = defaults opts,
            pos              : [0,0,0]
            text             : required
            fontsize         : 12
            fontface         : 'Arial'
            color            : "#000000"   # anything that is valid to canvas context, e.g., "rgba(249,95,95,0.7)" is also valid.
            border_thickness : 0
            sprite_alignment : 'topLeft'
            constant_size    : true  # if true, then text is automatically resized when the camera moves;
            # WARNING: if constant_size, don't remove text from scene (or if you do, note that it is slightly inefficient still.)

        o.sprite_alignment = THREE.SpriteAlignment[o.sprite_alignment]
        canvas  = document.createElement("canvas")
        context = canvas.getContext("2d")
        context.font = "Normal " + o.fontsize + "px " + o.fontface
        context.fillStyle = o.color
        context.fillText(o.text, o.border_thickness, o.fontsize + o.border_thickness)
        texture = new THREE.Texture(canvas)
        texture.needsUpdate = true
        spriteMaterial = new THREE.SpriteMaterial
            map                  : texture
            useScreenCoordinates : false
            alignment            : o.sprite_alignment,
            sizeAttenuation      : true
        sprite = new THREE.Sprite(spriteMaterial)
        p = o.pos
        sprite.position.set(p[0],p[1],p[2])
        if o.constant_size
            if not @_text?
                @_text = [sprite]
            else
                @_text.push(sprite)
        @scene.add(sprite)
        return sprite

    add_line : (opts) =>
        o = defaults opts,
            points     : required
            thickness  : 1
            color      : "#000000"
            arrow_head : false  # TODO
        geometry = new THREE.Geometry()
        for a in o.points
            geometry.vertices.push(new THREE.Vector3(a[0],a[1],a[2]))
        line = new THREE.Line(geometry, new THREE.LineBasicMaterial(color:opts.color, linewidth:o.thickness))
        @scene.add(line)

    add_point: (opts) =>
        o = defaults opts,
            loc  : [0,0,0]
            size : 1
            color: "#000000"
            sizeAttenuation : false
        console.log("rendering a point", o)
        material = new THREE.ParticleBasicMaterial
                  color           : o.color
                  size            : o.size
                  sizeAttenuation : o.sizeAttenuation
        switch @opts.renderer
            when 'webgl'
                geometry = new THREE.Geometry()
                geometry.vertices.push(new THREE.Vector3(o.loc[0], o.loc[1], o.loc[2]))
                particle = new THREE.ParticleSystem(geometry, material)
            when 'canvas2d'
                particle = new THREE.Particle(material)
                particle.position.set(o.loc[0], o.loc[1], o.loc[2])
                if @_frame_params?
                    p = @_frame_params
                    w = Math.min(Math.min(p.xmax-p.xmin, p.ymax-p.ymin),p.zmax-p.zmin)
                else
                    w = 5 # little to go on
                particle.scale.x = particle.scale.y = Math.max(50/@opts.width, o.size * 5 * w / @opts.width)

        @scene.add(particle)

    add_obj: (myobj)=>
        vertices = myobj.vertex_geometry
        for objects in [0..myobj.face_geometry.length-1]
            face3 = myobj.face_geometry[objects].face3
            face4 = myobj.face_geometry[objects].face4
            face5 = myobj.face_geometry[objects].face5
            geometry = new THREE.Geometry()
            geometry.vertices.push(new THREE.Vector3(vertices[i],
            vertices[i+1],vertices[i+2])) for i in [0..(vertices.length-1)] by 3
            geometry.faces.push(new THREE.Face4(face4[k]-1,face4[k+1]-1,face4[k+2]-1,
            face4[k+3]-1)) for k in [0..(face4.length-1)] by 4
            geometry.faces.push(new THREE.Face3(face3[k]-1,face3[k+1]-1,face3[k+2]-1)) for k in [0..(face3.length-1)] by 3
            geometry.faces.push(new THREE.Face4(face5[k]-1,face5[k+1]-1,face5[k+2]-1,
            face5[k+4]-1)) + geometry.faces.push(new THREE.Face4(face5[k]-1,face5[k+1]-1,face5[k+2]-1,
            face5[k+3]-1)) + geometry.faces.push(new THREE.Face4(face5[k]-1,face5[k+1]-1,face5[k+2]-1,
            face5[k+4]-1)) + geometry.faces.push(new THREE.Face4(face5[k]-1,face5[k+2]-1,face5[k+3]-1,
            face5[k+4]-1)) + geometry.faces.push(new THREE.Face4(face5[k+1]-1,face5[k+2]-1,face5[k+3]-1,
            face5[k+4]-1))for k in [0..(face5.length-1)] by 5
            geometry.mergeVertices()
            geometry.computeCentroids()
            geometry.computeFaceNormals()
            #geometry.computeVertexNormals()
            geometry.computeBoundingSphere()
            #finding material key(mk)
            name = myobj.face_geometry[objects].material_name
            mk = 0
            for item in [0..myobj.material.length-1]
                if name == myobj.material[item].name
                    mk = item
                    break

            if opts.wireframe or myobj.wireframe
                if myobj.color
                    color = myobj.color
                else
                    c = myobj.material[mk].color
                    color = "rgb(#{c[0]*255},#{c[1]*255},#{c[2]*255})"
                if typeof myobj.wireframe == 'number'
                    line_width = myobj.wireframe
                else if typeof opts.wireframe == 'number'
                    line_width = opts.wireframe
                else
                    line_width = 1

                material = new THREE.MeshBasicMaterial
                    wireframe          : true
                    color              : color
                    wireframeLinewidth : line_width
            else if not myobj.material[mk]?
                console.log("BUG -- couldn't get material for ", myobj)
                material = new THREE.MeshBasicMaterial
                    wireframe : false
                    color     : "#000000"
            else
                material =  new THREE.MeshPhongMaterial
                    shininess   : "1"
                    ambient     : 0x0ffff
                    wireframe   : false
                    transparent : myobj.material[mk].opacity < 1

                material.color.setRGB(myobj.material[mk].color[0],
                                            myobj.material[mk].color[1],myobj.material[mk].color[2])
                material.ambient.setRGB(myobj.material[mk].ambient[mk],
                                              myobj.material[mk].ambient[1],myobj.material[0].ambient[2])
                material.specular.setRGB(myobj.material[mk].specular[0],
                                               myobj.material[mk].specular[1],myobj.material[mk].specular[2])
                material.opacity = myobj.material[mk].opacity

            mesh = new THREE.Mesh(geometry, material)
            mesh.position.set(0,0,0)
            @scene.add(mesh)

    # always call this after adding things to the scene to make sure track
    # controls are sorted out, etc.   Set draw:false, if you don't want to
    # actually *see* a frame.
    set_frame: (opts) =>
        o = defaults opts,
            xmin : required
            xmax : required
            ymin : required
            ymax : required
            zmin : required
            zmax : required
            color     : @opts.foreground
            thickness : .4
            labels    : true  # whether to draw three numerical labels along each of the x, y, and z axes.
            fontsize  : 14
            draw   : true

        @_frame_params = o

        eps = 0.1
        if Math.abs(o.xmax-o.xmin)<eps
            o.xmax += 1
            o.xmin -= 1
        if Math.abs(o.ymax-o.ymin)<eps
            o.ymax += 1
            o.ymin -= 1
        if Math.abs(o.zmax-o.zmin)<eps
            o.zmax += 1
            o.zmin -= 1

        if @frame?
            # remove existing frame
            @scene.remove(@frame)
            @frame = undefined

        if o.draw
            geometry = new THREE.CubeGeometry(o.xmax-o.xmin, o.ymax-o.ymin, o.zmax-o.zmin)
            material = new THREE.MeshBasicMaterial
                color              : o.color
                wireframe          : true
                wireframeLinewidth : o.thickness

            # This makes a cube *centered at the origin*, so we have to move it.
            @frame = new THREE.Mesh(geometry, material)
            @frame.position.set(o.xmin + (o.xmax-o.xmin)/2, o.ymin + (o.ymax-o.ymin)/2, o.zmin + (o.zmax-o.zmin)/2)
            @scene.add(@frame)

        if o.labels

            if @_frame_labels?
                for x in @_frame_labels
                    @scene.remove(x)

            @_frame_labels = []

            l = (a,b) ->
                if not b?
                    z = a
                else
                    z = (a+b)/2
                z = z.toFixed(2)
                return (z*1).toString()

            txt = (x,y,z,text) =>
                @_frame_labels.push(@add_text(pos:[x,y,z], text:text, fontsize:o.fontsize, color:o.color, constant_size:false))

            offset = 0.075
            mx = (o.xmin+o.xmax)/2
            my = (o.ymin+o.ymax)/2
            mz = (o.zmin+o.zmax)/2
            @_center = new THREE.Vector3(mx,my,mz)

            if o.draw
                e = (o.ymax - o.ymin)*offset
                txt(o.xmax,o.ymin-e,o.zmin, l(o.zmin))
                txt(o.xmax,o.ymin-e,mz, "z=#{l(o.zmin,o.zmax)}")
                txt(o.xmax,o.ymin-e,o.zmax,l(o.zmax))

                e = (o.xmax - o.xmin)*offset
                txt(o.xmax+e,o.ymin,o.zmin,l(o.ymin))
                txt(o.xmax+e,my,o.zmin, "y=#{l(o.ymin,o.ymax)}")
                txt(o.xmax+e,o.ymax,o.zmin,l(o.ymax))

                e = (o.ymax - o.ymin)*offset
                txt(o.xmax,o.ymax+e,o.zmin,l(o.xmax))
                txt(mx,o.ymax+e,o.zmin, "x=#{l(o.xmin,o.xmax)}")
                txt(o.xmin,o.ymax+e,o.zmin,l(o.xmin))

        v = new THREE.Vector3(mx, my, mz)
        @camera.lookAt(v)
        if @controls?
            @controls.target = @_center
        @render_scene(true)

    add_3dgraphics_obj: (opts) =>
        opts = defaults opts,
            obj       : required
            wireframe : false

        for o in opts.obj
            switch o.type
                when 'text'
                    @add_text
                        pos:o.pos
                        text:o.text
                        color:o.color
                        fontsize:o.fontsize
                        fontface:o.fontface
                        constant_size:o.constant_size
                when 'index_face_set'
                    @add_obj(o)
                    if o.mesh and not o.wireframe  # draw a wireframe mesh on top of the surface we just drew.
                        o.color='#000000'
                        o.wireframe = o.mesh
                        @add_obj(o)
                when 'line'
                    delete o.type
                    @add_line(o)
                when 'point'
                    delete o.type
                    @add_point(o)
                else
                    console.log("ERROR: no renderer for model number = #{o.id}")
                    return
        @render_scene(true)

    animate: (opts={}) =>
        opts = defaults opts,
            fps  : undefined
            stop : false
            mouseover : true
        #console.log('anim', @opts.element.length, @opts.element.is(":visible"))

        if not @opts.element.is(":visible")
            # check again after a delay
            setTimeout((() => @animate(opts)), 1500)
            return

        if opts.stop
            @_stop_animating = true
            # so next time around will start
            return
        if @_stop_animating
            @_stop_animating = false
            return
        f = () =>
            requestAnimationFrame((()=>@animate(opts)))
        if opts.fps? and opts.fps
            setTimeout(f , 1000/opts.fps)
        else
            f()
        if opts.mouseover and (not document.hasFocus() or not @opts.element.is(":hover"))
            return
        @render_scene()

    render_scene: (force=false) =>
        #console.log('render', @opts.element.length)
        if @controls?
            @controls?.update()
        else
            if @opts.trackball
                @set_trackball_controls()

        pos = @camera.position
        if not @_last_pos?
            new_pos = true
            @_last_pos = pos.clone()
        else if @_last_pos.distanceToSquared(pos) > .05
            new_pos = true
            @_last_pos.copy(pos)
        else
            new_pos = false

        if not new_pos and not force
            return

        # rescale all text in scene
        if (new_pos or force) and @_center?
            s = @camera.position.distanceTo(@_center) / 3
            if @_text?
                for sprite in @_text
                    sprite.scale.set(s,s,s)
            if @_frame_labels?
                for sprite in @_frame_labels
                    sprite.scale.set(s,s,s)

        @renderer.render(@scene, @camera)

$.fn.salvus_threejs = (opts={}) ->
    @each () ->
        elt = $(this)
        e = $(".salvus-3d-templates .salvus-3d-viewer").clone()
        elt.empty().append(e)
        opts.element = e
        elt.data('salvus-threejs', new SalvusThreeJS(opts))


<|MERGE_RESOLUTION|>--- conflicted
+++ resolved
@@ -1,4 +1,3 @@
-<<<<<<< HEAD
 ###############################################################################
 # Copyright (c) 2013, William Stein
 # All rights reserved.
@@ -27,7 +26,7 @@
 # of the authors and should not be interpreted as representing official policies,
 # either expressed or implied, of the FreeBSD Project.
 ###############################################################################
-=======
+
 {defaults, required} = require('misc')
 
 component_to_hex = (c) ->
@@ -51,9 +50,6 @@
             background      : undefined
             foreground      : undefined
             camera_distance : 10
-
->>>>>>> 161266bd
-
         @scene = new THREE.Scene()
         @opts.width  = if opts.width? then opts.width else $(window).width()*.9
         @opts.height = if opts.height? then opts.height else $(window).height()*.6
