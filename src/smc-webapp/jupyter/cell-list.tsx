--- conflicted
+++ resolved
@@ -2,10 +2,6 @@
 React component that renders the ordered list of cells
 */
 
-<<<<<<< HEAD
-// TODO: import jquery
-=======
->>>>>>> 0f494c98
 declare const $: any;
 
 import * as immutable from "immutable";
