###############################################################################
#
# SageMathCloud: A collaborative web-based interface to Sage, IPython, LaTeX and the Terminal.
#
#    Copyright (C) 2014, William Stein
#
#    This program is free software: you can redistribute it and/or modify
#    it under the terms of the GNU General Public License as published by
#    the Free Software Foundation, either version 3 of the License, or
#    (at your option) any later version.
#
#    This program is distributed in the hope that it will be useful,
#    but WITHOUT ANY WARRANTY; without even the implied warranty of
#    MERCHANTABILITY or FITNESS FOR A PARTICULAR PURPOSE.  See the
#    GNU General Public License for more details.
#
#    You should have received a copy of the GNU General Public License
#    along with this program.  If not, see <http://www.gnu.org/licenses/>.
#
###############################################################################

DEBUG = false

{EventEmitter} = require('events')

async       = require('async')

syncstring = require('./syncstring')
synctable  = require('./synctable')

smc_version = require('./smc-version')

message = require("./message")
misc    = require("./misc")

defaults = misc.defaults
required = defaults.required

# JSON_CHANNEL is the channel used for JSON.  The hub imports this
# file, so if this constant is ever changed (for some reason?), it
# only has to be changed on this one line.  Moreover, channel
# assignment in the hub is implemented *without* the assumption that
# the JSON channel is '\u0000'.
JSON_CHANNEL = '\u0000'
exports.JSON_CHANNEL = JSON_CHANNEL # export, so can be used by hub

# Default timeout for many operations -- a user will get an error in many cases
# if there is no response to an operation after this amount of time.
DEFAULT_TIMEOUT = 30  # in seconds


# change these soon
smcls = 'smc-ls'

class Session extends EventEmitter
    # events:
    #    - 'open'   -- session is initialized, open and ready to be used
    #    - 'close'  -- session's connection is closed/terminated
    #    - 'execute_javascript' -- code that server wants client to run related to this session
    constructor: (opts) ->
        opts = defaults opts,
            conn         : required     # a Connection instance
            project_id   : required
            session_uuid : required
            params       : undefined
            data_channel : undefined    # optional extra channel that is used for raw data
            init_history : undefined    # used for console

        @start_time   = misc.walltime()
        @conn         = opts.conn
        @params       = opts.params
        @project_id   = opts.project_id
        @session_uuid = opts.session_uuid
        @data_channel = opts.data_channel
        @init_history = opts.init_history
        @emit("open")

        ## This is no longer necessary; or rather, it's better to only
        ## reset terminals, etc., when they are used, since it wastes
        ## less resources.
        # I'm going to leave this in for now -- it's only used for console sessions,
        # and they aren't properly reconnecting in all cases.
        if @reconnect?
            @conn.on "connected", (() => setTimeout(@reconnect, 500))

    reconnect: (cb) =>
        # Called when the connection gets dropped, then reconnects
        if not @conn._signed_in? or not @conn._signed_in
            setTimeout(@reconnect, 500)
            return  # do *NOT* do cb?() yet!

        if @_reconnect_lock
            cb?("reconnect: hit lock")
            return

        @emit "reconnecting"
        @_reconnect_lock = true
        #console.log("reconnect: #{@type()} session with id #{@session_uuid}...")
        f = (cb) =>
            @conn.call
                message : message.connect_to_session
                    session_uuid : @session_uuid
                    type         : @type()
                    project_id   : @project_id
                    params       : @params
                timeout : 7
                cb      : (err, reply) =>
                    delete @_reconnect_lock
                    if err
                        cb(err); return
                    switch reply.event
                        when 'error'
                            cb(reply.error)
                        when 'session_connected'
                            #console.log("reconnect: #{@type()} session with id #{@session_uuid} -- SUCCESS")
                            if @data_channel != reply.data_channel
                                @conn.change_data_channel
                                    prev_channel : @data_channel
                                    new_channel  : reply.data_channel
                                    session      : @
                            @data_channel = reply.data_channel
                            @init_history = reply.history
                            @emit("reconnect")
                            cb()
                        else
                            cb("bug in hub")
        misc.retry_until_success
            max_time : 20000
            f        : f
            cb       : (err) => cb?(err)

    terminate_session: (cb) =>
        @conn.call
            message :
                message.terminate_session
                    project_id   : @project_id
                    session_uuid : @session_uuid
            timeout : 30
            cb      : cb

    walltime: () =>
        return misc.walltime() - @start_time

    handle_data: (data) =>
        @emit("data", data)

    write_data: (data) ->
        @conn.write_data(@data_channel, data)

    restart: (cb) =>
        @conn.call(message:message.restart_session(session_uuid:@session_uuid), timeout:10, cb:cb)


###
#
# A Console session, which connects the client to a pty on a remote machine.
#
#   Client <-- (primus) ---> Hub  <--- (tcp) ---> console_server
#
###

class ConsoleSession extends Session
    type: () => "console"




class exports.Connection extends EventEmitter
    # Connection events:
    #    - 'connecting' -- trying to establish a connection
    #    - 'connected'  -- succesfully established a connection; data is the protocol as a string
    #    - 'error'      -- called when an error occurs
    #    - 'output'     -- received some output for stateless execution (not in any session)
    #    - 'execute_javascript' -- code that server wants client to run (not for a particular session)
    #    - 'message'    -- emitted when a JSON message is received           on('message', (obj) -> ...)
    #    - 'data'       -- emitted when raw data (not JSON) is received --   on('data, (id, data) -> )...
    #    - 'signed_in'  -- server pushes a succesful sign in to the client (e.g., due to
    #                      'remember me' functionality); data is the signed_in message.
    #    - 'project_list_updated' -- sent whenever the list of projects owned by this user
    #                      changed; data is empty -- browser could ignore this unless
    #                      the project list is currently being displayed.
    #    - 'project_data_changed - sent when data about a specific project has changed,
    #                      e.g., title/description/settings/etc.
    #    - 'new_version', number -- sent when there is a new version of the source code so client should refresh

    constructor: (@url) ->
        @setMaxListeners(250)  # every open file/table/sync db listens for connect event, which adds up.
        @emit("connecting")
        @_id_counter       = 0
        @_sessions         = {}
        @_new_sessions     = {}
        @_data_handlers    = {}
        @execute_callbacks = {}
        @call_callbacks    = {}
        @_project_title_cache = {}
        @_usernames_cache = {}

        @register_data_handler(JSON_CHANNEL, @handle_json_data)

        @on 'connected', @send_version

        # IMPORTANT! Connection is an abstract base class.  Derived classes must
        # implement a method called _connect that takes a URL and a callback, and connects to
        # the Primus websocket server with that url, then creates the following event emitters:
        #      "connected", "error", "close"
        # and returns a function to write raw data to the socket.
        @_connect @url, (data) =>
            if data.length > 0  # all messages must start with a channel; length 0 means nothing.
                # Incoming messages are tagged with a single UTF-16
                # character c (there are 65536 possibilities).  If
                # that character is JSON_CHANNEL, the message is
                # encoded as JSON and we handle it in the usual way.
                # If the character is anything else, the raw data in
                # the message is sent to an appropriate handler, if
                # one has previously been registered.  The motivation
                # is that we the ability to multiplex multiple
                # sessions over a *single* WebSocket connection, and it
                # is absolutely critical that there is minimal
                # overhead regarding the amount of data transfered --
                # 1 character is minimal!

                channel = data[0]
                data    = data.slice(1)

                @_handle_data(channel, data)

                # give other listeners a chance to do something with this data.
                @emit("data", channel, data)
        @_connected = false

        # start pinging -- not used/needed for primus, but *is* needed for getting information about server_time
        # In particular, this ping time is not reported to the user and is not used as a keep-alive, hence it
        # can be fairly long.
        @_ping_interval = 60000
        @_ping()

    dbg: (f) =>
        return (m) -> console.log("#{(new Date()).toISOString()} - Client.#{f}: #{m}")

    _ping: () =>
        if not @_ping_interval?
            @_ping_interval = 10000 # frequency to ping
        @_last_ping = new Date()
        @call
            message : message.ping()
            timeout : 20  # 20 second timeout
            cb      : (err, pong) =>
                #console.log(err, pong)
                if not err and pong?.event == 'pong'
                    @_last_pong = {server:pong.now, local:new Date()}
                    # See the function server_time below; subtract @_clock_skew from local time to get a better
                    # estimate for server time.
                    @_clock_skew = @_last_ping - 0 + ((@_last_pong.local - @_last_ping)/2) - @_last_pong.server
                    localStorage.clock_skew = @_clock_skew
                    latency = new Date() - @_last_ping
                    # We do not emit this, since that's now handled by primus.
                    #@emit "ping", latency
                # try again later
                setTimeout(@_ping, @_ping_interval)

    server_time: =>
        # Add _clock_skew to our local time to get a better estimate of the actual time on the server.
        # This can help compensate in case the user's clock is wildly wrong, e.g., by several minutes,
        # or even hours due to totally wrong time (e.g. ignoring time zone), which is relevant for
        # some algorithms including sync which uses time.  Getting the clock right up to a small multiple
        # of ping times is fine for our application.
        if not @_clock_skew?
            # try localStorage
            if localStorage.clock_skew?
                @_clock_skew = parseFloat(localStorage.clock_skew)
        return new Date(new Date() - (@_clock_skew ? 0))

    ping_test: (opts) =>
        opts = defaults opts,
            packets  : 20
            timeout  : 5   # any ping that takes this long in seconds is considered a fail
            delay_ms : 200  # wait this long between doing pings
            log      : undefined  # if set, use this to log output
            cb       : undefined   # cb(err, ping_times)

        ###
        Use like this in a Sage Worksheet:

            %coffeescript
            s = require('salvus_client').salvus_client
            s.ping_test(delay_ms:100, packets:40, log:print)
        ###
        ping_times = []
        do_ping = (i, cb) =>
            t = new Date()
            @call
                message : message.ping()
                timeout : opts.timeout
                cb      : (err, pong) =>
                    heading = "#{i}/#{opts.packets}: "
                    if not err and pong?.event == 'pong'
                        ping_time = new Date() - t
                        bar = ('*' for j in [0...Math.floor(ping_time/10)]).join('')
                        mesg = "#{heading}time=#{ping_time}ms"
                    else
                        bar = "!!!!!!!!!!!!!!!!!!!!!!!!!!!!!!!!!!!!!!!!!!!!!"
                        mesg = "#{heading}Request error -- #{err}, #{misc.to_json(pong)}"
                        ping_time = Infinity
                    while mesg.length < 40
                        mesg += ' '
                    mesg += bar
                    if opts.log?
                        opts.log(mesg)
                    else
                        console.log(mesg)
                    ping_times.push(ping_time)
                    setTimeout(cb, opts.delay_ms)
        async.mapSeries([1..opts.packets], do_ping, (err) => opts.cb?(err, ping_times))


    close: () =>
        @_conn.close()   # TODO: this looks very dubious -- probably broken or not used anymore

    version: =>
        return smc_version.version

    send_version: =>
        @send(message.version(version:@version()))

    # Send a JSON message to the hub server.
    send: (mesg) =>
        #console.log("send at #{misc.mswalltime()}", mesg)
        @write_data(JSON_CHANNEL, misc.to_json(mesg))

    # Send raw data via certain channel to the hub server.
    write_data: (channel, data) =>
        try
            @_write(channel + data)
        catch err
            # TODO: this happens when trying to send and the client not connected
            # We might save up messages in a local queue and keep retrying, for
            # a sort of offline mode ?  I have not worked out how to handle this yet.
            #console.log(err)

    is_signed_in: => !!@_signed_in

<<<<<<< HEAD
    # account_id or project_id of this client
    client_id: () =>
        return @account_id

    # false since this client is not a project
    is_project: () =>
        return false

    # true since this client is a user
    is_user: () =>
        return true
=======
    is_connected: => !!@_connected
>>>>>>> 9ec7576d

    remember_me_key: => "remember_me#{window?.smc_base_url ? ''}"

    handle_json_data: (data) =>
        mesg = misc.from_json(data)
        if DEBUG
            console.log("handle_json_data: #{data}")
        switch mesg.event
            when "execute_javascript"
                if mesg.session_uuid?
                    @_sessions[mesg.session_uuid].emit("execute_javascript", mesg)
                else
                    @emit("execute_javascript", mesg)
            when "output"
                cb = @execute_callbacks[mesg.id]
                if cb?
                    cb(mesg)
                    delete @execute_callbacks[mesg.id] if mesg.done
                if mesg.session_uuid?  # executing in a persistent session
                    @_sessions[mesg.session_uuid].emit("output", mesg)
                else   # stateless exec
                    @emit("output", mesg)
            when "terminate_session"
                session = @_sessions[mesg.session_uuid]
                session?.emit("close")
            when "session_reconnect"
                if mesg.data_channel?
                    @_sessions[mesg.data_channel]?.reconnect()
                else if mesg.session_uuid?
                    @_sessions[mesg.session_uuid]?.reconnect()
            when "cookies"
                @_cookies?(mesg)

            when "signed_in"
                @account_id = mesg.account_id
                @_signed_in = true
                if localStorage?
                    localStorage[@remember_me_key()] = true
                @emit("signed_in", mesg)
                @_sign_in_mesg = mesg

            when "remember_me_failed"
                if localStorage?
                    delete localStorage[@remember_me_key()]
                @emit(mesg.event, mesg)

            when "project_list_updated", 'project_data_changed'
                @emit(mesg.event, mesg)
            when "codemirror_diffsync_ready"
                @emit(mesg.event, mesg)
            when "codemirror_bcast"
                @emit(mesg.event, mesg)
            when 'version'
                @emit('new_version', mesg.version)
            when "error"
                # An error that isn't tagged with an id -- some sort of general problem.
                if not mesg.id?
                    console.log("WARNING: #{misc.to_json(mesg.error)}")
                    return

        id = mesg.id  # the call f(null,mesg) can mutate mesg (!), so we better save the id here.
        v = @call_callbacks[id]
        if v?
            {cb, error_event} = v
            v.first = false
            if error_event and mesg.event == 'error'
                cb(mesg.error)
            else
                cb(undefined, mesg)
            if not mesg.multi_response
                delete @call_callbacks[id]

        # Finally, give other listeners a chance to do something with this message.
        @emit('message', mesg)

    change_data_channel: (opts) =>
        opts = defaults opts,
            prev_channel : required
            new_channel  : required
            session      : required
        @unregister_data_handler(opts.prev_channel)
        delete @_sessions[opts.prev_channel]
        @_sessions[opts.new_channel] = opts.session
        @register_data_handler(opts.new_channel, opts.session.handle_data)

    register_data_handler: (channel, h) ->
        @_data_handlers[channel] = h

    unregister_data_handler: (channel) ->
        delete @_data_handlers[channel]

    _handle_data: (channel, data) =>
        #console.log("_handle_data:(#{channel},'#{data}')")
        f = @_data_handlers[channel]
        if f?
            f(data)
        #else
        #    console.log("Error -- missing channel '#{channel}' for data '#{data}'.  @_data_handlers = #{misc.to_json(@_data_handlers)}")

    connect_to_session: (opts) ->
        opts = defaults opts,
            type         : required
            session_uuid : required
            project_id   : required
            timeout      : DEFAULT_TIMEOUT
            params       : undefined   # extra params relevant to the session (in case we need to restart it)
            cb           : required
        @call
            message : message.connect_to_session
                session_uuid : opts.session_uuid
                type         : opts.type
                project_id   : opts.project_id
                params       : opts.params

            timeout : opts.timeout

            cb      : (error, reply) =>
                if error
                    opts.cb(error); return
                switch reply.event
                    when 'error'
                        opts.cb(reply.error)
                    when 'session_connected'
                        @_create_session_object
                            type         : opts.type
                            project_id   : opts.project_id
                            session_uuid : opts.session_uuid
                            data_channel : reply.data_channel
                            init_history : reply.history
                            params       : opts.params
                            cb           : opts.cb
                    else
                        opts.cb("Unknown event (='#{reply.event}') in response to connect_to_session message.")

    new_session: (opts) ->
        opts = defaults opts,
            timeout    : DEFAULT_TIMEOUT # how long until give up on getting a new session
            type       : "console"   # only "console" supported
            params     : undefined   # extra params relevant to the session
            project_id : required
            cb         : required    # cb(error, session)  if error is defined it is a string

        @call
            message : message.start_session
                type       : opts.type
                params     : opts.params
                project_id : opts.project_id

            timeout : opts.timeout

            cb      : (error, reply) =>
                if error
                    opts.cb(error)
                else
                    if reply.event == 'error'
                        opts.cb(reply.error)
                    else if reply.event == "session_started" or reply.event == "session_connected"
                        @_create_session_object
                            type         : opts.type
                            project_id   : opts.project_id
                            session_uuid : reply.session_uuid
                            data_channel : reply.data_channel
                            cb           : opts.cb
                    else
                        opts.cb("Unknown event (='#{reply.event}') in response to start_session message.")

    _create_session_object: (opts) =>
        opts = defaults opts,
            type         : required   # 'console'
            project_id   : required
            session_uuid : required
            data_channel : undefined
            params       : undefined
            init_history : undefined
            cb           : required

        session_opts =
            conn         : @
            project_id   : opts.project_id
            session_uuid : opts.session_uuid
            data_channel : opts.data_channel
            init_history : opts.init_history
            params       : opts.params

        switch opts.type
            when 'console'
                session = new ConsoleSession(session_opts)
            else
                opts.cb("Unknown session type: '#{opts.type}'")
        @_sessions[opts.session_uuid] = session
        if opts.data_channel != JSON_CHANNEL
            @_sessions[opts.data_channel] = session
        @register_data_handler(opts.data_channel, session.handle_data)
        opts.cb(false, session)

    call: (opts={}) =>
        # This function:
        #    * Modifies the message by adding an id attribute with a random uuid value
        #    * Sends the message to the hub
        #    * When message comes back with that id, call the callback and delete it (if cb opts.cb is defined)
        #      The message will not be seen by @handle_message.
        #    * If the timeout is reached before any messages come back, delete the callback and stop listening.
        #      However, if the message later arrives it may still be handled by @handle_message.
        opts = defaults opts,
            message     : required
            timeout     : undefined
            error_event : false  # if true, turn error events into just a normal err
            cb          : undefined
        if not opts.cb?
            @send(opts.message)
            return
        if not opts.message.id?
            id = misc.uuid()
            opts.message.id = id
        else
            id = opts.message.id

        @call_callbacks[id] =
            cb          : opts.cb
            error_event : opts.error_event
            first       : true

        @send(opts.message)
        if opts.timeout
            setTimeout(
                (() =>
                    if @call_callbacks[id]?.first
                        error = "Timeout after #{opts.timeout} seconds"
                        opts.cb(error, message.error(id:id, error:error))
                        delete @call_callbacks[id]
                ), opts.timeout*1000
            )

    call_local_hub: (opts) =>
        opts = defaults opts,
            project_id : required    # determines the destination local hub
            message    : required
            multi_response : false
            timeout    : undefined
            cb         : undefined
        m = message.local_hub
                multi_response : opts.multi_response
                project_id : opts.project_id
                message    : opts.message
                timeout    : opts.timeout
        if opts.cb?
            f = (err, resp) =>
                #console.log("call_local_hub:#{misc.to_json(opts.message)} got back #{misc.to_json(err:err,resp:resp)}")
                opts.cb?(err, resp)
        else
            f = undefined

        if opts.multi_response
            m.id = misc.uuid()
            #console.log("setting up execute callback on id #{m.id}")
            @execute_callbacks[m.id] = (resp) =>
                #console.log("execute_callback: ", resp)
                opts.cb?(undefined, resp)
            @send(m)
        else
            @call
                message : m
                timeout : opts.timeout
                cb      : f


    #################################################
    # Account Management
    #################################################
    create_account: (opts) =>
        opts = defaults opts,
            first_name     : required
            last_name      : required
            email_address  : required
            password       : required
            agreed_to_terms: required
            token          : undefined       # only required if an admin set the account creation token.
            timeout        : 40
            cb             : required

        if not opts.agreed_to_terms
            opts.cb(undefined, message.account_creation_failed(reason:{"agreed_to_terms":"Agree to the Salvus Terms of Service."}))
            return

        @call
            message : message.create_account
                first_name      : opts.first_name
                last_name       : opts.last_name
                email_address   : opts.email_address
                password        : opts.password
                agreed_to_terms : opts.agreed_to_terms
                token           : opts.token
            timeout : opts.timeout
            cb      : opts.cb

    sign_in: (opts) ->
        opts = defaults opts,
            email_address : required
            password      : required
            remember_me   : false
            cb            : required
            timeout       : 40

        @call
            message : message.sign_in
                email_address : opts.email_address
                password      : opts.password
                remember_me   : opts.remember_me
            timeout : opts.timeout
            cb      : opts.cb

    sign_out: (opts) ->
        opts = defaults opts,
            everywhere   : false
            cb           : undefined
            timeout      : DEFAULT_TIMEOUT # seconds

        @account_id = undefined

        @call
            message : message.sign_out(everywhere:opts.everywhere)
            timeout : opts.timeout
            cb      : opts.cb

        @emit('signed_out')

    change_password: (opts) ->
        opts = defaults opts,
            email_address : required
            old_password  : ""
            new_password  : required
            cb            : undefined
        @call
            message : message.change_password
                email_address : opts.email_address
                old_password  : opts.old_password
                new_password  : opts.new_password
            cb : opts.cb

    change_email: (opts) ->
        opts = defaults opts,
            old_email_address : ""
            new_email_address : required
            password          : ""
            cb                : undefined
        if not @account_id?
            opts.cb?("must be logged in")
            return
        @call
            message: message.change_email_address
                account_id        : @account_id
                old_email_address : opts.old_email_address
                new_email_address : opts.new_email_address
                password          : opts.password
            error_event : true
            cb : opts.cb

    # forgot password -- send forgot password request to server
    forgot_password: (opts) ->
        opts = defaults opts,
            email_address : required
            cb            : required
        @call
            message: message.forgot_password
                email_address : opts.email_address
            cb: opts.cb

    # forgot password -- send forgot password request to server
    reset_forgot_password: (opts) ->
        opts = defaults(opts,
            reset_code    : required
            new_password  : required
            cb            : required
            timeout       : DEFAULT_TIMEOUT # seconds
        )
        @call(
            message : message.reset_forgot_password(reset_code:opts.reset_code, new_password:opts.new_password)
            cb      : opts.cb
        )

    # forget about a given passport authentication strategy for this user
    unlink_passport: (opts) ->
        opts = defaults opts,
            strategy : required
            id       : required
            cb       : undefined
        @call
            message : message.unlink_passport
                strategy : opts.strategy
                id       : opts.id
            error_event : true
            timeout : 15
            cb : opts.cb


    #################################################
    # Project Management
    #################################################
    create_project: (opts) =>
        opts = defaults opts,
            title       : required
            description : required
            cb          : undefined
        @call
            message: message.create_project(title:opts.title, description:opts.description)
            cb     : (err, resp) =>
                if err
                    opts.cb?(err)
                else if resp.event == 'error'
                    opts.cb?(resp.error)
                else
                    opts.cb?(undefined, resp.project_id)

    #################################################
    # Individual Projects
    #################################################

    open_project: (opts) ->
        opts = defaults opts,
            project_id   : required
            cb           : required
        @call
            message :
                message.open_project
                    project_id : opts.project_id
            cb : opts.cb

    write_text_file_to_project: (opts) ->
        opts = defaults opts,
            project_id : required
            path       : required
            content    : required
            timeout    : DEFAULT_TIMEOUT
            cb         : undefined

        @call
            message :
                message.write_text_file_to_project
                    project_id : opts.project_id
                    path       : opts.path
                    content    : opts.content
            timeout : opts.timeout
            cb      : (err, resp) => opts.cb?(err, resp)

    read_text_file_from_project: (opts) ->
        opts = defaults opts,
            project_id : required
            path       : required
            cb         : required
            timeout    : DEFAULT_TIMEOUT

        @call
            message :
                message.read_text_file_from_project
                    project_id : opts.project_id
                    path       : opts.path
            timeout : opts.timeout
            cb : opts.cb

    # Like "read_text_file_from_project" above, except the callback
    # message gives a temporary url from which the file can be
    # downloaded using standard AJAX.
    read_file_from_project: (opts) ->
        opts = defaults opts,
            project_id : required
            path       : required
            timeout    : DEFAULT_TIMEOUT
            archive    : 'tar.bz2'   # NOT SUPPORTED ANYMORE! -- when path is a directory: 'tar', 'tar.bz2', 'tar.gz', 'zip', '7z'
            cb         : required

        base = window?.smc_base_url ? '' # will be defined in web browser
        if opts.path[0] == '/'
            # absolute path to the root
            opts.path = '.smc/root' + opts.path  # use root symlink, which is created by start_smc

        url = misc.encode_path("#{base}/#{opts.project_id}/raw/#{opts.path}")

        opts.cb(false, {url:url})

    project_branch_op: (opts) ->
        opts = defaults opts,
            project_id : required
            branch     : required
            op         : required
            cb         : required
        @call
            message : message["#{opts.op}_project_branch"]
                project_id : opts.project_id
                branch     : opts.branch
            cb : opts.cb


    stopped_editing_file: (opts) =>
        opts = defaults opts,
            project_id : required
            filename   : required
            cb         : undefined
        @call
            message : message.stopped_editing_file
                project_id : opts.project_id
                filename   : opts.filename
            cb      : opts.cb

    invite_noncloud_collaborators: (opts) =>
        opts = defaults opts,
            project_id : required
            title      : required
            link2proj  : required
            to         : required
            email      : required   # body in HTML format
            subject    : undefined
            cb         : required

        @call
            message: message.invite_noncloud_collaborators
                project_id : opts.project_id
                title      : opts.title
                link2proj  : opts.link2proj
                email      : opts.email
                to         : opts.to
                subject    : opts.subject
            cb : (err, resp) =>
                if err
                    opts.cb(err)
                else if resp.event == 'error'
                    if not resp.error
                        resp.error = "error inviting collaborators"
                    opts.cb(resp.error)
                else
                    opts.cb(undefined, resp)

    copy_path_between_projects: (opts) =>
        opts = defaults opts,
            public            : false
            src_project_id    : required    # id of source project
            src_path          : required    # relative path of director or file in the source project
            target_project_id : required    # if of target project
            target_path       : undefined   # defaults to src_path
            overwrite_newer   : false       # overwrite newer versions of file at destination (destructive)
            delete_missing    : false       # delete files in dest that are missing from source (destructive)
            backup            : false       # make ~ backup files instead of overwriting changed files
            timeout           : undefined   # how long to wait for the copy to complete before reporting "error" (though it could still succeed)
            exclude_history   : false       # if true, exclude all files of the form *.sage-history
            cb                : undefined   # cb(err)

        is_public = opts.public
        delete opts.public
        cb = opts.cb
        delete opts.cb

        if not opts.target_path?
            opts.target_path = opts.src_path

        if is_public
            mesg = message.copy_public_path_between_projects(opts)
        else
            mesg = message.copy_path_between_projects(opts)

        @call
            message : mesg
            cb      : (err, resp) =>
                if err
                    cb?(err)
                else if resp.event == 'error'
                    cb?(resp.error)
                else
                    cb?(undefined, resp)

    # Set a quota parameter for a given project.
    # As of now, only user in the admin group can make these changes.
    project_set_quotas: (opts) =>
        opts = defaults opts,
            project_id  : required
            memory      : undefined    # see message.coffee for the units, etc., for all these settings
            cpu_shares  : undefined
            cores       : undefined
            disk_quota  : undefined
            mintime     : undefined
            network     : undefined
            member_host : undefined
            cb          : undefined
        cb = opts.cb
        delete opts.cb

        @call
            message : message.project_set_quotas(opts)
            cb      : (err, resp) =>
                if err
                    cb?(err)
                else if resp.event == 'error'
                    cb?(resp.error)
                else
                    cb?(undefined, resp)

    #################################################
    # Blobs
    #################################################
    remove_blob_ttls: (opts) =>
        opts = defaults opts,
            uuids : required   # list of sha1 hashes of blobs stored in the blobstore
            cb    : undefined
        if opts.uuids.length == 0
            opts.cb?()
        else
            @call
                message :
                    message.remove_blob_ttls
                        uuids : opts.uuids
                cb : (err, resp) =>
                    if err
                        opts.cb?(err)
                    else if resp.event == 'error'
                        opts.cb?(resp.error)
                    else
                        opts.cb?()


    #################################################
    # *PUBLIC* Projects
    #################################################

    public_get_text_file: (opts) =>
        opts = defaults opts,
            project_id : required
            path       : required
            cb         : required
            timeout    : DEFAULT_TIMEOUT

        @call
            message :
                message.public_get_text_file
                    project_id : opts.project_id
                    path       : opts.path
            timeout : opts.timeout
            cb      : (err, resp) =>
                if err
                    opts.cb(err)
                else if resp.event == 'error'
                    opts.cb(resp.error)
                else
                    opts.cb(undefined, resp.data)

    public_project_directory_listing: (opts) =>
        opts = defaults opts,
            project_id : required
            path       : '.'
            time       : false
            start      : 0
            limit      : -1
            timeout    : DEFAULT_TIMEOUT
            hidden     : false
            cb         : required
        @call
            message :
                message.public_get_directory_listing
                    project_id : opts.project_id
                    path       : opts.path
                    time       : opts.time
                    start      : opts.tart
                    limit      : opts.limit
                    hidden     : opts.hidden
            timeout : opts.timeout
            cb      : (err, resp) =>
                if err
                    opts.cb(err)
                else if resp.event == 'error'
                    opts.cb(resp.error)
                else
                    opts.cb(undefined, resp.result)

    ######################################################################
    # Execute a program in a given project
    ######################################################################
    exec: (opts) ->
        opts = defaults opts,
            project_id      : required
            path            : ''
            command         : required
            args            : []
            timeout         : 30
            network_timeout : undefined
            max_output      : undefined
            bash            : false
            err_on_exit     : true
            cb              : required   # cb(err, {stdout:..., stderr:..., exit_code:...}).

        if not opts.network_timeout?
            opts.network_timeout = opts.timeout * 1.5

        #console.log("Executing -- #{opts.command}, #{misc.to_json(opts.args)} in '#{opts.path}'")
        @call
            message : message.project_exec
                project_id  : opts.project_id
                path        : opts.path
                command     : opts.command
                args        : opts.args
                timeout     : opts.timeout
                max_output  : opts.max_output
                bash        : opts.bash
                err_on_exit : opts.err_on_exit
            timeout : opts.network_timeout
            cb      : (err, mesg) ->
                #console.log("Executing #{opts.command}, #{misc.to_json(opts.args)} -- got back: #{err}, #{misc.to_json(mesg)}")
                if err
                    opts.cb(err, mesg)
                else if mesg.event == 'error'
                    opts.cb(mesg.error)
                else
                    opts.cb(false, {stdout:mesg.stdout, stderr:mesg.stderr, exit_code:mesg.exit_code})

    makedirs: (opts) =>
        opts = defaults opts,
            project_id : required
            path       : required
            cb         : undefined      # (err)
        @exec
            project_id : opts.project_id
            command    : 'mkdir'
            args       : ['-p', opts.path]
            cb         : opts.cb

    # find directories and subdirectories matching a given query
    find_directories: (opts) =>
        opts = defaults opts,
            project_id     : required
            query          : '*'   # see the -iname option to the UNIX find command.
            path           : '.'
            include_hidden : false
            cb             : required      # cb(err, object describing result (see code below))

        @exec
            project_id : opts.project_id
            command    : "find"
            timeout    : 15
            args       : [opts.path, '-xdev', '-type', 'd', '-iname', opts.query]
            bash       : false
            cb         : (err, result) =>
                if err
                    opts.cb?(err); return
                if result.event == 'error'
                    opts.cb?(result.error); return
                n = opts.path.length + 1
                v = result.stdout.split('\n')
                if not opts.include_hidden
                    v = (x for x in v when x.indexOf('/.') == -1)
                v = (x.slice(n) for x in v when x.length > n)
                ans =
                    query       : opts.query
                    path        : opts.path
                    project_id  : opts.project_id
                    directories : v
                opts.cb?(undefined, ans)

    #################################################
    # Search / user info
    #################################################

    user_search: (opts) =>
        opts = defaults opts,
            query    : required
            query_id : -1     # So we can check that it matches the most recent query
            limit    : 20
            timeout  : DEFAULT_TIMEOUT
            cb       : required

        @call
            message : message.user_search(query:opts.query, limit:opts.limit)
            timeout : opts.timeout
            cb      : (err, resp) =>
                if err
                    opts.cb(err)
                else
                    opts.cb(undefined, resp.results, opts.query_id)

    project_invite_collaborator: (opts) =>
        opts = defaults opts,
            project_id : required
            account_id : required
            cb         : (err) =>
        @call
            message : message.invite_collaborator(project_id:opts.project_id, account_id:opts.account_id)
            cb      : (err, result) =>
                if err
                    opts.cb(err)
                else if result.event == 'error'
                    opts.cb(result.error)
                else
                    opts.cb(undefined, result)

    project_remove_collaborator: (opts) =>
        opts = defaults opts,
            project_id : required
            account_id : required
            cb         : (err) =>

        @call
            message : message.remove_collaborator(project_id:opts.project_id, account_id:opts.account_id)
            cb      : (err, result) =>
                if err
                    opts.cb(err)
                else if result.event == 'error'
                    opts.cb(result.error)
                else
                    opts.cb(undefined, result)

    ############################################
    # Bulk information about several projects or accounts
    # (may be used by chat, etc.)
    # NOTE:
    #    When get_projects is called (which happens regularly), any info about
    #    project titles or "account_id --> name" mappings gets updated. So
    #    usually get_project_titles and get_usernames doesn't even have
    #    to make a call to the server.   A case where it would is when rendering
    #    the notifications and the project list hasn't been returned.  Also,
    #    at some point, project list will probably just return the most recent
    #    projects or partial info about them.
    #############################################

    get_usernames: (opts) ->
        opts = defaults opts,
            account_ids : required
            use_cache   : true
            cb          : required     # cb(err, map from account_id to {first_name:?, last_name:?})
        usernames = {}
        for account_id in opts.account_ids
            usernames[account_id] = false
        if opts.use_cache
            for account_id, done of usernames
                if not done and @_usernames_cache[account_id]?
                    usernames[account_id] = @_usernames_cache[account_id]
        account_ids = (account_id for account_id, done of usernames when not done)
        if account_ids.length == 0
            opts.cb(undefined, usernames)
        else
            @call
                message : message.get_usernames(account_ids : account_ids)
                cb      : (err, resp) =>
                    if err
                        opts.cb(err)
                    else if resp.event == 'error'
                        opts.cb(resp.error)
                    else
                        for account_id, username of resp.usernames
                            usernames[account_id] = username
                            @_usernames_cache[account_id] = username   # TODO: we could expire this cache...
                        opts.cb(undefined, usernames)

    #################################################
    # File Management
    #################################################
    project_directory_listing: (opts) =>
        opts = defaults opts,
            project_id : required
            path       : '.'
            time       : false
            start      : 0
            limit      : 999999999 # effectively unlimited by default -- get what you can in the time you have...
            timeout    : 60
            hidden     : false
            cb         : required

        args = []
        if opts.time
            args.push("--time")
        if opts.hidden
            args.push("--hidden")
        args.push("--limit")
        args.push(opts.limit)
        args.push("--start")
        args.push(opts.start)
        if opts.path == ""
            opts.path = "."
        args.push(opts.path)

        @exec
            project_id : opts.project_id
            command    : smcls
            args       : args
            timeout    : opts.timeout
            cb         : (err, output) ->
                if err
                    opts.cb(err)
                else if output.exit_code
                    opts.cb(output.stderr)
                else
                    v = misc.from_json(output.stdout)
                    opts.cb(err, v)

    project_get_state: (opts) =>
        opts = defaults opts,
            project_id : required
            cb         : required     # cb(err, utc_seconds_epoch)
        @call
            message:
                message.project_get_state
                    project_id : opts.project_id
            cb : (err, resp) ->
                if err
                    opts.cb(err)
                else if resp.event == 'error'
                    opts.cb(resp.error)
                else
                    opts.cb(false, resp.state)

    #################################################
    # Some UI state
    #################################################
    in_fullscreen_mode: (state) =>
        if state?
            @_fullscreen_mode = state
        return $(window).width() <= 767 or @_fullscreen_mode

    #################################################
    # Print file to pdf
    # The printed version of the file will be created in the same directory
    # as path, but with extension replaced by ".pdf".
    #################################################
    print_to_pdf: (opts) =>
        opts = defaults opts,
            project_id  : required
            path        : required
            timeout     : 90          # client timeout -- some things can take a long time to print!
            options     : undefined   # optional options that get passed to the specific backend for this file type
            cb          : undefined   # cp(err, relative path in project to printed file)
        opts.options.timeout = opts.timeout  # timeout on backend
        @call_local_hub
            project_id : opts.project_id
            message    : message.print_to_pdf
                path    : opts.path
                options : opts.options
            timeout    : opts.timeout
            cb         : (err, resp) =>
                if err
                    opts.cb?(err)
                else if resp.event == 'error'
                    if resp.error?
                        opts.cb?(resp.error)
                    else
                        opts.cb?('error')
                else
                    opts.cb?(undefined, resp.path)


    #################################################
    # Bad situation error loging
    #################################################
    log_error: (error) =>
        @call(message : message.log_client_error(error:error))


    ######################################################################
    # stripe payments api
    ######################################################################
    # gets custormer info (if any) and stripe public api key
    # for this user, if they are logged in
    _stripe_call: (mesg, cb) =>
        @call
            message     : mesg
            error_event : true
            timeout     : 15
            cb          : cb

    stripe_get_customer: (opts) =>
        opts = defaults opts,
            cb    : required
        @_stripe_call message.stripe_get_customer(), (err, mesg) =>
            if err
                opts.cb(err)
            else
                resp =
                    stripe_publishable_key : mesg.stripe_publishable_key
                    customer               : mesg.customer
                opts.cb(undefined, resp)

    stripe_create_source: (opts) =>
        opts = defaults opts,
            token : required
            cb    : required
        @_stripe_call(message.stripe_create_source(token: opts.token), opts.cb)

    stripe_delete_source: (opts) =>
        opts = defaults opts,
            card_id : required
            cb    : required
        @_stripe_call(message.stripe_delete_source(card_id: opts.card_id), opts.cb)

    stripe_update_source: (opts) =>
        opts = defaults opts,
            card_id : required
            info    : required
            cb      : required
        @_stripe_call(message.stripe_update_source(card_id: opts.card_id, info:opts.info), opts.cb)

    stripe_set_default_source: (opts) =>
        opts = defaults opts,
            card_id : required
            cb    : required
        @_stripe_call(message.stripe_set_default_source(card_id: opts.card_id), opts.cb)

    # gets list of past stripe charges for this account.
    stripe_get_charges: (opts) =>
        opts = defaults opts,
            limit          : undefined    # between 1 and 100 (default: 10)
            ending_before  : undefined    # see https://stripe.com/docs/api/node#list_charges
            starting_after : undefined
            cb             : required
        @call
            message     :
                message.stripe_get_charges
                    limit          : opts.limit
                    ending_before  : opts.ending_before
                    starting_after : opts.starting_after
            error_event : true
            cb          : (err, mesg) =>
                if err
                    opts.cb(err)
                else
                    opts.cb(undefined, mesg.charges)

    # gets stripe plans that could be subscribed to.
    stripe_get_plans: (opts) =>
        opts = defaults opts,
            cb    : required
        @call
            message     : message.stripe_get_plans()
            error_event : true
            cb          : (err, mesg) =>
                if err
                    opts.cb(err)
                else
                    opts.cb(undefined, mesg.plans)

    stripe_create_subscription: (opts) =>
        opts = defaults opts,
            plan     : required
            quantity : 1
            coupon   : undefined
            cb       : required
        @call
            message : message.stripe_create_subscription
                plan     : opts.plan
                quantity : opts.quantity
                coupon   : opts.coupon
            error_event : true
            cb          : opts.cb

    stripe_cancel_subscription: (opts) =>
        opts = defaults opts,
            subscription_id : required
            at_period_end   : true
            cb              : required
        @call
            message : message.stripe_cancel_subscription
                subscription_id : opts.subscription_id
                at_period_end   : opts.at_period_end
            error_event : true
            cb          : opts.cb

    stripe_update_subscription: (opts) =>
        opts = defaults opts,
            subscription_id : required
            quantity : undefined  # if given, must be >= number of projects
            coupon   : undefined
            projects : undefined  # ids of projects that subscription applies to
            plan     : undefined
            cb       : required
        @call
            message : message.stripe_update_subscription
                subscription_id : opts.subscription_id
                quantity : opts.quantity
                coupon   : opts.coupon
                projects : opts.projects
                plan     : opts.plan
            error_event : true
            cb          : opts.cb

    # gets list of past stripe charges for this account.
    stripe_get_subscriptions: (opts) =>
        opts = defaults opts,
            limit          : undefined    # between 1 and 100 (default: 10)
            ending_before  : undefined    # see https://stripe.com/docs/api/node#list_subscriptions
            starting_after : undefined
            cb             : required
        @call
            message     :
                message.stripe_get_subscriptions
                    limit          : opts.limit
                    ending_before  : opts.ending_before
                    starting_after : opts.starting_after
            error_event : true
            cb          : (err, mesg) =>
                if err
                    opts.cb(err)
                else
                    opts.cb(undefined, mesg.subscriptions)

    # gets list of invoices for this account.
    stripe_get_invoices: (opts) =>
        opts = defaults opts,
            limit          : 10           # between 1 and 100 (default: 10)
            ending_before  : undefined    # see https://stripe.com/docs/api/node#list_charges
            starting_after : undefined
            cb             : required
        @call
            message     :
                message.stripe_get_invoices
                    limit          : opts.limit
                    ending_before  : opts.ending_before
                    starting_after : opts.starting_after
            error_event : true
            cb          : (err, mesg) =>
                if err
                    opts.cb(err)
                else
                    opts.cb(undefined, mesg.invoices)

    stripe_admin_create_invoice_item: (opts) =>
        opts = defaults opts,
            account_id    : undefined    # one of account_id or email_address must be given
            email_address : undefined
            amount        : required     # in US dollars
            description   : required
            cb            : required
        @call
            message : message.stripe_admin_create_invoice_item
                account_id    : opts.account_id
                email_address : opts.email_address
                amount        : opts.amount
                description   : opts.description
            error_event : true
            cb          : opts.cb

    # Queries directly to the database (sort of like Facebook's GraphQL)

    projects: (opts) =>
        opts = defaults opts,
            cb : required
        @query
            query :
                projects : [{project_id:null, title:null, description:null, last_edited:null, users:null}]
            changes : true
            cb : opts.cb

    changefeed: (opts) =>
        keys = misc.keys(opts)
        if keys.length != 1
            throw Error("must specify exactly one table")
        table = keys[0]
        x = {}
        if not misc.is_array(opts[table])
            x[table] = [opts[table]]
        else
            x[table] = opts[table]
        return @query(query:x, changes: true)

    sync_table: (query, options, debounce_interval=2000) =>
        return new synctable.SyncTable(query, options, @, debounce_interval)

    sync_string: (opts) =>
        opts = defaults opts,
            id                : undefined
            project_id        : undefined
            path              : undefined
            default           : ''
            file_use_interval : 60000       # report that there is active editing of this file (debounced with this parameter).
        opts.client = @
        return new syncstring.SyncString(opts)

    sync_object: (opts) =>
        opts = defaults opts,
            id      : required
            default : {}
        opts.client = @
        return new syncstring.SyncObject(opts)

    mark_file: (opts) =>
        opts = defaults opts,
            project_id : required
            path       : required
            action     : required
        # TODO: this is bad. Really client should have a reference to redux...
        window?.smc?.redux.getActions('file_use').mark_file(opts.project_id, opts.path, opts.action)

    query: (opts) =>
        opts = defaults opts,
            query   : required
            changes : undefined
            options : undefined
            timeout : 30
            cb      : undefined
        mesg = message.query
            query          : opts.query
            options        : opts.options
            changes        : opts.changes
            multi_response : opts.changes
        @call
            message     : mesg
            error_event : true
            timeout     : opts.timeout
            cb          : opts.cb

    query_cancel: (opts) =>
        opts = defaults opts,
            id : required
            cb : undefined
        @call  # getting a message back with this id cancels listening
            message     : message.query_cancel(id:opts.id)
            error_event : true
            timeout     : 30
            cb          : opts.cb

    query_get_changefeed_ids: (opts) =>
        opts = defaults opts,
            cb : required
        @call  # getting a message back with this id cancels listening
            message     : message.query_get_changefeed_ids()
            error_event : true
            timeout     : 30
            cb          : (err, resp) =>
                if err
                    opts.cb(err)
                else
                    opts.cb(undefined, resp.changefeed_ids)

#################################################
# Other account Management functionality shared between client and server
#################################################
exports.is_valid_password = (password) ->
    if password.length >= 6 and password.length <= 64
        return [true, '']
    else
        return [false, 'Password must be between 6 and 64 characters in length.']

exports.issues_with_create_account = (mesg) ->
    issues = {}
    if not mesg.agreed_to_terms
        issues.agreed_to_terms = 'Agree to the Salvus Terms of Service.'
    if mesg.first_name == ''
        issues.first_name = 'Enter your name.'
    if not misc.is_valid_email_address(mesg.email_address)
        issues.email_address = 'Email address does not appear to be valid.'
    [valid, reason] = exports.is_valid_password(mesg.password)
    if not valid
        issues.password = reason
    return issues


<|MERGE_RESOLUTION|>--- conflicted
+++ resolved
@@ -339,7 +339,6 @@
 
     is_signed_in: => !!@_signed_in
 
-<<<<<<< HEAD
     # account_id or project_id of this client
     client_id: () =>
         return @account_id
@@ -351,9 +350,8 @@
     # true since this client is a user
     is_user: () =>
         return true
-=======
+
     is_connected: => !!@_connected
->>>>>>> 9ec7576d
 
     remember_me_key: => "remember_me#{window?.smc_base_url ? ''}"
 
