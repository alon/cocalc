--- conflicted
+++ resolved
@@ -98,13 +98,8 @@
 check_for_clock_skew = () ->
     local_time = new Date()
     s = Math.ceil(Math.abs(salvus_client.server_time() - local_time)/1000)
-<<<<<<< HEAD
-    if s > 10
-        exports.alert_message(type:'error', timeout:9999,  message:"Your computer's clock is off by about #{s} seconds!  You MUST set it correctly to use CoCalc.  Expect very serious problems until you do.")
-=======
     if s > 30
-        exports.alert_message(type:'error', timeout:9999,  message:"Your computer's clock is off by about #{s} seconds!  You MUST set it correctly then refresh your browser before using SageMathCloud.  Expect nothing to work until you fix this.")
->>>>>>> 467478f8
+        exports.alert_message(type:'error', timeout:9999,  message:"Your computer's clock is off by about #{s} seconds!  You MUST set it correctly then refresh your browser.  Expect nothing to work until you fix this.")
 
 # Wait until after the page is loaded and clock sync'd before checking for skew.
 setTimeout(check_for_clock_skew, 60000)
