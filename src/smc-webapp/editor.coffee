--- conflicted
+++ resolved
@@ -762,13 +762,9 @@
         @element = templates.find(".salvus-editor-codemirror").clone()
 
         if not opts.public_access
-<<<<<<< HEAD
             if not window.FULLY_REACT
                 # TODO: can't do this here when fully react
-                profile.render_new(@project_id, @filename, @element.find('.smc-users-viewing-document')[0], redux)
-=======
-            profile.render_new(@project_id, @filename, @element.find('.smc-users-viewing-document')[0], redux, @get_users_cursors, @programmatical_goto_line)
->>>>>>> 4cf8df47
+                profile.render_new(@project_id, @filename, @element.find('.smc-users-viewing-document')[0], redux, @get_users_cursors, @programmatical_goto_line)
 
         @element.data('editor', @)
 
@@ -3790,13 +3786,9 @@
                 editor_terminal.show(args)
         editor_terminal.render(args)
 
-<<<<<<< HEAD
 ###
 # *TEMPLATE* for a react-based editor
 ###
-=======
-
->>>>>>> 4cf8df47
 class TemplateEditor extends FileEditorWrapper
     init_wrapped: () =>
         the_editor = require('./editor_template')
