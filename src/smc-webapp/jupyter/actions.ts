/*
 * decaffeinate suggestions:
 * DS001: Remove Babel/TypeScript constructor workaround
 * DS102: Remove unnecessary code created because of implicit returns
 * DS103: Rewrite code to no longer use __guard__
 * DS104: Avoid inline assignments
 * DS202: Simplify dynamic range loops
 * DS204: Change includes calls to have a more natural evaluation order
 * DS205: Consider reworking code to avoid use of IIFEs
 * DS207: Consider shorter variations of null checks
 * Full docs: https://github.com/decaffeinate/decaffeinate/blob/master/docs/suggestions.md
 */

/*
Jupyter client

The goal here is to make a simple proof of concept editor for working with
Jupyter notebooks.  The goals are:
 1. to **look** like the normal jupyter notebook
 2. work like the normal jupyter notebook
 3. work perfectly regarding realtime sync and history browsing

*/

declare const $: any;
declare const window: any;
declare const localStorage: any;

import * as immutable from "immutable";
import * as underscore from "underscore";
import { reuseInFlight } from "async-await-utils/hof";

// for now we also use require here, so also works in
// project -- do not change willy nilly!
const { callback2, retry_until_success } = require("smc-util/async-utils");

import * as awaiting from "awaiting";

const misc = require("smc-util/misc");
const { required, defaults } = misc;
<<<<<<< HEAD
import { Actions, AppRedux } from "../app-framework";
import { JupyterStoreState, JupyterStore } from "./store";
=======
import { Actions } from "../app-framework";
import {
  JupyterStoreState,
  JupyterStore,
  show_kernel_selector_reasons
} from "./store";
>>>>>>> 035e22b9
const util = require("./util");
const parsing = require("./parsing");
const keyboard = require("./keyboard");
const commands = require("./commands");
import * as nbgrader from "./nbgrader";
const cell_utils = require("./cell-utils");
const { cm_options } = require("./cm_options");
const { JUPYTER_CLASSIC_MODERN } = require("smc-util/theme");

// map project_id (string) -> kernels (immutable)
import { Kernels, Kernel } from "./util";
let jupyter_kernels = immutable.Map<string, Kernels>();

const { IPynbImporter } = require("./import-from-ipynb");

// Using require due to project import path issue... :-(
// import { three_way_merge } from "smc-util/sync/editor/generic/util";
const { three_way_merge } = require("smc-util/sync/editor/generic/util");

const { instantiate_assistant } = require("../assistant/main");

import { JupyterKernelInterface } from "./project-interface";

import { connection_to_project } from "../project/websocket/connect";

import { CursorManager } from "./cursor-manager";

import { codemirror_to_jupyter_pos } from "./util";

/*
The actions -- what you can do with a jupyter notebook, and also the
underlying synchronized state.
*/

// no worries, they don't break react rendering even when they escape
const CellWriteProtectedException = new Error("CellWriteProtectedException");
const CellDeleteProtectedException = new Error("CellDeleteProtectedException");

export class JupyterActions extends Actions<JupyterStoreState> {
  // TODO: type these
  private _account_change_editor_settings: any;
  private _blur_lock: any;
  private _commands: any;
  private _cursor_locs?: any;
  private _hook_after_change: any;
  private _hook_before_change: any;
  private _input_editors?: any;
  private _introspect_request?: any;
  private _is_project: any;
  private _key_handler: any;
  private _last_start?: number;
  private assistant_actions: any;
  private path: string;
  private project_id: string;
  private set_save_status: any;
  private update_keyboard_shortcuts: any;
  private project_conn: any;
  private cursor_manager?: CursorManager;
  private last_cursor_move_time: Date = new Date(0);

  protected _client: any;
  protected _file_watcher: any;
  protected _jupyter_kernel?: JupyterKernelInterface;
  protected _state: any;

  public _account_id: any; // Note: this is used in test
  public _complete_request?: any;
  public _output_handler?: any;
  public ensure_backend_kernel_setup?: any;
  public initialize_manager: any;
  public manager_on_cell_change: any;
  public manager_run_cell_process_queue: any;
  public nbconvert_change: any;
  public store: any;
  public syncdb: any;
  public util: any; // TODO: check if this is used publicly
  nbgrader_detect_cells: typeof nbgrader.nbgrader_detect_cells;

  constructor(public name: string, protected redux: AppRedux) {
    super(name, redux);
    this.nbgrader_detect_cells = nbgrader.nbgrader_detect_cells.bind(this);
  }

  _init = (
    project_id: string,
    path: string,
    syncdb: any,
    store: any,
    client: any
  ): void => {
    if (project_id == null || path == null) {
      // typescript should ensure this, but just in case.
      throw Error("type error -- project_id and path can't be null");
      return;
    }
    store.dbg = f => {
      return client.dbg(`JupyterStore('${store.get("path")}').${f}`);
    };
    this.util = util; // TODO: for debugging only
    this._state = "init"; // 'init', 'load', 'ready', 'closed'
    this.store = store;
    this.project_id = project_id;
    this.path = path;
    store.syncdb = syncdb;
    this.syncdb = syncdb;
    this._client = client;
    // the project client is designated to manage execution/conflict, etc.
    this._is_project = client.is_project();
    store._is_project = this._is_project;
    this._account_id = client.client_id(); // project or account's id

    let font_size: any = this.store.get_local_storage("font_size");
    if (font_size == null) {
      const account = this.redux.getStore<JupyterStoreState, JupyterStore>(
        "account"
      );
      if (account != null) {
        font_size = account.get("font_size");
      }
    }
    if (font_size == null) {
      font_size = 14;
    }

    let directory: any;
    let split_path = misc.path_split(path);
    if (split_path != null) {
      directory = split_path.head;
    }

    let student_mode = false;
    if (!this._is_project) {
      let projects_store = this.redux.getStore("projects");
      student_mode = !!projects_store.get_course_info(this.project_id);
    }

    this.setState({
      view_mode: "normal",
      error: undefined,
      cur_id: this.store.get_local_storage("cur_id"),
      toolbar: !this.store.get_local_storage("hide_toolbar"),
      has_unsaved_changes: false,
      sel_ids: immutable.Set(), // immutable set of selected cells
      md_edit_ids: immutable.Set(), // set of ids of markdown cells in edit mode
      mode: "escape",
      font_size,
      project_id,
      directory,
      path,
      is_focused: false, // whether or not the editor is focused.
      max_output_length: 10000,
      student_mode: student_mode
    });

    this.syncdb.on("change", this._syncdb_change);

    if (!this._is_project) {
      this.init_client_only();
    }
  };

  // Only run this code on the browser frontend (not in project).
  private init_client_only(): void {
    const do_set = () => {
      return this.setState({
        has_unsaved_changes:
          this.syncdb != null ? this.syncdb.has_unsaved_changes() : undefined,
        has_uncommitted_changes:
          this.syncdb != null
            ? this.syncdb.has_uncommitted_changes()
            : undefined
      });
    };
    const f = () => {
      do_set();
      return setTimeout(do_set, 3000);
    };
    this.set_save_status = underscore.debounce(f, 1500);
    this.syncdb.on("metadata-change", this.set_save_status);
    this.syncdb.on("connected", this.set_save_status);

    // Also maintain read_only state.
    this.syncdb.on("metadata-change", this.sync_read_only);
    this.syncdb.on("connected", this.sync_read_only);

    // Load kernel (once ipynb file loads).
    this.set_kernel_after_load();

    // Setup dedicated websocket to project
    // TODO: might be replaced by an ephemeral table which broadcasts cpu
    // state, all user tab completions, widget state, etc.
    this.init_project_conn();

    this.syncdb.once("ready", () => {
      // Stupid hack for now -- this just causes some activity so
      // that the syncdb syncs.
      // This should not be necessary, and may indicate a bug in the sync layer?
      this.syncdb.set({ type: "user", id: 0, time: new Date().valueOf() });
      this.syncdb.commit();
    });

    // Put an entry in the project log once the jupyter notebook gets opened.
    // NOTE: Obviously, the project does NOT need to put entries in the log.
    this.syncdb.once("change", () =>
      this.redux.getProjectActions(this.project_id).log_opened_time(this.path)
    );

    // project doesn't care about cursors, but browser clients do:
    this.syncdb.on("cursor_activity", this._syncdb_cursor_activity);
    this.cursor_manager = new CursorManager();

    // this initializes actions+store for the assistant
    // this is also only a UI specific action
    this.assistant_actions = instantiate_assistant(this.project_id, this.path);

    if (window != null && (window as any).$ != null) {
      // frontend browser client with jQuery
      this.set_jupyter_kernels(); // must be after setting project_id above.

      // set codemirror editor options whenever account editor_settings change.
      const account_store = this.redux.getStore("account") as any; // TODO: check if ever is undefined
      account_store.on("change", this._account_change);
      this._account_change_editor_settings = account_store.get(
        "editor_settings"
      );
      this._commands = commands.commands(this);

      this.init_scroll_pos_hook();
    }
  }

  private async set_kernel_after_load(): Promise<void> {
    // Browser Client: Wait until the .ipynb file has actually been parsed into
    // the (hidden, e.g. .a.ipynb.sage-jupyter2) syncdb file,
    // then set the kernel, if necessary.
    await this.syncdb.wait(s => !!s.get_one({ type: "file" }), 600);
    this._syncdb_init_kernel();
  }

  sync_read_only = (): void => {
    const a = this.store.get("read_only");
    const b = this.syncdb != null ? this.syncdb.is_read_only() : undefined;
    if (a !== b) {
      this.setState({ read_only: b });
      this.set_cm_options();
    }
  };

  init_project_conn = reuseInFlight(
    async (): Promise<any> => {
      return (this.project_conn = await connection_to_project(
        this.store.get("project_id")
      ));
    }
  );

  // private api call function
  _api_call = async (
    endpoint: string,
    query?: any,
    timeout_ms?: number
  ): Promise<any> => {
    if (this._state === "closed") {
      throw Error("closed");
    }
    return await (await this.init_project_conn()).api.jupyter(
      this.path,
      endpoint,
      query,
      timeout_ms
    );
  };

  init_scroll_pos_hook = () => {
    // maintain scroll hook on change; critical for multiuser editing
    let after: any;
    let before: any = (after = undefined);
    this._hook_before_change = () => {
      return (before = __guard__(
        $(".cocalc-jupyter-hook").offset(),
        x => x.top
      ));
    };
    return (this._hook_after_change = () => {
      after = __guard__($(".cocalc-jupyter-hook").offset(), x => x.top);
      if (before != null && after != null && before !== after) {
        return this.scroll(after - before);
      }
    });
  };

  _account_change = (state: any): void => {
    // TODO: this is just an ugly hack until we implement redux change listeners for particular keys.
    if (
      !state.get("editor_settings").equals(this._account_change_editor_settings)
    ) {
      const new_settings = state.get("editor_settings");
      if (
        this._account_change_editor_settings.get(
          "jupyter_keyboard_shortcuts"
        ) !== new_settings.get("jupyter_keyboard_shortcuts")
      ) {
        this.update_keyboard_shortcuts();
      }

      this._account_change_editor_settings = new_settings;
      this.set_cm_options();
    }
  };

  dbg = (f: any) => {
    return this._client.dbg(`JupyterActions('${this.store.get("path")}').${f}`);
  };

  close = async (): Promise<void> => {
    if (this._state === "closed") {
      return;
    }
    // ensure save to disk happens:
    //   - it will automatically happen for the sync-doc file, but
    //     we also need it for the ipynb file... as ipynb is unique
    //     in having two formats.
    await this.save();

    this.set_local_storage("cur_id", this.store.get("cur_id"));
    this._state = "closed";
    this.syncdb.close();
    delete this.syncdb;
    delete this._commands;
    if (this._key_handler != null) {
      (this.redux.getActions("page") as any).erase_active_key_handler(
        this._key_handler
      );
      delete this._key_handler;
    }
    if (this._file_watcher != null) {
      this._file_watcher.close();
      delete this._file_watcher;
    }
    if (!this._is_project) {
      const account = this.redux.getStore("account");
      if (account != null) {
        account.removeListener("change", this._account_change);
      }
    }
  };

  enable_key_handler = () => {
    if (this._state === "closed") {
      return;
    }
    if (this._key_handler == null) {
      this._key_handler = keyboard.create_key_handler(this);
    }
    return (this.redux.getActions("page") as any).set_active_key_handler(
      this._key_handler,
      this.project_id,
      this.path
    );
  };

  disable_key_handler = () => {
    return (this.redux.getActions("page") as any).erase_active_key_handler(
      this._key_handler
    );
  };

  fetch_jupyter_kernels = async (): Promise<void> => {
    let data;
    try {
      data = await this._api_call("kernels");
    } catch (err) {
      this.set_error(err);
      return;
    }
    const kernels = immutable.fromJS(data);
    const key = this.store.jupyter_kernel_key();
    jupyter_kernels = jupyter_kernels.set(key, kernels); // global
    this.setState({ kernels });
    // We must also update the kernel info (e.g., display name), now that we
    // know the kernels (e.g., maybe it changed or is now known but wasn't before).
    const kernel_info = this.store.get_kernel_info(this.store.get("kernel"));
    this.setState({ kernel_info });
  };

  set_jupyter_kernels = async () => {
    const kernels = jupyter_kernels.get(this.store.jupyter_kernel_key());
    if (kernels != null) {
      this.setState({ kernels });
    } else {
      await this.fetch_jupyter_kernels();
    }
    this.update_select_kernel_data();
    this.check_select_kernel();
  };

  set_error = (err: any): void => {
    if (this._state === "closed") return;
    if (err == null) {
      this.setState({ error: undefined }); // delete from store
      return;
    }
    if (typeof err != "string") {
      err = `${err}`;
    }
    const cur = this.store.get("error");
    // don't show the same error more than once
    if ((cur != null ? cur.indexOf(err) : undefined) >= 0) {
      return;
    }
    if (cur) {
      err = err + "\n\n" + cur;
    }
    this.setState({ error: err });
  };

  // Set the input of the given cell in the syncdb, which will also change the store.
  // Might throw a CellWriteProtectedException
  set_cell_input = (id: string, input: any, save = true) => {
    if (this.store.check_edit_protection(id, this)) {
      return;
    }
    return this._set(
      {
        type: "cell",
        id,
        input,
        start: null,
        end: null
      },
      save
    );
  };

  set_cell_output = (id: any, output: any, save = true) => {
    return this._set(
      {
        type: "cell",
        id,
        output
      },
      save
    );
  };

  clear_selected_outputs = () => {
    const cells = this.store.get("cells");
    if (cells == null) return; // nothing to do
    const v = this.store.get_selected_cell_ids_list();
    for (let id of v) {
      const cell = cells.get(id);
      if (!this.store.is_cell_editable(id)) {
        if (v.length === 1) {
          this.show_edit_protection_error();
        }
        continue;
      }
      if (cell.get("output") != null || cell.get("exec_count")) {
        this._set({ type: "cell", id, output: null, exec_count: null }, false);
      }
    }
    this._sync();
  };

  clear_all_outputs = (): void => {
    let not_editable = 0;
    const cells = this.store.get("cells");
    if (cells == null) return; // nothing to do
    cells.forEach((cell, id) => {
      if (cell.get("output") != null || cell.get("exec_count")) {
        if (!this.store.is_cell_editable(id)) {
          not_editable += 1;
        } else {
          this._set(
            { type: "cell", id, output: null, exec_count: null },
            false
          );
        }
      }
    });
    this._sync();
    if (not_editable > 0) {
      this.set_error("One or more cells are protected from editing.");
    }
  };

  // prop can be: 'collapsed', 'scrolled'
  toggle_output = (id: any, prop: any) => {
    const cell_type = this.store.getIn(["cells", id, "cell_type"]);
    if (cell_type == null || cell_type == "code") {
      this._set({
        type: "cell",
        id,
        [prop]: !this.store.getIn(["cells", id, prop])
      });
    }
  };

  toggle_selected_outputs = (prop: any) => {
    const cells = this.store.get("cells");
    if (cells == null) return; // nothing to do
    for (let id of this.store.get_selected_cell_ids_list()) {
      var left;
      const cell = cells.get(id);
      if ((left = cell.get("cell_type")) != null ? left : "code" === "code") {
        this._set({ type: "cell", id, [prop]: !cell.get(prop) }, false);
      }
    }
    return this._sync();
  };

  toggle_all_outputs = (prop: any) => {
    const cells = this.store.get("cells");
    if (cells == null) return; // nothing to do
    cells.forEach((cell, id) => {
      let left: any;
      if ((left = cell.get("cell_type")) != null ? left : "code" === "code") {
        this._set({ type: "cell", id, [prop]: !cell.get(prop) }, false);
      }
    });
    return this._sync();
  };

  set_cell_pos = (id: any, pos: any, save = true) => {
    return this._set({ type: "cell", id, pos }, save);
  };

  set_cell_type = (id, cell_type = "code") => {
    if (
      cell_type !== "markdown" &&
      cell_type !== "raw" &&
      cell_type !== "code"
    ) {
      throw Error(
        `cell type (='${cell_type}') must be 'markdown', 'raw', or 'code'`
      );
    }
    if (this.store.check_edit_protection(id, this)) {
      return;
    }
    const obj: any = {
      type: "cell",
      id,
      cell_type
    };
    if (cell_type !== "code") {
      // delete output and exec time info when switching to non-code cell_type
      obj.output = obj.start = obj.end = obj.collapsed = obj.scrolled = null;
    }
    return this._set(obj);
  };

  set_selected_cell_type = (cell_type: any) => {
    const sel_ids = this.store.get("sel_ids");
    const cur_id = this.store.get("cur_id");
    if (sel_ids.size === 0) {
      if (cur_id != null) {
        return this.set_cell_type(cur_id, cell_type);
      }
    } else {
      return sel_ids.forEach(id => {
        this.set_cell_type(id, cell_type);
      });
    }
  };

  // Might throw a CellWriteProtectedException
  set_md_cell_editing = (id: any): void => {
    const md_edit_ids = this.store.get("md_edit_ids");
    if (md_edit_ids.contains(id)) {
      return;
    }
    if (this.store.check_edit_protection(id, this)) {
      return;
    }
    this.setState({ md_edit_ids: md_edit_ids.add(id) });
  };

  set_md_cell_not_editing = (id: string): void => {
    let md_edit_ids = this.store.get("md_edit_ids");
    if (!md_edit_ids.contains(id)) {
      return;
    }
    md_edit_ids = md_edit_ids.delete(id);
    this.setState({ md_edit_ids });
  };

  change_cell_to_heading = (id: any, n = 1) => {
    if (this.store.check_edit_protection(id, this)) {
      return;
    }
    this.set_md_cell_editing(id);
    this.set_cell_type(id, "markdown");
    let input = misc.lstrip(this._get_cell_input(id));
    let i = 0;
    while (i < input.length && input[i] === "#") {
      i += 1;
    }
    input =
      __range__(0, n, false)
        .map(_ => "#")
        .join("") +
      (!misc.is_whitespace(input[i]) ? " " : "") +
      input.slice(i);
    return this.set_cell_input(id, input);
  };

  // Set which cell is currently the cursor.
  set_cur_id = (id: any): void => {
    if (
      this.store.getIn(["cells", id, "cell_type"]) === "markdown" &&
      this.store.get("mode") === "edit"
    ) {
      if (this.store.is_cell_editable(id)) {
        this.set_md_cell_editing(id);
      }
    }
    this.setState({ cur_id: id });
  };

  set_cur_id_from_index = (i?: any): void => {
    if (i == null) {
      return;
    }
    const cell_list = this.get_cell_list();
    if (i < 0) {
      i = 0;
    } else if (i >= cell_list.size) {
      i = cell_list.size - 1;
    }
    this.set_cur_id(cell_list.get(i));
  };

  select_cell = (id: any): void => {
    const sel_ids = this.store.get("sel_ids");
    if (sel_ids.contains(id)) {
      return;
    }
    this.setState({ sel_ids: sel_ids.add(id) });
  };

  unselect_cell = (id: any): void => {
    const sel_ids = this.store.get("sel_ids");
    if (!sel_ids.contains(id)) {
      return;
    }
    this.setState({ sel_ids: sel_ids.remove(id) });
  };

  unselect_all_cells = (): void => {
    this.setState({ sel_ids: immutable.Set() });
  };

  select_all_cells = (): void => {
    this.setState({ sel_ids: this.get_cell_list().toSet() });
  };

  // select all cells from the currently focused one (where the cursor is -- cur_id)
  // to the cell with the given id, then set the cursor to be at id.
  select_cell_range = (id: any): void => {
    let endpoint0, endpoint1, x;
    let i;
    const cur_id = this.store.get("cur_id");
    if (cur_id == null) {
      // no range -- just select the new id
      this.set_cur_id(id);
      return;
    }
    let sel_ids = this.store.get("sel_ids");
    if (cur_id === id) {
      // little to do...
      if (sel_ids.size > 0) {
        this.setState({ sel_ids: immutable.Set() }); // empty (cur_id always included)
      }
      return;
    }
    const v = this.get_cell_list().toJS();
    for ([i, x] of misc.enumerate(v)) {
      if (x === id) {
        endpoint0 = i;
      }
      if (x === cur_id) {
        endpoint1 = i;
      }
    }
    sel_ids = immutable.Set(
      (() => {
        let asc, end;
        const result: any[] = [];
        for (
          i = endpoint0, end = endpoint1, asc = endpoint0 <= end;
          asc ? i <= end : i >= end;
          asc ? i++ : i--
        ) {
          result.push(v[i]);
        }
        return result;
      })()
    );
    return this.setState({
      sel_ids,
      cur_id: id
    });
  };

  extend_selection = (delta: any): void => {
    const cur_id = this.store.get("cur_id");
    this.move_cursor(delta);
    const target_id = this.store.get("cur_id");
    if (cur_id === target_id) {
      // no move
      return;
    }
    const sel_ids = this.store.get("sel_ids");
    if (sel_ids != null ? sel_ids.get(target_id) : undefined) {
      // moved cursor onto a selected cell
      if (sel_ids.size <= 2) {
        // selection clears if shrinks to 1
        this.unselect_all_cells();
        return;
      } else {
        this.unselect_cell(cur_id);
        return;
      }
    } else {
      // moved onto a not-selected cell
      this.select_cell(cur_id);
      this.select_cell(target_id);
    }
  };

  set_mode = (mode: any) => {
    if (mode === "escape") {
      if (this.store.get("mode") === "escape") {
        return;
      }
      // switching from edit to escape mode.
      // save code being typed
      this._get_cell_input();
      // Now switch.
      this.setState({ mode });
      return this.set_cursor_locs([]); // none
    } else if (mode === "edit") {
      // switch to focused
      this.focus_unlock();
      if (this.store.get("mode") === "edit") {
        return;
      }
      // from escape to edit
      const id = this.store.get("cur_id");
      if (!this.store.is_cell_editable(id)) {
        //@set_error("This cell is protected from being edited.")
      } else {
        this.setState({ mode });
        const type = this.store.getIn(["cells", id, "cell_type"]);
        if (type === "markdown") {
          return this.set_md_cell_editing(id);
        }
      }
    } else {
      return this.set_error(`unknown mode '${mode}'`);
    }
  };

  set_cell_list = (): void => {
    const cells = this.store.get("cells");
    if (cells == null) {
      return;
    }
    const cell_list = cell_utils.sorted_cell_list(cells);
    if (!cell_list.equals(this.get_cell_list())) {
      this.setState({ cell_list });
    }
  };

  _syncdb_cell_change = (id: any, new_cell: any): boolean => {
    let cell_list_needs_recompute = false;
    let left, obj;
    if (typeof id !== "string") {
      console.warn(`ignoring cell with invalid id='${JSON.stringify(id)}'`);
      return cell_list_needs_recompute;
    }
    const cells =
      (left = this.store.get("cells")) != null ? left : immutable.Map();

    //@dbg("_syncdb_cell_change")("#{id} #{JSON.stringify(new_cell?.toJS())}")
    let old_cell = cells.get(id);
    if (new_cell == null) {
      // delete cell
      this.reset_more_output(id); // free up memory locally
      if (old_cell != null) {
        obj = { cells: cells.delete(id) };
        const cell_list = this.get_cell_list();
        obj.cell_list = cell_list.filter(x => x !== id);
        this.setState(obj);
      }
    } else {
      // change or add cell
      old_cell = cells.get(id);
      if (new_cell.equals(old_cell)) {
        return cell_list_needs_recompute; // nothing to do
      }
      if (old_cell != null && new_cell.get("start") !== old_cell.get("start")) {
        // cell re-evaluated so any more output is no longer valid.
        this.reset_more_output(id);
      }
      obj = { cells: cells.set(id, new_cell) };
      if (old_cell == null || old_cell.get("pos") !== new_cell.get("pos")) {
        cell_list_needs_recompute = true;
      }
      this.setState(obj);
      if (this.store.getIn(["edit_cell_metadata", "id"]) === id) {
        this.edit_cell_metadata(id); // updates the state during active editing.
      }
    }

    if (this._is_project) {
      this.manager_on_cell_change(id, new_cell, old_cell);
    }
    this.store.emit("cell_change", id, new_cell, old_cell);

    return cell_list_needs_recompute;
  };

  _syncdb_change = (changes: any) => {
    if (typeof this._hook_before_change === "function") {
      this._hook_before_change();
    }
    this.__syncdb_change(changes);
    if (typeof this._hook_after_change === "function") {
      this._hook_after_change();
    }
    return typeof this.set_save_status === "function"
      ? this.set_save_status()
      : undefined;
  };

  __syncdb_change = (changes: any): void => {
    if (this.syncdb == null) {
      return;
    }
    const do_init = this._is_project && this._state === "init";
    //@dbg("_syncdb_change")(JSON.stringify(changes?.toJS()))
    let cell_list_needs_recompute = false;
    if (changes != null) {
      changes.forEach(key => {
        const record = this.syncdb.get_one(key);
        switch (key.get("type")) {
          case "cell":
            if (this._syncdb_cell_change(key.get("id"), record)) {
              cell_list_needs_recompute = true;
            }
            break;
          case "fatal":
            var error = record != null ? record.get("error") : undefined;
            this.setState({ fatal: error });
            // This check can be deleted in a few weeks:
            if (
              error != null &&
              error.indexOf("file is currently being read or written") !== -1
            ) {
              // No longer relevant -- see https://github.com/sagemathinc/cocalc/issues/1742
              this.syncdb.delete({ type: "fatal" });
              this.syncdb.commit();
            }
            break;
          case "nbconvert":
            if (this._is_project) {
              // before setting in store, let backend react to change
              this.nbconvert_change(this.store.get("nbconvert"), record);
            }
            // Now set in our store.
            this.setState({ nbconvert: record });
            break;
          case "settings":
            if (record == null) {
              return;
            }
            // TODO: var?
            var orig_kernel = this.store.get("kernel");
            var kernel = record.get("kernel");
            var obj: any = {
              trust: !!record.get("trust"), // case to boolean
              backend_state: record.get("backend_state"),
              kernel_state: record.get("kernel_state"),
              kernel_usage: record.get("kernel_usage"),
              metadata: record.get("metadata"), // extra custom user-specified metadata
              max_output_length: bounded_integer(
                record.get("max_output_length"),
                100,
                100000,
                20000
              )
            };
            if (kernel !== orig_kernel) {
              obj.kernel = kernel;
              obj.kernel_info = this.store.get_kernel_info(kernel);
              obj.backend_kernel_info = undefined;
            }
            this.setState(obj);
            if (!this._is_project && orig_kernel !== kernel) {
              this.set_backend_kernel_info();
              this.set_cm_options();
            }

            break;
        }
      });
    }
    if (cell_list_needs_recompute) {
      this.set_cell_list();
      this.nbgrader_detect_cells();
    }
    const cur_id = this.store.get("cur_id");
    if (cur_id == null || this.store.getIn(["cells", cur_id]) == null) {
      this.set_cur_id(this.get_cell_list().get(0));
    }

    if (this._is_project) {
      if (do_init) {
        this.initialize_manager();
      }
      if (this.store.get("kernel")) {
        this.manager_run_cell_process_queue();
      }
    } else {
      // client
      if (this._state === "init") {
        this._state = "ready";
      }
      this.check_select_kernel();

      if (this.store.get("view_mode") === "raw") {
        this.set_raw_ipynb();
      }
    }
  };

  _syncdb_init_kernel = (): void => {
    // console.log("jupyter::_syncdb_init_kernel", this.store.get("kernel"));
    if (this.store.get("kernel") == null) {
      // Creating a new notebook with no kernel set
      if (!this._is_project) {
        // we either let the user select a kernel, or use a stored one
        let using_default_kernel = false;

        const account_store = this.redux.getStore("account") as any;
        const editor_settings = account_store.get("editor_settings") as any;
        if (
          editor_settings != null &&
          !editor_settings.get("ask_jupyter_kernel")
        ) {
          const default_kernel = editor_settings.getIn(["jupyter", "kernel"]);
          // TODO: check if kernel is actually known
          if (default_kernel != null) {
            this.set_kernel(default_kernel);
            using_default_kernel = true;
          }
        }

        if (!using_default_kernel) {
          // otherwise we let the user choose a kernel
          this.show_select_kernel("bad kernel");
        }
        // we also finalize the kernel selection check, because it doesn't switch to true
        // if there is no kernel at all.
        this.setState({ check_select_kernel_init: true });
      }
    } else {
      // Opening an existing notebook
      const default_kernel = this.store.get_default_kernel();
      if (default_kernel == null) {
        // But user has no default kernel, since they never before explicitly set one.
        // So we set it.  This is so that a user's default
        // kernel is that of the first ipynb they
        // opened, which is very sensible in courses.
        this.set_default_kernel(this.store.get("kernel"));
      }
    }
  };

  private _syncdb_cursor_activity = (): void => {
    if (
      this.store == null ||
      this.syncdb == null ||
      this.cursor_manager == null
    )
      return;
    const cells = this.cursor_manager.process(
      this.store.get("cells"),
      this.syncdb.get_cursors()
    );
    if (cells != null) {
      this.setState({ cells });
    }
  };

  _set = (obj: any, save: boolean = true) => {
    if (this._state === "closed" || this.store.get("read_only")) {
      return;
    }
    // check write protection regarding specific keys to be set
    if (
      obj.type === "cell" &&
      obj.id != null &&
      !this.store.is_cell_editable(obj.id)
    ) {
      for (let protected_key of ["input", "cell_type", "attachments"]) {
        if (misc.has_key(obj, protected_key)) {
          console.log("jupyter::_set CellWriteProtectedException");
          throw CellWriteProtectedException;
        }
      }
    }
    //@dbg("_set")("obj=#{misc.to_json(obj)}")
    this.syncdb.set(obj);
    if (save) {
      this.syncdb.commit();
    }
    // ensure that we update locally immediately for our own changes.
    this._syncdb_change(
      immutable.fromJS([misc.copy_with(obj, ["id", "type"])])
    );
  };

  // might throw a CellDeleteProtectedException
  _delete = (obj: any, save = true) => {
    if (this._state === "closed" || this.store.get("read_only")) {
      return;
    }
    // check: don't delete cells marked as deletable=false
    if (obj.type === "cell" && obj.id != null) {
      if (!this.store.is_cell_deletable(obj.id)) {
        throw CellDeleteProtectedException;
      }
    }
    this.syncdb.delete(obj);
    if (save) {
      this.syncdb.commit();
    }
    this._syncdb_change(immutable.fromJS([{ type: obj.type, id: obj.id }]));
  };

  _sync = () => {
    if (this._state === "closed") {
      return;
    }
    this.syncdb.commit();
  };

  save = async () => {
    if (this.store.get("read_only")) {
      // can't save when readonly
      return;
    }
    if (this.store.get("mode") === "edit") {
      this._get_cell_input();
    }
    // Save the .ipynb file to disk.  Note that this
    // *changes* the syncdb by updating the last save time.
    try {
      // Export the ipynb file to disk.
      await this._api_call("save_ipynb_file", {});
      // Save our custom-format syncdb to disk.
      await this.syncdb.save_to_disk();
    } catch (err) {
      if (err.toString().indexOf("no kernel with path") != -1) {
        // This means that the kernel simply hasn't been initialized yet.
        // User can try to save later, once it has.
        return;
      }
      if (err.toString().indexOf("unknown endpoint") != -1) {
        this.set_error(
          "You MUST restart your project to run the latest Jupyter server! Click 'Restart Project' in your project's settings."
        );
        return;
      }
      this.set_error(err.toString());
    } finally {
      // And update the save status finally.
      if (typeof this.set_save_status === "function") {
        this.set_save_status();
      }
    }
  };

  save_asap = async (): Promise<void> => {
    if (this.syncdb != null) {
      await this.syncdb.save();
    }
  };

  _id_is_available = (id: any) => {
    return this.store.getIn(["cells", id]) == null;
  };

  _new_id = (is_available?: any) => {
    if (is_available == null) {
      is_available = this._id_is_available;
    }
    while (true) {
      const id = misc.uuid().slice(0, 6);
      if (is_available(id)) {
        return id;
      }
    }
  };

  insert_cell = (delta: any) => {
    if (this.store.get("read_only")) return;
    // delta = -1 (above) or +1 (below)
    const pos = cell_utils.new_cell_pos(
      this.store.get("cells"),
      this.get_cell_list(),
      this.store.get("cur_id"),
      delta
    );
    const new_id = this._new_id();
    this._set({
      type: "cell",
      id: new_id,
      pos,
      input: ""
    });
    this.set_cur_id(new_id);
    return new_id; // violates CQRS... (this *is* used elsewhere)
  };

  delete_selected_cells = (sync = true): void => {
    const selected = this.store.get_selected_cell_ids_list();
    if (selected.length === 0) {
      return;
    }
    let id = this.store.get("cur_id");
    this.move_cursor_after(selected[selected.length - 1]);
    if (this.store.get("cur_id") === id) {
      this.move_cursor_before(selected[0]);
    }
    let not_deletable = 0;
    for (id of selected) {
      if (!this.store.is_cell_deletable(id)) {
        not_deletable += 1;
      } else {
        this._delete({ type: "cell", id }, false);
      }
    }
    if (sync) {
      this._sync();
    }
    if (not_deletable > 0) {
      if (selected.length === 1) {
        this.show_delete_protection_error();
        this.move_cursor_to_cell(id);
      } else {
        const verb = not_deletable === 1 ? "is" : "are";
        this.set_error(
          `${not_deletable} ${misc.plural(
            not_deletable,
            "cell"
          )} ${verb} protected from deletion.`
        );
      }
    }
  };

  move_selected_cells = (delta: any) => {
    // Move all selected cells delta positions up or down, e.g., delta = +1 or delta = -1
    // This action changes the pos attributes of 0 or more cells.
    if (delta === 0) {
      return;
    }
    const v = this.get_cell_list().toJS();
    const w = cell_utils.move_selected_cells(
      v,
      this.store.get_selected_cell_ids(),
      delta
    );
    if (w == null) {
      return;
    }
    // now w is a complete list of the id's of the whole worksheet in the proper order; use it to set pos
    if (underscore.isEqual(v, w)) {
      // no change
      return;
    }
    const cells = this.store.get("cells");
    // const changes = immutable.Set(); // TODO: unused
    for (
      let pos = 0, end = w.length, asc = 0 <= end;
      asc ? pos < end : pos > end;
      asc ? pos++ : pos--
    ) {
      const id = w[pos];
      if (cells.get(id).get("pos") !== pos) {
        this.set_cell_pos(id, pos, false);
      }
    }
    return this._sync();
  };

  undo = (): void => {
    if (this.syncdb != null) {
      this.syncdb.undo();
    }
  };

  redo = (): void => {
    if (this.syncdb != null) {
      this.syncdb.redo();
    }
  };

  // in the future, might throw a CellWriteProtectedException.
  // for now, just running is ok.
  run_cell = (id: any, save: boolean = true): void => {
    if (this.store.get("read_only")) return;
    let left: any;
    const cell = this.store.getIn(["cells", id]);
    if (cell == null) {
      return;
    }

    // for whatever reason, any running of a cell deselects
    // in official jupyter
    this.unselect_all_cells();

    const cell_type = (left = cell.get("cell_type")) != null ? left : "code";
    switch (cell_type) {
      case "code":
        var code = this._get_cell_input(id).trim();
        var cm_mode = this.store.getIn(["cm_options", "mode", "name"]);
        var language = this.store.get_kernel_language();
        switch (parsing.run_mode(code, cm_mode, language)) {
          case "show_source":
            this.introspect(code.slice(0, code.length - 2), 1);
            break;
          case "show_doc":
            this.introspect(code.slice(0, code.length - 1), 0);
            break;
          case "empty":
            this.clear_cell(id, save);
            break;
          case "execute":
            this.run_code_cell(id, save);
            break;
        }
        break;
      case "markdown":
        this.set_md_cell_not_editing(id);
        break;
    }
    if (save) {
      this.save_asap();
    }
  };

  run_code_cell = (id: any, save: boolean = true) => {
    const cell = this.store.getIn(["cells", id]);
    if (cell == null) {
      return;
    }
    if (cell.get("state", "done") != "done") {
      // already running -- stop it first somehow if you want to run it again...
      return;
    }

    // We mark the start timestamp uniquely, so that the backend can sort
    // multiple cells with a simultaneous time to start request.

    let start: number = this._client.server_time().valueOf();
    if (this._last_start != null && start <= this._last_start) {
      start = this._last_start + 1;
    }
    this._last_start = start;

    this._set(
      {
        type: "cell",
        id,
        state: "start",
        start,
        end: null,
        output: null,
        exec_count: null,
        collapsed: null
      },
      save
    );
    return this.set_trust_notebook(true, save);
  };

  clear_cell = (id: any, save = true) => {
    if (this.store.check_edit_protection(id, this)) {
      return;
    }
    return this._set(
      {
        type: "cell",
        id,
        state: null,
        start: null,
        end: null,
        output: null,
        exec_count: null,
        collapsed: null
      },
      save
    );
  };

  clear_cell_run_state = (id: any, save = true) => {
    if (this.store.check_edit_protection(id, this)) {
      return;
    }
    return this._set(
      {
        type: "cell",
        id,
        state: "done"
      },
      save
    );
  };

  run_selected_cells = (): void => {
    const v = this.store.get_selected_cell_ids_list();
    for (let id of v) {
      this.run_cell(id, false);
    }
    this.save_asap();
  };

  // Run the selected cells, by either clicking the play button or
  // press shift+enter.  Note that this has somewhat weird/inconsitent
  // behavior in official Jupyter for usability reasons and due to
  // their "modal" approach.
  // In paricular, if the selections goes to the end of the document, we
  // create a new cell and set it the mode to edit; otherwise, we advance
  // the cursor and switch to escape mode.
  shift_enter_run_selected_cells = () => {
    const v = this.store.get_selected_cell_ids_list();
    if (v.length === 0) {
      return;
    }
    const last_id = v[v.length - 1];

    this.run_selected_cells();

    const cell_list = this.get_cell_list();
    if (cell_list.get(cell_list.size - 1) === last_id) {
      const new_id = this.insert_cell(1);
      this.set_cur_id(new_id);
      this.set_mode("edit");
    } else {
      this.set_mode("escape");
      this.move_cursor(1);
    }
  };

  run_cell_and_insert_new_cell_below = () => {
    let needle, new_id;
    const v = this.store.get_selected_cell_ids_list();
    this.run_selected_cells();
    if (((needle = this.store.get("cur_id")), v.indexOf(needle) > -1)) {
      new_id = this.insert_cell(1);
    } else {
      new_id = this.insert_cell(-1);
    }
    // Set mode back to edit in the next loop since something above
    // sets it to escape.  See https://github.com/sagemathinc/cocalc/issues/2372
    const f = () => {
      this.set_cur_id(new_id);
      this.set_mode("edit");
      return this.scroll("cell visible");
    };
    return setTimeout(f, 0);
  };

  run_all_cells = (): void => {
    this.get_cell_list().forEach(id => {
      this.run_cell(id, false);
    });
    this.save_asap();
  };

  clear_all_cell_run_state = (): void => {
    this.get_cell_list().forEach(id => {
      this.clear_cell_run_state(id, false);
    });
    this.save_asap();
  };

  private get_cell_list = (): immutable.List<any> => {
    return this.store.get("cell_list", immutable.List([]));
  };

  // Run all cells strictly above the current cursor position.
  run_all_above = (): void => {
    const i = this.store.get_cur_cell_index();
    if (i == null) {
      return;
    }
    const v: string[] = this.get_cell_list().toJS();
    for (let id of v.slice(0, i)) {
      this.run_cell(id, false);
    }

    this.save_asap();
  };

  // Run all cells below (and *including*) the current cursor position.
  run_all_below = (): void => {
    const i = this.store.get_cur_cell_index();
    if (i == null) {
      return;
    }
    const v: string[] = this.get_cell_list().toJS();
    for (let id of v.slice(i)) {
      this.run_cell(id, false);
    }

    this.save_asap();
  };

  move_cursor_after_selected_cells = (): void => {
    const v = this.store.get_selected_cell_ids_list();
    if (v.length > 0) {
      this.move_cursor_after(v[v.length - 1]);
    }
  };

  move_cursor_to_last_selected_cell = (): void => {
    const v = this.store.get_selected_cell_ids_list();
    if (v.length > 0) {
      this.set_cur_id(v[v.length - 1]);
    }
  };

  // move cursor delta positions from current position
  move_cursor = (delta: any): void => {
    this.set_cur_id_from_index(this.store.get_cur_cell_index() + delta);
  };

  move_cursor_after = (id: any): void => {
    const i = this.store.get_cell_index(id);
    if (i == null) {
      return;
    }
    this.set_cur_id_from_index(i + 1);
  };

  move_cursor_before = (id: any): void => {
    const i = this.store.get_cell_index(id);
    if (i == null) {
      return;
    }
    this.set_cur_id_from_index(i - 1);
  };

  move_cursor_to_cell = (id: any): void => {
    const i = this.store.get_cell_index(id);
    if (i == null) {
      return;
    }
    this.set_cur_id_from_index(i);
  };

  set_cursor_locs = (locs: any = [], side_effect?: any) => {
    this.last_cursor_move_time = new Date();
    if (this.syncdb == null) {
      // syncdb not always set -- https://github.com/sagemathinc/cocalc/issues/2107
      return;
    }
    if (locs.length === 0) {
      // don't remove on blur -- cursor will fade out just fine
      return;
    }
    this._cursor_locs = locs; // remember our own cursors for splitting cell
    this.syncdb.set_cursor_locs(locs, side_effect);
  };

  split_current_cell = (): void => {
    const cursor = this._cursor_locs != null ? this._cursor_locs[0] : undefined;
    if (cursor == null) {
      return;
    }
    const cur_id = this.store.get("cur_id");
    if (cursor.id !== cur_id) {
      // cursor isn't in currently selected cell, so don't know how to split
      return;
    }
    if (this.store.check_edit_protection(cur_id, this)) {
      return;
    }
    // insert a new cell before the currently selected one
    const new_id = this.insert_cell(-1);

    // split the cell content at the cursor loc
    const cell = this.store.get("cells").get(cursor.id);
    if (cell == null) {
      return; // this would be a bug?
    }
    const cell_type = cell.get("cell_type");
    if (cell_type !== "code") {
      this.set_cell_type(new_id, cell_type);
      // newly inserted cells are always editable
      this.set_md_cell_editing(new_id);
    }
    const input = cell.get("input");
    if (input == null) {
      return;
    }

    const lines = input.split("\n");
    let v = lines.slice(0, cursor.y);
    const line: string | undefined = lines[cursor.y];
    if (line != null) {
      const left = line.slice(0, cursor.x);
      if (left) {
        v.push(left);
      }
    }
    const top = v.join("\n");

    v = lines.slice(cursor.y + 1);
    if (line != null) {
      const right = line.slice(cursor.x);
      if (right) {
        v = [right].concat(v);
      }
    }
    const bottom = v.join("\n");
    this.set_cell_input(new_id, top, false);
    this.set_cell_input(cursor.id, bottom, true);
    return this.set_cur_id(cursor.id);
  };

  // Copy content from the cell below the current cell into the currently
  // selected cell, then delete the cell below the current cell.s
  merge_cell_below = (save = true): void => {
    let end, left, left1;
    const cur_id = this.store.get("cur_id");
    if (cur_id == null) {
      return;
    }
    const next_id = this.store.get_cell_id(1);
    if (next_id == null) {
      return;
    }
    for (let cell_id of [cur_id, next_id]) {
      // TODO/WARNING: this doesn't look correct:
      cell_id = cell_id; // TODO: use?
      if (!this.store.is_cell_editable(cur_id)) {
        this.set_error("Cells protected from editing cannot be merged.");
        return;
      }
      if (!this.store.is_cell_deletable(cur_id)) {
        this.set_error("Cells protected from deletion cannot be merged.");
        return;
      }
    }
    const cells = this.store.get("cells");
    if (cells == null) {
      return;
    }
    const input =
      ((left = __guard__(cells.get(cur_id), x => x.get("input"))) != null
        ? left
        : "") +
      "\n" +
      ((left1 = __guard__(cells.get(next_id), x1 => x1.get("input"))) != null
        ? left1
        : "");

    let output: any = undefined;
    const output0 = __guard__(cells.get(cur_id), x2 => x2.get("output"));
    const output1 = __guard__(cells.get(next_id), x3 => x3.get("output"));
    if (output0 == null) {
      output = output1;
    } else if (output1 == null) {
      output = output0;
    } else {
      // both output0 and output1 are defined; need to merge.
      // This is complicated since output is a map from string numbers.
      let asc, i;
      output = output0;
      let n = output0.size;
      for (
        i = 0, end = output1.size, asc = 0 <= end;
        asc ? i < end : i > end;
        asc ? i++ : i--
      ) {
        output = output.set(`${n}`, output1.get(`${i}`));
        n += 1;
      }
    }

    // we checked above that cell is deletable
    this._delete({ type: "cell", id: next_id }, false);
    this._set(
      {
        type: "cell",
        id: cur_id,
        input,
        output: output != null ? output : null,
        start: null,
        end: null
      },
      save
    );
  };

  merge_cell_above = (): void => {
    this.move_cursor(-1);
    this.merge_cell_below();
  };

  // Merge all selected cells into one cell.
  // We also merge all output, instead of throwing away
  // all but first output (which jupyter does, and makes no sense).
  merge_cells = () => {
    const v = this.store.get_selected_cell_ids_list();
    const n = v != null ? v.length : undefined;
    if (n == null || n <= 1) {
      return;
    }
    this.set_cur_id(v[0]);
    return __range__(0, n - 1, false).map(i =>
      this.merge_cell_below(i === n - 2)
    );
  };

  // Copy all currently selected cells into our internal clipboard
  copy_selected_cells = (): void => {
    const cells = this.store.get("cells");
    let global_clipboard = immutable.List();
    for (let id of this.store.get_selected_cell_ids_list()) {
      global_clipboard = global_clipboard.push(cells.get(id));
    }
    this.store.set_global_clipboard(global_clipboard);
  };

  // Cut currently selected cells, putting them in internal clipboard
  cut_selected_cells = (): void => {
    this.copy_selected_cells();
    this.delete_selected_cells();
  };

  // write protection disables any modifications, entering "edit" mode, and prohibits cell evaluations
  // example: teacher handout notebook and student should not be able to modify an instruction cell in any way
  toggle_write_protection = (): void => {
    // also make sure to switch to escape mode and eval markdown cells
    this.set_mode("escape");
    const f = id => {
      const type = this.store.getIn(["cells", id, "cell_type"]);
      if (type === "markdown") {
        return this.set_md_cell_not_editing(id);
      }
    };
    this.toggle_metadata_boolean("editable", f);
  };

  // this prevents any cell from being deleted, either directly, or indirectly via a "merge"
  // example: teacher handout notebook and student should not be able to modify an instruction cell in any way
  toggle_delete_protection = (): void => {
    this.toggle_metadata_boolean("deletable");
  };

  show_edit_protection_error = (): void => {
    this.set_error("This cell is protected from editing.");
  };

  show_delete_protection_error = (): void => {
    this.set_error("This cell is protected from deletion.");
  };

  // This toggles the boolean value of given metadata field.
  // If not set, it is assumed to be true and toggled to false
  // For more than one cell, the first one is used to toggle all cells to the inverted state
  toggle_metadata_boolean = (key: any, extra_processing?: any): void => {
    let new_value: any = undefined;
    for (let id of this.store.get_selected_cell_ids_list()) {
      if (new_value == null) {
        var left;
        const current_value =
          (left = this.store.getIn(["cells", id, "metadata", key])) != null
            ? left
            : true;
        new_value = !current_value;
      }
      if (typeof extra_processing === "function") {
        extra_processing(id);
      }
      this.set_cell_metadata({
        id,
        metadata: { [key]: new_value },
        merge: true,
        save: true
      });
    }
    this.save_asap();
  };

  // Paste cells from the internal clipboard; also
  //   delta = 0 -- replace currently selected cells
  //   delta = 1 -- paste cells below last selected cell
  //   delta = -1 -- paste cells above first selected cell
  paste_cells = (delta = 1) => {
    let cell_before_pasted_id;
    const cells = this.store.get("cells");
    const v = this.store.get_selected_cell_ids_list();
    if (v.length === 0) {
      return; // no selected cells
    }
    if (delta === 0 || delta === -1) {
      cell_before_pasted_id = this.store.get_cell_id(-1, v[0]); // one before first selected
    } else if (delta === 1) {
      cell_before_pasted_id = v[v.length - 1]; // last selected
    } else {
      console.warn(`paste_cells: invalid delta=${delta}`);
      return;
    }
    try {
      let after_pos, before_pos;
      if (delta === 0) {
        // replace, so delete currently selected, unless just the cursor, since
        // cursor vs selection is confusing with Jupyer's model.
        if (v.length > 1) {
          this.delete_selected_cells(false);
        }
      }
      const clipboard = this.store.get_global_clipboard();
      if (clipboard == null || clipboard.size === 0) {
        return; // nothing more to do
      }
      // put the cells from the clipboard into the document, setting their positions
      if (cell_before_pasted_id == null) {
        // very top cell
        before_pos = undefined;
        after_pos = cells.getIn([v[0], "pos"]);
      } else {
        before_pos = cells.getIn([cell_before_pasted_id, "pos"]);
        after_pos = cells.getIn([
          this.store.get_cell_id(+1, cell_before_pasted_id),
          "pos"
        ]);
      }
      const positions = cell_utils.positions_between(
        before_pos,
        after_pos,
        clipboard.size
      );
      return clipboard.forEach((cell, i) => {
        cell = cell.set("id", this._new_id()); // randomize the id of the cell
        cell = cell.set("pos", positions[i]);
        this._set(cell, false);
      });
    } finally {
      // very important that we save whatever is done above, so other viewers see it.
      this._sync();
    }
  };

  toggle_toolbar = () => {
    return this.set_toolbar_state(!this.store.get("toolbar"));
  };

  set_toolbar_state = (val: any) => {
    // val = true = visible
    this.setState({ toolbar: val });
    return this.set_local_storage("hide_toolbar", !val);
  };

  toggle_header = () => {
    return this.redux != null
      ? (this.redux.getActions("page") as any).toggle_fullscreen()
      : undefined;
  };

  set_header_state = (val: any) => {
    return this.redux != null
      ? (this.redux.getActions("page") as any).set_fullscreen(val)
      : undefined;
  };

  set_line_numbers = (show: any): void => {
    this.set_local_storage("line_numbers", !!show);
    // unset the line_numbers property from all cells
    const cells = this.store
      .get("cells")
      .map(cell => cell.delete("line_numbers"));
    if (!cells.equals(this.store.get("cells"))) {
      // actually changed
      this.setState({ cells });
    }
    // now cause cells to update
    this.set_cm_options();
  };

  toggle_line_numbers = (): void => {
    this.set_line_numbers(!this.store.get_local_storage("line_numbers"));
  };

  toggle_cell_line_numbers = (id: any): void => {
    let left, left1;
    const cells = this.store.get("cells");
    const cell = cells.get(id);
    if (cell == null) {
      return;
    }
    const line_numbers =
      (left =
        (left1 = cell.get("line_numbers")) != null
          ? left1
          : this.store.get_local_storage("line_numbers")) != null
        ? left
        : false;
    this.setState({
      cells: cells.set(id, cell.set("line_numbers", !line_numbers))
    });
  };

  // zoom in or out delta font sizes
  set_font_size = (pixels: any) => {
    this.setState({
      font_size: pixels
    });
    // store in localStorage
    return this.set_local_storage("font_size", pixels);
  };

  set_local_storage = (key, value) => {
    if (typeof localStorage !== "undefined" && localStorage !== null) {
      let current = localStorage[this.name];
      if (current != null) {
        current = misc.from_json(current);
      } else {
        current = {};
      }
      if (value === null) {
        delete current[key];
      } else {
        current[key] = value;
      }
      return (localStorage[this.name] = misc.to_json(current));
    }
  };

  zoom = (delta: any) => {
    return this.set_font_size(this.store.get("font_size") + delta);
  };

  set_scroll_state = state => {
    return this.set_local_storage("scroll", state);
  };

  // File --> Open: just show the file listing page.
  file_open = (): void => {
    if (this.redux == null) return;
    this.redux
      .getProjectActions(this.store.get("project_id"))
      .set_active_tab("files");
  };

  // File --> New: like open, but also show the create panel
  file_new = (): void => {
    if (this.redux == null) return;
    const project_actions = this.redux.getProjectActions(
      this.store.get("project_id")
    );
    project_actions.set_active_tab("files");
    project_actions.toggle_new(true);
  };

  register_input_editor = (id: any, editor: any): void => {
    if (this._input_editors == null) {
      this._input_editors = {};
    }
    this._input_editors[id] = editor;
  };

  unregister_input_editor = (id: any) => {
    return this._input_editors != null
      ? delete this._input_editors[id]
      : undefined;
  };

  // Meant to be used for implementing actions -- do not call externally
  private _get_cell_input = (id?: string | undefined): string => {
    if (id === undefined) {
      id = this.store.get("cur_id");
    }
    if (id == null) return "";
    this.call_input_editor_method(id, "save");
    return this.store.getIn(["cells", id, "input"], "");
  };

  private call_input_editor_method(id: string, name: string, ...args): void {
    if (this._input_editors == null) return;
    const editor = this._input_editors[id];
    if (editor == null) return;
    const method = editor[name];
    if (method != null) {
      method(...args);
    } else {
      console.warn("Jupyter: call_input_editor_method -- no such method", name);
    }
  }

  // Press tab key in editor of currently selected cell.
  tab_key = () => {
    this.call_input_editor_method(this.store.get("cur_id"), "tab_key");
  };

  // Press tab key in editor of currently selected cell.
  shift_tab_key = () => {
    this.call_input_editor_method(this.store.get("cur_id"), "shift_tab_key");
  };

  set_cursor = (id: string, pos: any): void => {
    /*
        id = cell id
        pos = {x:?, y:?} coordinates in a cell

        use y=-1 for last line.
        */
    this.call_input_editor_method(id, "set_cursor", pos);
  };

  set_kernel = (kernel: any) => {
    if (this.syncdb.get_state() != "ready") {
      console.warn("Jupyter syncdb not yet ready -- not setting kernel");
      return;
    }
    if (this.store.get("kernel") !== kernel) {
      this._set({
        type: "settings",
        kernel
      });
    }
    if (this.store.get("show_kernel_selector")) {
      this.hide_select_kernel();
    }
  };

  show_history_viewer = () => {
    return __guard__(
      this.redux.getProjectActions(this.store.get("project_id")),
      x =>
        x.open_file({
          path: misc.history_path(this.store.get("path")),
          foreground: true
        })
    );
  };

  // Attempt to fetch completions for give code and cursor_pos
  // If successful, the completions are put in store.get('completions') and looks like
  // this (as an immutable map):
  //    cursor_end   : 2
  //    cursor_start : 0
  //    matches      : ['the', 'completions', ...]
  //    status       : "ok"
  //    code         : code
  //    cursor_pos   : cursor_pos
  //
  // If not successful, result is:
  //    status       : "error"
  //    code         : code
  //    cursor_pos   : cursor_pos
  //    error        : 'an error message'
  //
  // Only the most recent fetch has any impact, and calling
  // clear_complete() ensures any fetch made before that
  // is ignored.
  complete = async (
    code: any,
    pos?: any,
    id?: any,
    offset?: any
  ): Promise<void> => {
    if (this.project_conn === undefined) {
      this.setState({ complete: { error: "no project connection" } });
      return;
    }

    let cursor_pos;
    const req = (this._complete_request =
      (this._complete_request != null ? this._complete_request : 0) + 1);

    this.setState({ complete: undefined });

    // pos can be either a {line:?, ch:?} object as in codemirror,
    // or a number.
    if (misc.is_object(pos)) {
      cursor_pos = codemirror_to_jupyter_pos(code, pos);
    } else {
      cursor_pos = pos;
    }

    const start = new Date();
    let complete;
    try {
      complete = await this._api_call("complete", {
        code,
        cursor_pos
      });
    } catch (err) {
      if (this._complete_request > req) return;
      this.setState({ complete: { error: err } });
      // no op for now...
      return;
    }

    if (this.last_cursor_move_time >= start) {
      // see https://github.com/sagemathinc/cocalc/issues/3611
      return;
    }
    if (this._complete_request > req) {
      // future completion or clear happened; so ignore this result.
      return;
    }

    if (complete.status !== "ok") {
      this.setState({
        complete: {
          error: complete.error ? complete.error : "completion failed"
        }
      });
      return;
    }

    if (complete.matches == 0) {
      return;
    }

    delete complete.status;
    complete.base = code;
    complete.code = code;
    complete.pos = cursor_pos;
    complete.id = id;
    // Set the result so the UI can then react to the change.
    if (offset != null) {
      complete.offset = offset;
    }
    this.setState({ complete: immutable.fromJS(complete) });
    if (complete.matches && complete.matches.length === 1 && id != null) {
      // special case -- a unique completion and we know id of cell in which completing is given
      this.select_complete(id, complete.matches[0]);
    }
  };

  clear_complete = (): void => {
    this._complete_request =
      (this._complete_request != null ? this._complete_request : 0) + 1;
    this.setState({ complete: undefined });
  };

  select_complete = (id: any, item: any): void => {
    const complete = this.store.get("complete");
    this.clear_complete();
    if (complete == null) {
      this.clear_complete();
      this.set_mode("edit");
      return;
    }
    const input = complete.get("code");
    if (input != null && complete.get("error") == null) {
      const starting = input.slice(0, complete.get("cursor_start"));
      const ending = input.slice(complete.get("cursor_end"));
      const new_input = starting + item + ending;
      const base = complete.get("base");
      this.complete_cell(id, base, new_input);
    }
  };

  complete_cell = (id: any, base: any, new_input: any) => {
    this.set_mode("edit");
    // We don't actually make the completion until the next render loop,
    // so that the editor is already in edit mode.  This way the cursor is
    // in the right position after making the change.
    return setTimeout(() => this.merge_cell_input(id, base, new_input), 0);
  };

  merge_cell_input = (id: any, base: any, input: any, save = true): void => {
    const remote = this.store.getIn(["cells", id, "input"]);
    // console.log 'merge', "'#{base}'", "'#{input}'", "'#{remote}'"
    if (remote == null || base == null || input == null) {
      return;
    }
    const new_input = three_way_merge({
      base,
      local: input,
      remote
    });
    this.set_cell_input(id, new_input, save);
  };

  complete_handle_key = (_: string, keyCode: any): void => {
    // User presses a key while the completions dialog is open.
    let complete = this.store.get("complete");
    if (complete == null) {
      return;
    }
    const c = String.fromCharCode(keyCode);
    complete = complete.toJS(); // code is ugly without just doing this - doesn't matter for speed
    const { code } = complete;
    const { pos } = complete;
    complete.code = code.slice(0, pos) + c + code.slice(pos);
    complete.cursor_end += 1;
    complete.pos += 1;
    const target = complete.code.slice(
      complete.cursor_start,
      complete.cursor_end
    );
    complete.matches = (() => {
      const result: any = [];
      for (let x of complete.matches) {
        if (misc.startswith(x, target)) {
          result.push(x);
        }
      }
      return result;
    })();
    if (complete.matches.length === 0) {
      this.clear_complete();
      this.set_mode("edit");
    } else {
      const orig_base = complete.base;
      complete.base = complete.code;
      this.setState({ complete: immutable.fromJS(complete) });
      this.complete_cell(complete.id, orig_base, complete.code);
    }
  };

  introspect_close = () => {
    if (this.store.get("introspect") != null) {
      this.setState({ introspect: undefined });
    }
  };

  introspect_at_pos = async (
    code: string,
    level: 0 | 1 = 0,
    pos: { ch: number; line: number }
  ): Promise<void> => {
    // If the introspection window is currently open, close it.
    if (this.store.get("introspect") != null) {
      this.setState({ introspect: undefined });
      return;
    }

    // Introspection is not opened, try to introspect...
    if (code === "") return; // no-op if there is no code (should never happen)
    await this.introspect(code, level, codemirror_to_jupyter_pos(code, pos));
  };

  introspect = async (
    code: string,
    level: 0 | 1,
    cursor_pos?: number
  ): Promise<void> => {
    const req = (this._introspect_request =
      (this._introspect_request != null ? this._introspect_request : 0) + 1);

    this.setState({ introspect: undefined });

    if (cursor_pos == null) {
      cursor_pos = code.length;
    }

    let introspect;
    try {
      introspect = await this._api_call("introspect", {
        code,
        cursor_pos,
        level
      });
      if (introspect.status !== "ok") {
        introspect = { error: "completion failed" };
      }
      delete introspect.status;
    } catch (err) {
      introspect = { error: err };
    }
    if (this._introspect_request > req) return;
    this.setState({ introspect: immutable.fromJS(introspect) });
  };

  clear_introspect = (): void => {
    this._introspect_request =
      (this._introspect_request != null ? this._introspect_request : 0) + 1;
    this.setState({ introspect: undefined });
  };

  signal = async (signal = "SIGINT"): Promise<void> => {
    // TODO: some setStates, awaits, and UI to reflect this happening...
    try {
      await this._api_call("signal", { signal: signal }, 5000);
    } catch (err) {
      this.set_error(err);
    }
  };

  restart = reuseInFlight(
    async (): Promise<void> => {
      await this.signal("SIGKILL");
      // Wait a little, since SIGKILL has to really happen on backend,
      // and server has to respond and change state.
      const not_running = (s): boolean => {
        if (this._state === "closed") return true;
        const t = s.get_one({ type: "settings" });
        return t != null && t.get("backend_state") != "running";
      };
      await this.syncdb.wait(not_running, 30);
      if (this._state === "closed") return;
      await this.set_backend_kernel_info();
    }
  );

  shutdown = reuseInFlight(
    async (): Promise<void> => {
      if (this._state === "closed") return;
      await this.signal("SIGKILL");
      if (this._state === "closed") return;
      this.clear_all_cell_run_state();
      await this.save_asap();
    }
  );

  set_backend_kernel_info = async (): Promise<void> => {
    if (this._state === "closed" || this.syncdb.is_read_only()) {
      return;
    }

    if (this._is_project) {
      const dbg = this.dbg(`set_backend_kernel_info ${misc.uuid()}`);
      if (
        this._jupyter_kernel == null ||
        this._jupyter_kernel.get_state() == "closed"
      ) {
        dbg("no Jupyter kernel defined");
        return;
      }
      dbg("getting kernel_info...");
      try {
        this.setState({
          backend_kernel_info: await this._jupyter_kernel.kernel_info()
        });
      } catch (err) {
        dbg(`error = ${err}`);
      }
    } else {
      await this._set_backend_kernel_info_client();
    }
  };

  _set_backend_kernel_info_client = reuseInFlight(
    async (): Promise<void> => {
      await retry_until_success({
        max_time: 120000,
        start_delay: 1000,
        max_delay: 10000,
        f: this._fetch_backend_kernel_info_from_server,
        desc: "jupyter:_set_backend_kernel_info_client"
      });
    }
  );

  _fetch_backend_kernel_info_from_server = async (): Promise<void> => {
    const f = async () => {
      if (this._state === "closed") {
        return;
      }
      const data = await this._api_call("kernel_info", {});
      this.setState({
        backend_kernel_info: data,
        // this is when the server for this doc started, not when kernel last started!
        start_time: data.start_time
      });
    };
    try {
      await retry_until_success({
        max_time: 1000 * 60 * 30,
        start_delay: 500,
        max_delay: 3000,
        f,
        desc: "jupyter:_fetch_backend_kernel_info_from_server"
      });
    } catch (err) {
      this.set_error(err);
    }

    // Update the codemirror editor options.
    this.set_cm_options();
  };

  // Do a file action, e.g., 'compress', 'delete', 'rename', 'duplicate', 'move',
  // 'copy', 'share', 'download', 'open_file', 'close_file', 'reopen_file'
  // Each just shows
  // the corresponding dialog in
  // the file manager, so gives a step to confirm, etc.
  // The path may optionally be *any* file in this project.
  file_action = async (action_name: any, path?: any): Promise<void> => {
    const a = this.redux.getProjectActions(this.store.get("project_id"));
    if (path == null) {
      path = this.store.get("path");
    }
    if (action_name === "reopen_file") {
      a.close_file(path);
      // ensure the side effects from changing registered
      // editors in project_file.* finish happening
      window.setTimeout(() => {
        return a.open_file({ path });
      }, 0);
      return;
    }
    if (action_name === "close_file") {
      await this.syncdb.save();
      a.close_file(path);
      return;
    }
    if (action_name === "open_file") {
      a.open_file({ path });
      return;
    }
    const { head, tail } = misc.path_split(path);
    a.open_directory(head);
    a.set_all_files_unchecked();
    a.set_file_checked(path, true);
    return a.set_file_action(action_name, () => tail);
  };

  show_about = () => {
    this.setState({ about: true });
    return this.set_backend_kernel_info();
  };

  focus = (wait?: any) => {
    //console.log 'focus', wait, (new Error()).stack
    if (this._state === "closed") {
      return;
    }
    if (this._blur_lock) {
      return;
    }
    if (wait) {
      return setTimeout(this.focus, 1);
    } else {
      return this.setState({ is_focused: true });
    }
  };

  blur = (wait?: any) => {
    if (this._state === "closed") {
      return;
    }
    if (wait) {
      return setTimeout(this.blur, 1);
    } else {
      return this.setState({
        is_focused: false,
        mode: "escape"
      });
    }
  };

  blur_lock = () => {
    this.blur();
    return (this._blur_lock = true);
  };

  focus_unlock = () => {
    this._blur_lock = false;
    return this.focus();
  };

  set_max_output_length = n => {
    return this._set({
      type: "settings",
      max_output_length: n
    });
  };

  fetch_more_output = async (id: any): Promise<void> => {
    const time = this._client.server_time() - 0;
    try {
      const more_output = await this._api_call(
        "more_output",
        { id: id },
        60000
      );
      if (!this.store.getIn(["cells", id, "scrolled"])) {
        // make output area scrolled, since there is going to be a lot of output
        this.toggle_output(id, "scrolled");
      }
      this.set_more_output(id, { time, mesg_list: more_output });
    } catch (err) {
      this.set_error(err);
    }
  };

  // NOTE: set_more_output on project-actions is different
  set_more_output = (id: any, more_output: any, _?: any): void => {
    if (this.store.getIn(["cells", id]) == null) {
      return;
    }
    const x = this.store.get("more_output", immutable.Map());
    this.setState({
      more_output: x.set(id, immutable.fromJS(more_output))
    });
  };

  reset_more_output = (id?: any): void => {
    let left: any;
    const more_output =
      (left = this.store.get("more_output")) != null ? left : immutable.Map();
    if (more_output.has(id)) {
      this.setState({ more_output: more_output.delete(id) });
    }
  };

  set_cm_options = (): void => {
    const mode = this.store.get_cm_mode();
    const editor_settings = __guardMethod__(
      __guard__(this.redux.getStore("account"), x1 =>
        x1.get("editor_settings")
      ),
      "toJS",
      o => o.toJS()
    );
    const line_numbers = this.store.get_local_storage("line_numbers");
    const read_only = this.store.get("read_only");
    const x = immutable.fromJS({
      options: cm_options(mode, editor_settings, line_numbers, read_only),
      markdown: cm_options(
        { name: "gfm2" },
        editor_settings,
        line_numbers,
        read_only
      )
    });

    if (!x.equals(this.store.get("cm_options"))) {
      // actually changed
      this.setState({ cm_options: x });
    }
  };

  show_find_and_replace = (): void => {
    this.blur_lock();
    this.setState({ find_and_replace: true });
  };

  close_find_and_replace = () => {
    this.setState({ find_and_replace: false });
    return this.focus_unlock();
  };

  show_keyboard_shortcuts = (): void => {
    this.blur_lock();
    this.setState({ keyboard_shortcuts: { show: true } });
  };

  close_keyboard_shortcuts = () => {
    this.setState({ keyboard_shortcuts: undefined });
    return this.focus_unlock();
  };

  show_code_assistant = () => {
    if (this.assistant_actions == null) {
      return;
    }
    this.blur_lock();

    const lang = this.store.get_kernel_language();

    this.assistant_actions.init(lang);
    return this.assistant_actions.set({
      show: true,
      lang,
      lang_select: false,
      handler: this.code_assistant_handler
    });
  };

  code_assistant_handler = (data: { code: string[]; descr?: string }): void => {
    this.focus_unlock();
    const { code, descr } = data;
    //if DEBUG then console.log("assistant data:", data, code, descr)

    if (descr != null) {
      const descr_cell = this.insert_cell(1);
      this.set_cell_input(descr_cell, descr);
      this.set_cell_type(descr_cell, "markdown");
    }

    for (let c of code) {
      const code_cell = this.insert_cell(1);
      this.set_cell_input(code_cell, c);
      this.run_code_cell(code_cell);
    }
    this.scroll("cell visible");
  };

  _keyboard_settings = () => {
    if (this._account_change_editor_settings == null) {
      console.warn("account settings not loaded"); // should not happen
      return;
    }
    const k = this._account_change_editor_settings.get(
      "jupyter_keyboard_shortcuts"
    );
    if (k != null) {
      return JSON.parse(k);
    } else {
      return {};
    }
  };

  add_keyboard_shortcut = (name: any, shortcut: any) => {
    const k = this._keyboard_settings();
    if (k == null) {
      return;
    }
    const v = k[name] != null ? k[name] : [];
    for (let x of v) {
      if (underscore.isEqual(x, shortcut)) {
        return;
      }
    }
    v.push(shortcut);
    k[name] = v;
    return this._set_keyboard_settings(k);
  };

  _set_keyboard_settings = (k: any) => {
    return (this.redux.getTable("account") as any).set({
      editor_settings: { jupyter_keyboard_shortcuts: JSON.stringify(k) }
    });
  };

  delete_keyboard_shortcut = (name: any, shortcut: any) => {
    const k = this._keyboard_settings();
    if (k == null) {
      return;
    }
    const v = k[name] != null ? k[name] : [];
    const w = (() => {
      const result: any = [];
      for (let x of v) {
        if (!underscore.isEqual(x, shortcut)) {
          result.push(x);
        }
      }
      return result;
    })();
    if (w.length === v.length) {
      // must be removing a default shortcut
      v.push(misc.merge_copy(shortcut, { remove: true }));
    }
    k[name] = v;
    return this._set_keyboard_settings(k);
  };

  // Display a confirmation dialog, then call opts.cb with the choice.
  // See confirm-dialog.cjsx for options.
  confirm_dialog = async (opts: any) => {
    this.blur_lock();
    this.setState({ confirm_dialog: opts });
    function dialog_is_closed(state): string | undefined {
      const c = state.get("confirm_dialog");
      if (c == null) {
        // deleting confirm_dialog prop is same as cancelling.
        return "cancel";
      } else {
        return c.get("choice");
      }
    }
    try {
      const choice = await callback2(this.store.wait, {
        until: dialog_is_closed,
        timeout: 0
      });
      opts.cb(choice);
    } catch (err) {
      console.warn("Error -- ", err); // TODO??!
    } finally {
      this.focus_unlock();
    }
  };

  close_confirm_dialog = (choice: any): void => {
    if (choice == null) {
      return this.setState({ confirm_dialog: undefined });
    } else {
      const confirm_dialog = this.store.get("confirm_dialog");
      if (confirm_dialog != null) {
        this.setState({
          confirm_dialog: confirm_dialog.set("choice", choice)
        });
      }
    }
  };

  trust_notebook = () => {
    return this.confirm_dialog({
      icon: "warning",
      title: "Trust this Notebook?",
      body:
        "A trusted Jupyter notebook may execute hidden malicious Javascript code when you open it. Selecting trust below, or evaluating any cell, will immediately execute any Javascript code in this notebook now and henceforth. (NOTE: CoCalc does NOT implement the official Jupyter security model for trusted notebooks; in particular, we assume that you do trust collaborators on your CoCalc projects.)",
      choices: [
        { title: "Trust", style: "danger", default: true },
        { title: "Cancel" }
      ],
      cb: choice => {
        if (choice === "Trust") {
          return this.set_trust_notebook(true);
        }
      }
    });
  };

  set_trust_notebook = (trust: any, save: boolean = true) => {
    return this._set(
      {
        type: "settings",
        trust: !!trust
      },
      save
    ); // case to bool
  };

  insert_image = (): void => {
    this.setState({ insert_image: true });
  };

  command = (name: any): void => {
    const f = __guard__(
      this._commands != null ? this._commands[name] : undefined,
      x => x.f
    );
    if (f != null) {
      f();
    } else {
      this.set_error(`Command '${name}' is not implemented`);
    }
  };

  // if cell is being edited, use this to move the cursor *in that cell*
  move_edit_cursor = (delta: any): void => {
    delta = delta; // TODO: implement/use this
    this.set_error("move_edit_cursor not implemented");
  };

  // supported scroll positions are in commands.ts
  scroll(pos): any {
    return this.setState({ scroll: pos });
  }

  // submit input for a particular cell -- this is used by the
  // Input component output message type for interactive input.
  submit_input = async (id: any, value: any): Promise<void> => {
    const output = this.store.getIn(["cells", id, "output"]);
    if (output == null) {
      return;
    }
    const n = `${output.size - 1}`;
    const mesg = output.get(n);
    if (mesg == null) {
      return;
    }

    if (mesg.getIn(["opts", "password"])) {
      // handle password input separately by first submitting to the backend.
      try {
        await this.submit_password(id, value);
      } catch (err) {
        this.set_error(`Error setting backend key/value store (${err})`);
        return;
      }
      value = __range__(0, value.length, false)
        .map((_: any) => "●")
        .join("");
      this.set_cell_output(id, output.set(n, mesg.set("value", value)), false);
      this.save_asap();
      return;
    }

    this.set_cell_output(id, output.set(n, mesg.set("value", value)), false);
    this.save_asap();
  };

  submit_password = async (id: any, value: any): Promise<void> => {
    await this.set_in_backend_key_value_store(id, value);
  };

  set_in_backend_key_value_store = async (
    key: any,
    value: any
  ): Promise<void> => {
    try {
      await this._api_call("store", { key, value });
    } catch (err) {
      this.set_error(err);
    }
  };

  set_to_ipynb = async (ipynb: any, data_only = false) => {
    /*
     * set_to_ipynb - set from ipynb object.  This is
     * mainly meant to be run on the backend in the project,
     * but is also run on the frontend too, e.g.,
     * for client-side nbviewer (in which case it won't remove images, etc.).
     *
     * See the documentation for load_ipynb_file in project-actions.ts for
     * documentation about the data_only input variable.
     */
    //dbg = @dbg("set_to_ipynb")
    let set, trust;
    this._state = "load";

    //dbg(misc.to_json(ipynb))

    // We have to parse out the kernel so we can use process_output below.
    // (TODO: rewrite so process_output is not associated with a specific kernel)
    const kernel =
      __guard__(
        ipynb.metadata != null ? ipynb.metadata.kernelspec : undefined,
        x => x.name
      ) != null
        ? __guard__(
            ipynb.metadata != null ? ipynb.metadata.kernelspec : undefined,
            x => x.name
          )
        : undefined;
    //dbg("kernel in ipynb: name='#{kernel}'")

    const existing_ids = this.get_cell_list().toJS();

    if (data_only) {
      trust = undefined;
      set = function() {};
    } else {
      if (typeof this.reset_more_output === "function") {
        this.reset_more_output();
        // clear the more output handler (only on backend)
      }
      this.syncdb.delete(); // completely empty database
      // preserve trust state across file updates/loads
      trust = this.store.get("trust");
      set = obj => {
        this.syncdb.set(obj);
      };
    }

    set({ type: "settings", kernel });
    if (typeof this.ensure_backend_kernel_setup === "function") {
      this.ensure_backend_kernel_setup();
    }

    const importer = new IPynbImporter();

    // NOTE: Below we re-use any existing ids to make the patch that defines changing
    // to the contents of ipynb more efficient.   In case of a very slight change
    // on disk, this can be massively more efficient.

    importer.import({
      ipynb,
      existing_ids,
      new_id: this._new_id,
      process_attachment:
        this._jupyter_kernel != null
          ? this._jupyter_kernel.process_attachment
          : undefined,
      output_handler: this._output_handler // undefined in client; defined in project
    });

    if (data_only) {
      importer.close();
      return;
    }

    // Set all the cells
    const object = importer.cells();
    for (let _ in object) {
      const cell = object[_];
      set(cell);
    }

    // Set the settings
    set({ type: "settings", kernel: importer.kernel(), trust });

    // Set extra user-defined metadata
    const metadata = importer.metadata();
    if (metadata != null) {
      set({ type: "settings", metadata });
    }

    importer.close();

    this.syncdb.commit();
    await this.syncdb.save();
    if (typeof this.ensure_backend_kernel_setup === "function") {
      this.ensure_backend_kernel_setup();
    }
    this._state = "ready";
  };

  nbconvert = (args: any) => {
    const state = this.store.getIn(["nbconvert", "state"]);
    if (state === "start" || state === "run") {
      // not allowed
      return;
    }
    this.syncdb.set({
      type: "nbconvert",
      args,
      state: "start",
      error: null
    });
    this.syncdb.commit();
  };

  show_nbconvert_dialog = (to: any) => {
    let needle;
    if (to == null) {
      // use last or a default
      const args = this.store.getIn(["nbconvert", "args"]);
      if (args != null) {
        for (
          let i = 0, end = args.length - 1, asc = 0 <= end;
          asc ? i < end : i > end;
          asc ? i++ : i--
        ) {
          if (args[i] === "--to") {
            to = args[i + 1];
          }
        }
      }
    }
    if (to == null) {
      to = "html";
    }
    this.setState({ nbconvert_dialog: { to } });
    if (
      ((needle = this.store.getIn(["nbconvert", "state"])),
      ["start", "run"].indexOf(needle) === -1)
    ) {
      // start it
      return this.nbconvert(["--to", to]);
    }
  };

  nbconvert_get_error = async (): Promise<void> => {
    const key = this.store.getIn(["nbconvert", "error", "key"]);
    if (key == null) {
      return;
    }
    let value;
    try {
      value = await this._api_call("store", { key });
    } catch (err) {
      this.set_error(err);
      return;
    }
    if (this._state === "closed") {
      return;
    }
    const nbconvert = this.store.get("nbconvert");
    if (nbconvert.getIn(["error", "key"]) === key) {
      this.setState({ nbconvert: nbconvert.set("error", value) });
    }
  };

  cell_toolbar = (name: string): void => {
    // Set which cell toolbar is visible.  At most one may be visible.
    // name=undefined to not show any.
    this.setState({ cell_toolbar: name });
  };

  set_cell_slide = (id: any, value: any) => {
    if (!value) {
      value = null; // delete
    }
    if (this.store.check_edit_protection(id, this)) {
      return;
    }
    return this._set({
      type: "cell",
      id,
      slide: value
    });
  };

  ensure_positions_are_unique = () => {
    const changes = cell_utils.ensure_positions_are_unique(
      this.store.get("cells")
    );
    if (changes != null) {
      for (let id in changes) {
        const pos = changes[id];
        this.set_cell_pos(id, pos, false);
      }
    }
    return this._sync();
  };

  set_default_kernel = (kernel: any): void => {
    // doesn't make sense for project (right now at least)
    if (this._is_project) return;
    const account_store = this.redux.getStore("account") as any;
    if (account_store == null) return;
    const acc_jup = account_store.getIn(["editor_settings", "jupyter"]);
    if (acc_jup == null) return;
    let tmp: any;
    const cur = (tmp = acc_jup.toJS()) != null ? tmp : {};
    cur.kernel = kernel;
    (this.redux.getTable("account") as any).set({
      editor_settings: { jupyter: cur }
    });
  };

  edit_attachments = (id: any): void => {
    this.setState({ edit_attachments: id });
  };

  _attachment_markdown = (name: any) => {
    return `![${name}](attachment:${name})`;
  };

  insert_input_at_cursor = (id: any, s: any, save: any) => {
    if (this.store.getIn(["cells", id]) == null) {
      return;
    }
    if (this.store.check_edit_protection(id, this)) {
      return;
    }
    let input = this._get_cell_input(id);
    const cursor = this._cursor_locs != null ? this._cursor_locs[0] : undefined;
    if ((cursor != null ? cursor.id : undefined) === id) {
      const v = input.split("\n");
      const line = v[cursor.y];
      v[cursor.y] = line.slice(0, cursor.x) + s + line.slice(cursor.x);
      input = v.join("\n");
    } else {
      input += s;
    }
    return this._set({ type: "cell", id, input }, save);
  };

  // Sets attachments[name] = val
  set_cell_attachment = (id: any, name: any, val: any, save = true) => {
    let left: any;
    const cell = this.store.getIn(["cells", id]);
    if (cell == null) {
      // no such cell
      return;
    }
    if (this.store.check_edit_protection(id, this)) {
      return;
    }
    const attachments =
      (left = __guard__(cell.get("attachments"), x => x.toJS())) != null
        ? left
        : {};
    attachments[name] = val;
    return this._set(
      {
        type: "cell",
        id,
        attachments
      },
      save
    );
  };

  add_attachment_to_cell = async (id: any, path: any): Promise<void> => {
    if (this.store.check_edit_protection(id, this)) {
      return;
    }
    let name = misc.path_split(path).tail;
    name = name.toLowerCase();
    name = encodeURIComponent(name)
      .replace(/\(/g, "%28")
      .replace(/\)/g, "%29");
    this.set_cell_attachment(id, name, { type: "load", value: path });
    await callback2(this.store.wait, {
      until: () =>
        this.store.getIn(["cells", id, "attachments", name, "type"]) === "sha1",
      timeout: 0
    });
    // This has to happen in the next render loop, since changing immediately
    // can update before the attachments props are updated.
    await awaiting.delay(10);
    this.insert_input_at_cursor(id, this._attachment_markdown(name), true);
  };

  delete_attachment_from_cell = (id: any, name: any) => {
    if (this.store.check_edit_protection(id, this)) {
      return;
    }
    this.set_cell_attachment(id, name, null, false);
    return this.set_cell_input(
      id,
      misc.replace_all(
        this._get_cell_input(id),
        this._attachment_markdown(name),
        ""
      )
    );
  };

  add_tag = (id: any, tag: any, save = true) => {
    if (this.store.check_edit_protection(id, this)) {
      return;
    }
    return this._set(
      {
        type: "cell",
        id,
        tags: { [tag]: true }
      },
      save
    );
  };

  remove_tag = (id: any, tag: any, save = true) => {
    if (this.store.check_edit_protection(id, this)) {
      return;
    }
    return this._set(
      {
        type: "cell",
        id,
        tags: { [tag]: null }
      },
      save
    );
  };

  set_view_mode = (mode: any): void => {
    this.setState({ view_mode: mode });
    if (mode === "raw") {
      this.set_raw_ipynb();
    }
  };

  edit_cell_metadata = (id: string): void => {
    let left: any;
    const metadata =
      (left = this.store.getIn(["cells", id, "metadata"])) != null
        ? left
        : immutable.Map();
    this.blur_lock();
    this.setState({ edit_cell_metadata: { id, metadata } });
  };

  set_cell_metadata = (opts: any): void => {
    /*
        Sets the metadata to exactly the metadata object.  It doesn't just merge it in.
        */
    let { id, metadata, save, merge } = (opts = defaults(opts, {
      id: required,
      metadata: required,
      save: true,
      merge: false
    }));

    // Special case: delete metdata (unconditionally)
    if (metadata == null || misc.len(metadata) === 0) {
      this._set(
        {
          type: "cell",
          id,
          metadata: null
        },
        save
      );
      return;
    }

    if (merge) {
      let left: any;
      const current =
        (left = this.store.getIn(["cells", id, "metadata"])) != null
          ? left
          : immutable.Map();
      metadata = current.merge(metadata);
    }

    // special fields
    // "collapsed", "scrolled", "slideshow", and "tags"
    if (metadata.tags != null) {
      for (let tag of metadata.tags) {
        this.add_tag(id, tag, false);
      }
      delete metadata.tags;
    }
    // important to not store redundant inconsistent fields:
    for (let field of ["collapsed", "scrolled", "slideshow"]) {
      if (metadata[field] != null) {
        delete metadata[field];
      }
    }

    // first delete
    this._set(
      {
        type: "cell",
        id,
        metadata: null
      },
      false
    );
    // then set
    this._set(
      {
        type: "cell",
        id,
        metadata
      },
      save
    );
    if (this.store.getIn(["edit_cell_metadata", "id"]) === id) {
      return this.edit_cell_metadata(id); // updates the state while editing
    }
  };

  set_raw_ipynb = (): void => {
    if (this._state === "load") {
      return;
    }
    this.setState({
      raw_ipynb: immutable.fromJS(this.store.get_ipynb())
    });
  };

  _api_call_prettier = async (
    str: string,
    options: object,
    timeout_ms?: number
  ): Promise<any> => {
    if (this._state === "closed") {
      throw Error("closed");
    }
    return await (await this.init_project_conn()).api.prettier_string(
      str,
      options,
      timeout_ms
    );
  };

  _format_cell = async (id: string): Promise<void> => {
    const cell = this.store.getIn(["cells", id]);
    if (cell == null) {
      return;
    }
    const code = this._get_cell_input(id).trim();
    let options: any; // TODO type this with a global interface
    const cell_type = cell.get("cell_type", "code");
    const language = this.store.get_kernel_language();
    switch (cell_type) {
      case "code":
        if (language == null) {
          throw new Error(
            `Formatting code cells is impossible, because their language is not known.`
          );
        } else {
          switch (language) {
            case "python":
              options = { parser: "python" };
              break;
            case "r":
              options = { parser: "r" };
              break;
            default:
              throw new Error(
                `Formatting "${language}" cells is not supported yet.`
              );
          }
        }
        break;
      case "markdown":
        options = { parser: "markdown" };
        break;
      default:
        throw new Error(`Unknown cell_type: '${cell_type}'`);
    }
    // console.log("FMT", cell_type, options, code);
    let resp;
    try {
      resp = await this._api_call_prettier(code, options);
    } catch (err) {
      this.set_error(err);
    }
    // console.log("FMT resp", resp);

    // we additionally trim the output, because prettier introduces a trailing newline
    const trim = function(str: string): string {
      str = str.trim();
      if (str.length > 0 && str.slice(-1) == "\n") {
        return str.slice(0, -2);
      }
      return str;
    };

    this.set_cell_input(id, trim(resp), false);
  };

  format_cells = async (cell_ids: string[], sync = true): Promise<void> => {
    this.set_error(null);
    let jobs: string[] = [];
    for (let id of cell_ids) {
      if (!this.store.is_cell_editable(id)) {
        continue;
      }
      jobs.push(id);
    }

    try {
      await awaiting.map(jobs, 4, this._format_cell);
    } catch (err) {
      this.set_error(err.message);
      return;
    }

    if (sync) {
      this._sync();
    }
  };

  format_selected_cells = async (sync = true): Promise<void> => {
    const selected = this.store.get_selected_cell_ids_list();
    await this.format_cells(selected, sync);
  };

  format_all_cells = async (sync = true): Promise<void> => {
    const all_cells = this.get_cell_list();
    await this.format_cells(all_cells.toJS(), sync);
  };

  switch_to_classical_notebook = () => {
    return this.confirm_dialog({
      title: "Switch to the Classical Notebook?",
      body:
        "If you are having trouble with the the CoCalc Jupyter Notebook, you can switch to the Classical Jupyter Notebook.   You can always switch back to the CoCalc Jupyter Notebook easily later from Jupyter or account settings (and please let us know what is missing so we can add it!).\n\n---\n\n**WARNING:** Multiple people simultaneously editing a notebook, with some using classical and some using the new mode, will NOT work!  Switching back and forth will likely also cause problems (use TimeTravel to recover).  *Please avoid using classical notebook mode if you possibly can!*\n\n[More info and the latest status...](" +
        JUPYTER_CLASSIC_MODERN +
        ")",
      choices: [
        { title: "Switch to Classical Notebook", style: "warning" },
        { title: "Continue using CoCalc Jupyter Notebook", default: true }
      ],
      cb: choice => {
        if (choice !== "Switch to Classical Notebook") {
          return;
        }
        (this.redux.getTable("account") as any).set({
          editor_settings: { jupyter_classic: true }
        });
        this.save();
        return this.file_action("reopen_file", this.store.get("path"));
      }
    });
  };

  close_and_halt = async (): Promise<void> => {
    // Display the main file listing page
    this.file_open();
    // Fully shutdown and save this fact.
    await this.shutdown();
    // Close the file
    this.file_action("close_file");
  };

  check_select_kernel = (): void => {
    const kernel = this.store.get("kernel");
    if (kernel == null) return;

    let unknown_kernel = false;

    //console.log("jupyter::check_select_kernel", {
    //  kernels: this.store.get("kernels"),
    //  info: this.store.get_kernel_info(kernel)
    //});

    if (this.store.get("kernels") != null)
      unknown_kernel = this.store.get_kernel_info(kernel) == null;

    // a kernel is set, but we don't know it
    if (unknown_kernel) {
      this.show_select_kernel("bad kernel");
    } else {
      // we got a kernel, close dialog if not requested by user
      if (
        this.store.get("show_kernel_selector") &&
        this.store.get("show_kernel_selector_reason") === "bad kernel"
      ) {
        this.hide_select_kernel();
      }
    }
    this.setState({ check_select_kernel_init: true });
  };

  update_select_kernel_data = (): void => {
    const kernels = jupyter_kernels.get(this.store.jupyter_kernel_key());
    if (kernels == null) return;
    const kernel_selection = this.store.get_kernel_selection(kernels);
    const [
      kernels_by_name,
      kernels_by_language
    ] = this.store.get_kernels_by_name_or_language(kernels);
    const default_kernel = this.store.get_default_kernel();
    // do we have a similar kernel?
    let closestKernel: Kernel | undefined = undefined;
    const kernel = this.store.get("kernel");
    const kernel_info = this.store.get_kernel_info(kernel);
    // unknown kernel, we try to find a close match
    if (kernel_info == null && kernel != null) {
      // kernel & kernels must be defined
      closestKernel = misc.closest_kernel_match(kernel, kernels);
    }
    this.setState({
      kernel_selection,
      kernels_by_name,
      kernels_by_language,
      default_kernel,
      closestKernel
    });
  };

  show_select_kernel = (reason: show_kernel_selector_reasons): void => {
    this.update_select_kernel_data();
    // we might not have the "kernels" data yet (but we will, once fetching it is complete)
    // the select dialog will show a loading spinner
    this.setState({
      show_kernel_selector_reason: reason,
      show_kernel_selector: true
    });
  };

  hide_select_kernel = (): void => {
    this.setState({
      show_kernel_selector_reason: undefined,
      show_kernel_selector: false,
      kernel_selection: undefined,
      kernels_by_name: undefined
    });
  };

  select_kernel = (kernel_name: string): void => {
    this.set_kernel(kernel_name);
    this.set_default_kernel(kernel_name);
    this.focus(true);
    this.hide_select_kernel();
  };

  kernel_dont_ask_again = (dont_ask: boolean): void => {
    // why is "as any" necessary?
    const account_table = this.redux.getTable("account") as any;
    account_table.set({
      editor_settings: { ask_jupyter_kernel: !dont_ask }
    });
  };
}

function __guard__(value: any, transform: any) {
  return typeof value !== "undefined" && value !== null
    ? transform(value)
    : undefined;
}
function __range__(left: number, right: number, inclusive: boolean) {
  let range: any[] = [];
  let ascending = left < right;
  let end = !inclusive ? right : ascending ? right + 1 : right - 1;
  for (let i = left; ascending ? i < end : i > end; ascending ? i++ : i--) {
    range.push(i);
  }
  return range;
}

function __guardMethod__(obj: any, methodName: any, transform: any) {
  if (
    typeof obj !== "undefined" &&
    obj !== null &&
    typeof obj[methodName] === "function"
  ) {
    return transform(obj, methodName);
  } else {
    return undefined;
  }
}

function bounded_integer(n: any, min: any, max: any, def: any) {
  if (typeof n !== "number") {
    n = parseInt(n);
  }
  if (isNaN(n)) {
    return def;
  }
  n = Math.round(n);
  if (n < min) {
    return min;
  }
  if (n > max) {
    return max;
  }
  return n;
}<|MERGE_RESOLUTION|>--- conflicted
+++ resolved
@@ -38,17 +38,12 @@
 
 const misc = require("smc-util/misc");
 const { required, defaults } = misc;
-<<<<<<< HEAD
 import { Actions, AppRedux } from "../app-framework";
-import { JupyterStoreState, JupyterStore } from "./store";
-=======
-import { Actions } from "../app-framework";
 import {
   JupyterStoreState,
   JupyterStore,
   show_kernel_selector_reasons
 } from "./store";
->>>>>>> 035e22b9
 const util = require("./util");
 const parsing = require("./parsing");
 const keyboard = require("./keyboard");
