###############################################################################
#
# SageMathCloud: A collaborative web-based interface to Sage, IPython, LaTeX and the Terminal.
#
#    Copyright (C) 2015, William Stein
#
#    This program is free software: you can redistribute it and/or modify
#    it under the terms of the GNU General Public License as published by
#    the Free Software Foundation, either version 3 of the License, or
#    (at your option) any later version.
#
#    This program is distributed in the hope that it will be useful,
#    but WITHOUT ANY WARRANTY; without even the implied warranty of
#    MERCHANTABILITY or FITNESS FOR A PARTICULAR PURPOSE.  See the
#    GNU General Public License for more details.
#
#    You should have received a copy of the GNU General Public License
#    along with this program.  If not, see <http://www.gnu.org/licenses/>.
#
###############################################################################

immutable  = require('immutable')
underscore = require('underscore')

{salvus_client} = require('salvus_client')
{project_page}  = require('project')
{top_navbar}    = require('top_navbar')
{alert_message} = require('alerts')

misc = require('misc')
{required, defaults} = misc
{html_to_text} = require('misc_page')

{Row, Col, Well, Button, ButtonGroup, ButtonToolbar, Grid, Input} = require('react-bootstrap')
{ErrorDisplay, Icon, Loading, LoginLink, Saving, TimeAgo, r_join} = require('r_misc')
{React, Actions, Store, Table, flux, rtypes, rclass, FluxComponent}  = require('flux')
{User} = require('users')


MAX_DEFAULT_PROJECTS = 50

_create_project_tokens = {}

# Define projects actions
class ProjectsActions extends Actions
    # Local state events
    set_project_state : (project_id, name, value) =>
        x = store.state.project_state.get(project_id) ? immutable.Map()
        @setTo(project_state: store.state.project_state.set(project_id, x.set(name, immutable.fromJS(value))))

    delete_project_state : (project_id, name) =>
        x = store.state.project_state.get(project_id)
        if x?
            @setTo(project_state: store.state.project_state.set(project_id, x.delete(name)))

    set_project_state_open : (project_id, err) =>
        @set_project_state(project_id, 'open', {time:new Date(), err:err})

    set_project_state_close : (project_id) =>
        @delete_project_state(project_id, 'open')

    setTo : (settings) ->
        return settings

    restart_project_server : (project_id) ->
        salvus_client.restart_project_server(project_id : project_id)

<<<<<<< HEAD
    set_public_paths : (project_id, paths) ->
        keys = misc.keys(paths)
        @flux.getProjectActions(project_id).log
            event  : 'file_action'
            action : 'shared'
            files  : keys
            count  : (if keys.length > 3 then keys.length)
        @flux.getTable('projects').set
            project_id : project_id
            public_paths : paths

    set_project_title : (project_id, title) =>
=======
    set_project_title: (project_id, title) =>
>>>>>>> 65cbd8ed
        # set in the Table
        @flux.getTable('projects').set({project_id:project_id, title:title})
        # create entry in the project's log
        require('project_store').getActions(project_id, @flux).log({event:'set',title:title})

    set_project_description : (project_id, description) =>
        # set in the Table
        @flux.getTable('projects').set({project_id:project_id, description:description})
        # create entry in the project's log
        require('project_store').getActions(project_id, @flux).log({event:'set',description:description})

    # Create a new project
    create_project : (opts) =>
        opts = defaults opts,
            title       : 'No Title'
            description : 'No Description'
            token       : undefined  # if given, can use wait_until_project_is_created
        if opts.token?
            token = opts.token; delete opts.token
            opts.cb = (err, project_id) =>
                _create_project_tokens[token] = {err:err, project_id:project_id}
        salvus_client.create_project(opts)

    # Open the given project
    open_project : (opts) =>
        opts = defaults opts,
            project_id : required
            target     : undefined
            switch_to  : undefined
        opts.project = opts.project_id; delete opts.project_id
        opts.cb = (err) =>
            @set_project_state_open(opts.project_id, err)
        open_project(opts)

    close_project : (project_id) ->
        top_navbar.remove_page(project_id)

    # Put the given project in the foreground
    foreground_project : (project_id) =>
        top_navbar.switch_to_page(project_id)  # TODO: temporary
        @setTo(foreground_project: project_id)  # TODO: temporary-- this is also set directly in project.coffee on_show

    remove_collaborator : (project_id, account_id) =>
        salvus_client.project_remove_collaborator
            project_id : project_id
            account_id : account_id
            cb         : (err, resp) =>
                if err # TODO: -- set error in store for this project...
                    alert_message(type:'error', message:err)

    invite_collaborator : (project_id, account_id) =>
        salvus_client.project_invite_collaborator
            project_id : project_id
            account_id : account_id
            cb         : (err, resp) =>
                if err # TODO: -- set error in store for this project...
                    alert_message(type:'error', message:err)

    invite_collaborators_by_email : (project_id, to, body) =>
        if not body?
            title = @flux.getStore('projects').get_title(project_id)
            name  = @flux.getStore('account').get_fullname()
            body  = "Please collaborate with me using SageMathCloud on '#{title}'.  Sign up at\n\n    https://cloud.sagemath.com\n\n--\n#{name}"
        salvus_client.invite_noncloud_collaborators
            project_id : project_id
            to         : to
            email      : body
            cb         : (err, resp) =>
                if err
                    alert_message(type:'error', message:err)
                else
                    alert_message(message:resp.mesg)

    # TODO: getting into a bit of a mess here - have toggle_project below.  This is using the API, but
    # toggle_project's uses the database query language.  Using api here due to query language not being
    # sufficiently done to.
    set_project_hide : (project_id, account_id, hide_state) =>
        f = 'hide_project_from_user'
        if not hide_state
            f = 'un' + f
        salvus_client[f]
            project_id : project_id
            account_id : account_id
            cb         : (err) =>
                if err
                    alert_message(type:'error', message:err)

# Register projects actions
actions = flux.createActions('projects', ProjectsActions)

# Define projects store
class ProjectsStore extends Store
    constructor : (flux) ->
        super()
        ActionIds = flux.getActionIds('projects')
        @register(ActionIds.setTo, @setTo)
        @state =
            project_map   : undefined        # when loaded will be an immutable.js map that is synchronized with the database
            project_state : immutable.Map()  # information about state of projects in the browser
        @flux = flux

    setTo : (message) ->
        @setState(message)

    get_project : (project_id) =>
        return @state.project_map.get(project_id)?.toJS()

    # Given an array of objects with an account_id field, sort it by the
    # corresponding last_active timestamp for these users on the given project,
    # starting with most recently active.
    # Also, adds the last_active timestamp field to each element of users
    # given their timestamp for activity *on this project*.
    # For global activity (not just on a project) use
    # the sort_by_activity of the users store.
    sort_by_activity : (users, project_id) =>
        last_active = @state.project_map?.get(project_id)?.get('last_active')
        if not last_active? # no info
            return users
        for user in users
            user.last_active = last_active.get(user.account_id) ? 0
        # the code below sorts by last-active in reverse order, if defined; otherwise by last name (or as tie breaker)
        last_name = (account_id) =>
            @flux.getStore('users').get_last_name(account_id)

        return users.sort (a,b) =>
            c = misc.cmp(b.last_active, a.last_active)
            if c then c else misc.cmp(last_name(a.account_id), last_name(b.account_id))

    get_users : (project_id) =>
        # return users as an immutable JS map.
        @state.project_map?.get(project_id)?.get('users')

    get_last_active : (project_id) =>
        # return users as an immutable JS map.
        @state.project_map?.get(project_id)?.get('last_active')

    get_title : (project_id) =>
        return @state.project_map?.get(project_id)?.get('title')

    get_description : (project_id) =>
        return @state.project_map?.get(project_id)?.get('description')

    get_project_select_list : (current, show_hidden=true) =>
        map = @state.project_map
        account_id = salvus_client.account_id
        list = []
        if current? and map.has(current)
            list.push(id:current, title:map.get(current).get('title'))
            map = map.delete(current)
        v = map.toArray()
        v.sort (a,b) ->
            if a.get('last_edited') < b.get('last_edited')
                return 1
            else if a.get('last_edited') > b.get('last_edited')
                return -1
            return 0
        others = []
        for i in v
            if not i.deleted and (show_hidden or not i.get('users').get(account_id).get('hide'))
                others.push(id:i.get('project_id'), title:i.get('title'))
        list = list.concat others
        return list

    get_project_state : (project_id, name) =>
        return @state.project_state.get(project_id)?.get(name)

    get_project_open_state : (project_id) =>
        return @get_project_state(project_id, 'open')

<<<<<<< HEAD
    get_public_paths : (project_id) =>
        return @state.project_map?.get(project_id)?.get('public_paths')

    is_project_open : (project_id) =>
=======
    is_project_open: (project_id) =>
>>>>>>> 65cbd8ed
        x = @get_project_state(project_id, 'open')
        if not x?
            return false
        return not x.get('err')

    wait_until_project_is_open : (project_id, timeout, cb) =>  # timeout in seconds
        @wait
            until   : => @get_project_open_state(project_id)
            timeout : timeout
            cb      : (err, x) =>
                cb(err or x?.err)

    wait_until_project_exists : (project_id, timeout, cb) =>
        @wait
            until   : => @state.project_map.get(project_id)?
            timeout : timeout
            cb      : cb

    wait_until_project_created : (token, timeout, cb) =>
        @wait
            until   : =>
                x = _create_project_tokens[token]
                return if not x?
                {project_id, err} = x
                if err
                    return {err:err}
                else
                    if @state.project_map.has(project_id)
                        return {project_id:project_id}
            timeout : timeout
            cb      : (err, x) =>
                if err
                    cb(err)
                else
                    cb(x.err, x.project_id)

# Register projects store
store = flux.createStore('projects', ProjectsStore, flux)

# Create and register projects table, which gets automatically
# synchronized with the server.
class ProjectsTable extends Table
    query : ->
        return 'projects'

    _change : (table, keys) =>
        actions.setTo(project_map: table.get())

    toggle_hide_project : (project_id) =>
        account_id = salvus_client.account_id
        hide = !!@_table.get(project_id).get('users').get(account_id).get('hide')
        @set(project_id:project_id, users:{"#{account_id}":{hide:not hide}})

    toggle_delete_project : (project_id) =>
        @set(project_id:project_id, deleted: not @_table.get(project_id).get('deleted'))


flux.createTable('projects', ProjectsTable)



exports.get_project_info = (opts) ->
    opts = defaults opts,
        project_id : required
        cb         : required
    project = store.state.project_map?[opts.project_id]
    if project?
        opts.cb(undefined, project)
    else
        # have to get info from server
        salvus_client.project_info
            project_id : opts.project_id
            cb         : opts.cb


exports.open_project = open_project = (opts) ->
    opts = defaults opts,
        project   : required
        item      : undefined
        target    : undefined
        switch_to : true
        cb        : undefined   # cb(err, project)

    project = opts.project
    if typeof(project) == 'string'
        # actually a project id
        x = undefined
        if store.state.project_list?
            for p in store.state.project_list
                if p.project_id == project
                    x = p
                    break
        if not x?
            # have to get info from database.
            salvus_client.project_info
                project_id : project
                cb         : (err, p) ->
                    if err
                        # try again as a public project
                        salvus_client.public_project_info
                            project_id : project
                            cb         : (err, p) ->
                                if err
                                    opts.cb?("You do not have access to the project with id '#{project}'")
                                else
                                    open_project
                                        project   : p
                                        item      : opts.item
                                        target    : opts.target
                                        switch_to : opts.switch_to
                                        cb        : opts.cb
                    else
                        open_project
                            project   : p
                            item      : opts.item
                            target    : opts.target
                            switch_to : opts.switch_to
                            cb        : opts.cb
            return
        else
            project = x

    proj = project_page(project)
    top_navbar.resize_open_project_tabs()
    if opts.switch_to
        top_navbar.switch_to_page(project.project_id)
    if opts.target?
        proj.load_target(opts.target, opts.switch_to)

    opts.cb?(undefined, proj)

exports.load_target = load_target = (target, switch_to) ->
    if not target or target.length == 0
        top_navbar.switch_to_page('projects')
        return
    segments = target.split('/')
    if misc.is_valid_uuid_string(segments[0])
        t = segments.slice(1).join('/')
        project_id = segments[0]
        open_project
            project   : project_id
            target    : t
            switch_to : switch_to
            cb        : (err) ->
                if err
                    alert_message(type:'error', message:err)

NewProjectCreator = rclass
    displayName : 'Projects-NewProjectCreator'

    getInitialState : ->
        state            : 'view'    # view --> edit --> saving --> view
        title_text       : ''
        description_text : ''
        error            : ''

    start_editing : ->
        @setState
            state : 'edit'

    cancel_editing : ->
        @setState
            state            : 'view'
            title_text       : ''
            description_text : ''
            error            : ''

    create_project : ->
        token = misc.uuid()
        @setState(state:'saving')
        actions.create_project
            title       : @state.title_text
            description : @state.description_text
            token       : token
        store.wait_until_project_created token, 30, (err) =>
            if err?
                @setState
                    state : 'edit'
                    error : "Error creating project -- #{err}"
            else
                @setState
                    state            : 'view'
                    title_text       : ''
                    description_text : ''
                    error            : ''

    render_input_section : ->
        <Well style={backgroundColor: '#ffffff'}>
            <Row>
                <Col sm=12 style={color: '#666', fontWeight: 'bold', fontSize: '15pt'}>
                    <Icon name='plus-circle' /> Create a New Project
                </Col>
            </Row>
            <Row>
                <Col sm=5 style={color: '#666'}>
                    <h4>Title:</h4>
                    <Input
                        ref         = 'new_project_title'
                        type        = 'text'
                        placeholder = 'Title (you can easily change this later)'
                        disabled    = {@state.state == 'saving'}
                        onChange    = {=>@setState(title_text:@refs.new_project_title.getValue())}
                        autoFocus   />
                </Col>

                <Col sm=5 style={color: '#666'}>
                    <h4>Description:</h4>
                    <Input
                        ref         = 'new_project_description'
                        type        = 'text'
                        placeholder = 'No description'
                        disabled    = {@state.state == 'saving'}
                        onChange    = {=>@setState(description_text:@refs.new_project_description.getValue())} />
                </Col>

                <Col sm=2>
                    {# potentially add users before creating a project?}
                </Col>
            </Row>

            <Row>
                <Col sm=12>
                    <div style={color:'#666', marginBottom: '6px'}> You can change the title and description at any time later. </div>
                </Col>
            </Row>

            <Row>
                <Col sm=12>
                    <ButtonToolbar>
                        <Button
                            disabled = {@state.title_text == '' or @state.state == 'saving'}
                            bsStyle  = 'primary'
                            onClick  = {@create_project} >
                            Create project
                        </Button>
                        <Button
                            disabled = {@state.state is 'saving'}
                            onClick  = {@cancel_editing} >
                            {if @state.state is 'saving' then <Saving /> else 'Cancel'}
                        </Button>
                    </ButtonToolbar>
                    {@render_error()}
                </Col>
            </Row>
        </Well>

    render_error : ->
        if @state.error
            <ErrorDisplay error={@state.error} onClose={=>@setState(error:'')} />

    render : ->
        switch @state.state
            when 'view'
                <Row>
                    <Col sm=3>
                        <Button
                            bsStyle = 'primary'
                            block
                            type    = 'submit'
                            onClick = {@start_editing}>
                            <Icon name='plus-circle' /> New Project...
                        </Button>
                    </Col>
                </Row>
            when 'edit', 'saving'
                <Row>
                    <Col sm=12>
                        {@render_input_section()}
                    </Col>
                </Row>

ProjectsFilterButtons = rclass
    displayName : 'ProjectsFilterButtons'

    propTypes :
        hidden  : rtypes.bool.isRequired
        deleted : rtypes.bool.isRequired

    getDefaultProps : ->
        hidden  : false
        deleted : false

    render : ->
        <ButtonGroup>
            <Button onClick = {=>flux.getActions('projects').setTo(deleted: not @props.deleted)}>
                <Icon name={if @props.deleted then 'check-square-o' else 'square-o'} /> Deleted
            </Button>
            <Button onClick={=>flux.getActions('projects').setTo(hidden: not @props.hidden)}>
                <Icon name={if @props.hidden then 'check-square-o' else 'square-o'} /> Hidden
            </Button>
        </ButtonGroup>

ProjectsSearch = rclass
    displayName : 'Projects-ProjectsSearch'

    propTypes :
        search : rtypes.string.isRequired

    getDefaultProps : ->
        search             : ''
        open_first_project : undefined

    clear_and_focus_input : ->
        flux.getActions('projects').setTo(search: '')
        @refs.projects_search.getInputDOMNode().focus()

    delete_search_button : ->
        <Button onClick={@clear_and_focus_input}>
            <Icon name='times-circle' />
        </Button>

    open_first_project : (e) ->
        e.preventDefault()
        @props.open_first_project?()

    render : ->
        <form onSubmit={@open_first_project}>
            <Input
                ref         = 'projects_search'
                autoFocus
                type        = 'search'
                value       =  @props.search
                placeholder = 'Search for projects...'
                onChange    = {=>flux.getActions('projects').setTo(search: @refs.projects_search.getValue())}
                buttonAfter = {@delete_search_button()} />
        </form>

HashtagGroup = rclass
    displayName : 'Projects-HashtagGroup'

    propTypes :
        hashtags          : rtypes.array.isRequired
        toggle_hashtag    : rtypes.func.isRequired
        selected_hashtags : rtypes.object

    getDefaultProps : ->
        selected_hashtags : {}

    render_hashtag : (tag) ->
        color = 'info'
        if @props.selected_hashtags and @props.selected_hashtags[tag]
            color = 'warning'
        <Button key={tag} onClick={=>@props.toggle_hashtag(tag)} bsSize='small' bsStyle={color}>
            {misc.trunc(tag, 60)}
        </Button>

    render : ->
        <ButtonGroup style={maxHeight:'18ex', overflowY:'auto', overflowX:'hidden'}>
            {@render_hashtag(tag) for tag in @props.hashtags}
        </ButtonGroup>

ProjectsListingDescription = rclass
    displayName : 'Projects-ProjectsListingDescription'

    propTypes :
        deleted           : rtypes.bool
        hidden            : rtypes.bool
        selected_hashtags : rtypes.object
        search            : rtypes.string

    getDefaultProps : ->
        deleted           : false
        hidden            : false
        selected_hashtags : {}
        search            : ''

    description : ->
        query = @props.search.toLowerCase()
        #TODO: cached function
        hashtags_string = (name for name of @props.selected_hashtags).join(' ')
        if query != '' and hashtags_string != '' then query += ' '
        query += hashtags_string
        desc = 'Showing '
        if @props.deleted
            desc += 'deleted '
        if @props.hidden
            desc += 'hidden '
        desc += 'projects '
        if query != ''
            desc += "whose title, description or users contain '#{query}'."
        desc

    render : ->
        project_listing_description_styles =
            color    : '#666'
            wordWrap : 'break-word'

        <h3 style={project_listing_description_styles}>
            {@description()}
        </h3>

ProjectRow = rclass
    displayName : 'Projects-ProjectRow'

    propTypes :
        project : rtypes.object.isRequired
        index   : rtypes.number

    getDefaultProps : ->
        user_map : undefined

    render_status : ->
        <span>
            {misc.capitalize(@props.project.state?.state)}
        </span>

    render_last_edited : ->
        try
            <TimeAgo date={(new Date(@props.project.last_edited)).toISOString()} />
        catch e
            console.log("error setting time of project #{@props.project.project_id} to #{@props.project.last_edited} -- #{e}; please report to wstein@gmail.com")

    render_user_list : ->
        other = ({account_id:account_id} for account_id,_ of @props.project.users)
        @props.flux.getStore('projects').sort_by_activity(other, @props.project.project_id)
        users = []
        for i in [0...other.length]
            users.push <User
                           key         = {other[i].account_id}
                           last_active = {other[i].last_active}
                           account_id  = {other[i].account_id}
                           user_map    = {@props.user_map} />
        return r_join(users)

    open_project_from_list : (e) ->
        open_project
            project   : @props.project.project_id
            switch_to : not(e.which == 2 or (e.ctrlKey or e.metaKey))
            cb        : (err) ->
                if err
                    alert_message(type:'error', message:err)
        e.preventDefault()

    open_edit_collaborator : (e) ->
        open_project
            project : @props.project.project_id
            cb      : (err, proj) ->
                if err
                    alert_message(type:'error', message:err)
                else
                    proj.show_add_collaborators_box()
        e.stopPropagation()

    render : ->
        project_row_styles =
            backgroundColor : if (@props.index % 2) then '#eee' else 'white'
            marginBottom    : 0
            cursor          : 'pointer'
            wordWrap        : 'break-word'

        <Well style={project_row_styles} onClick={@open_project_from_list}>
            <Row>
                <Col sm=3 style={fontWeight: 'bold', maxHeight: '7em', overflowY: 'auto'}>
                    <a>{html_to_text(@props.project.title)}</a>
                </Col>
                <Col sm=2 style={color: '#666', maxHeight: '7em', overflowY: 'auto'}>
                    {@render_last_edited()}
                </Col>
                <Col sm=3 style={color: '#666', maxHeight: '7em', overflowY: 'auto'}>
                    {html_to_text(@props.project.description)}
                </Col>
                <Col sm=3 style={maxHeight: '7em', overflowY: 'auto'}>
                    <a onClick={@open_edit_collaborator}>
                        <Icon name='user' style={fontSize: '16pt', marginRight:'10px'}/>
                        {@render_user_list()}
                    </a>
                </Col>
                <Col sm=1>
                    {@render_status()}
                </Col>
            </Row>
        </Well>

ProjectList = rclass
    displayName : 'Projects-ProjectList'

    propTypes :
        projects : rtypes.array.isRequired
        show_all : rtypes.bool.isRequired
        flux     : rtypes.object

    getDefaultProps : ->
        projects : []
        user_map : undefined

    show_all_projects : ->
        flux.getActions('projects').setTo(show_all : not @props.show_all)

    render_show_all : ->
        if @props.projects.length > MAX_DEFAULT_PROJECTS
            more = @props.projects.length - MAX_DEFAULT_PROJECTS
            <br />
            <Button
                onClick={@show_all_projects}
                bsStyle='info'
                bsSize='large'>
                Show {if @props.show_all then "#{more} less" else "#{more} more"} matching projects...
            </Button>

    render_list : ->
        listing = []
        i = 0
        for project in @props.projects
            if i >= MAX_DEFAULT_PROJECTS and not @props.show_all
                break
            listing.push <ProjectRow
                             project  = {project}
                             user_map = {@props.user_map}
                             index    = {i}
                             key      = {i}
                             flux     = {@props.flux} />
            i += 1

        return listing

    render : ->
        <div>
            {@render_list()}
            {@render_show_all()}
        </div>

parse_project_tags = (project) ->
    project_information = (project.title + ' ' + project.description).toLowerCase()
    indices = misc.parse_hashtags(project_information)
    return (project_information.substring(i[0], i[1]) for i in indices)

parse_project_search_string = (project, user_map) ->
    search = (project.title + ' ' + project.description).toLowerCase()
    for k in misc.split(search)
        if k[0] == '#'
            tag = k.slice(1).toLowerCase()
            search += " [#{k}] "
    for account_id in misc.keys(project.users)
        if account_id != salvus_client.account_id
            info = user_map.get(account_id)
            if info?
                search += (' ' + info.get('first_name') + ' ' + info.get('last_name') + ' ').toLowerCase()
    return search

# Returns true if the project should be visible with the given filters selected
project_is_in_filter = (project, hidden, deleted) ->
    account_id = salvus_client.account_id
    if not account_id?
        throw 'project page should not get rendered until after user sign-in and account info is set'

    return !!project.deleted == deleted and !!project.users[account_id].hide == hidden

ProjectSelector = rclass
    displayName : 'Projects-ProjectSelector'

    propTypes :
        project_map       : rtypes.object
        user_map          : rtypes.object
        hidden            : rtypes.bool
        deleted           : rtypes.bool
        search            : rtypes.string
        selected_hashtags : rtypes.object
        show_all          : rtypes.bool
        flux              : rtypes.object

    getDefaultProps : ->
        project_map       : undefined
        user_map          : undefined
        hidden            : false
        deleted           : false
        search            : ''
        selected_hashtags : {}
        show_all          : false

    componentWillReceiveProps : (next) ->
        if not @props.user_map? or not @props.project_map?
            return
        # Only update project_list if the project_map actually changed.  Other
        # props such as the filter or search string might have been set,
        # but not the project_map.  This avoids recomputing any hashtag, search,
        # or possibly other derived cached data.
        if not immutable.is(@props.project_map, next.project_map)
            @update_project_list(@props.project_map, next.project_map, next.user_map)
            projects_changed = true
        # Update the hashtag list if the project_map changes *or* either
        # of the filters change.
        if projects_changed or @props.hidden != next.hidden or @props.deleted != next.deleted
            @update_hashtags(next.hidden, next.deleted)
        # If the user map changes, update the search info for the projects with
        # users that changed.
        if not immutable.is(@props.user_map, next.user_map)
            @update_user_search_info(@props.user_map, next.user_map)

    _compute_project_derived_data : (project, user_map) ->
        #console.log("computing derived data of #{project.project_id}")
        # compute the hashtags
        project.hashtags = parse_project_tags(project)
        # compute the search string
        project.search_string = parse_project_search_string(project, user_map)
        return project

    update_user_search_info : (user_map, next_user_map) ->
        if not user_map? or not next_user_map? or not @_project_list?
            return
        for project in @_project_list
            for account_id,_ of project.users
                if not immutable.is(user_map.get(account_id), next_user_map.get(account_id))
                    @_compute_project_derived_data(project, next_user_map)
                    break

    update_project_list : (project_map, next_project_map, user_map) ->
        user_map ?= @props.user_map   # if user_map is not defined, use last known one.
        if not project_map? or not user_map?
            # can't do anything without these.
            return
        if next_project_map? and @_project_list?
            # Use the immutable next_project_map to tell the id's of the projects that changed.
            next_project_list = []
            # Remove or modify existing projects
            for project in @_project_list
                id = project.project_id
                next = next_project_map.get(id)
                if next?
                    if project_map.get(id).equals(next)
                        # include as-is in new list
                        next_project_list.push(project)
                    else
                        # include new version with derived data in list
                        next_project_list.push(@_compute_project_derived_data(next.toJS(), user_map))
            # Include newly added projects
            next_project_map.map (project, id) =>
                if not project_map.get(id)?
                    next_project_list.push(@_compute_project_derived_data(project.toJS(), user_map))
        else
            next_project_list = (@_compute_project_derived_data(project.toJS(), user_map) for project in project_map.toArray())

        @_project_list = next_project_list
        # resort by when project was last edited. (feature idea: allow sorting by title or description instead)
        return @_project_list.sort((p0, p1) -> -misc.cmp(p0.last_edited, p1.last_edited))

    project_list : ->
        return @_project_list ? @update_project_list(@props.project_map)

    update_hashtags : (hidden, deleted) ->
        tags = {}
        for project in @project_list()
            if project_is_in_filter(project, hidden, deleted)
                for tag in project.hashtags
                    tags[tag] = true
        @_hashtags = misc.keys(tags).sort()
        return @_hashtags

    # All hashtags of projects in this filter
    hashtags : ->
        return @_hashtags ? @update_hashtags(@props.hidden, @props.deleted)

    # Takes a project and a list of search terms, returns true if all search terms exist in the project
    matches : (project, search_terms) ->
        project_search_string = project.search_string
        for word in search_terms
            if word[0] == '#'
                word = '[' + word + ']'
            if project_search_string.indexOf(word) == -1
                return false
        return true

    visible_projects : ->
        selected_hashtags = underscore.intersection(misc.keys(@props.selected_hashtags[@filter()]), @hashtags())
        words = misc.split(@props.search.toLowerCase()).concat(selected_hashtags)
        return (project for project in @project_list() when project_is_in_filter(project, @props.hidden, @props.deleted) and @matches(project, words))

    toggle_hashtag : (tag) ->
        selected_hashtags = @props.selected_hashtags
        filter = @filter()
        if not selected_hashtags[filter]
            selected_hashtags[filter] = {}
        if selected_hashtags[filter][tag]
            # disable the hashtag
            delete selected_hashtags[filter][tag]
        else
            # enable the hashtag
            selected_hashtags[filter][tag] = true
        flux.getActions('projects').setTo(selected_hashtags: selected_hashtags)

    filter : ->
        "#{@props.hidden}-#{@props.deleted}"

    render_projects_title : ->
        projects_title_styles =
            color        : '#666'
            fontSize     : '24px'
            fontWeight   : '500'
            marginBottom : '1ex'
        <div style={projects_title_styles}><Icon name='thumb-tack' /> Projects </div>

    open_first_project : ->
        project = @visible_projects()[0]
        if project?
            open_project(project: project.project_id)

    render : ->
        if not @props.project_map? or not @props.user_map?
            if not @props.flux.getStore('account')?.get_account_id()?
                return <LoginLink />
            else
                return <div style={fontSize:'40px', textAlign:'center', color:'#999999'} > <Loading />  </div>
        <Grid fluid className='constrained'>
            <Well style={marginTop:'1em',overflow:'hidden'}>
                <Row>
                    <Col sm=4>
                        {@render_projects_title()}
                    </Col>
                    <Col sm=8>
                        <ProjectsFilterButtons
                            hidden  = {@props.hidden}
                            deleted = {@props.deleted} />
                    </Col>
                </Row>
                <Row>
                    <Col sm=4>
                        <ProjectsSearch search={@props.search} open_first_project={@open_first_project} />
                    </Col>
                    <Col sm=8>
                        <HashtagGroup
                            hashtags          = {@hashtags()}
                            selected_hashtags = {@props.selected_hashtags[@filter()]}
                            toggle_hashtag    = {@toggle_hashtag} />
                    </Col>
                </Row>
                <Row>
                    <Col sm=12 style={marginTop:'1ex'}>
                        <NewProjectCreator />
                    </Col>
                </Row>
                <Row>
                    <Col sm=12>
                        <ProjectsListingDescription
                            hidden            = {@props.hidden}
                            deleted           = {@props.deleted}
                            search            = {@props.search}
                            selected_hashtags = {@props.selected_hashtags[@filter()]} />
                    </Col>
                </Row>
                <Row>
                    <Col sm=12>
                        <ProjectList
                            projects = {@visible_projects()}
                            show_all = {@props.show_all}
                            user_map = {@props.user_map}
                            flux     = {@props.flux} />
                    </Col>
                </Row>
            </Well>
        </Grid>

ProjectsPage = rclass
    displayName : 'Projects-ProjectsPage'

    render : ->
        <FluxComponent flux={flux} connectToStores={['users', 'projects']}>
            <ProjectSelector />
        </FluxComponent>

exports.ProjectTitle = ProjectTitle = rclass
    displayName : 'Projects-ProjectTitle'

    propTypes :
        project_id  : rtypes.string.isRequired
        project_map : rtypes.object

    shouldComponentUpdate : (nextProps) ->
        nextProps.project_map?.get(@props.project_id)?.get('title') != @props.project_map?.get(@props.project_id)?.get('title')

    render : ->
        if not @props.project_map?
            return <Loading />
        title = @props.project_map?.get(@props.project_id)?.get('title')
        if title?
            <a onClick={@handle_click} href=''>{html_to_text(title)}</a>
        else
            <span>(Private project)</span>

exports.ProjectTitleAuto = rclass
    displayName : 'Projects-ProjectTitleAuto'

    propTypes :
        project_id  : rtypes.string.isRequired

    render : ->
        <FluxComponent flux={flux} connectToStores={['projects']}>
            <ProjectTitle project_id={@props.project_id} />
        </FluxComponent>

is_mounted = false
mount = ->
    #console.log('mount projects')
    React.render(<ProjectsPage />, document.getElementById('projects'))
    is_mounted = true

unmount = ->
    #console.log('unmount projects')
    if is_mounted
        React.unmountComponentAtNode(document.getElementById('projects'))
        is_mounted = false

top_navbar.on 'switch_to_page-projects', () ->
    window.history.pushState('', '', window.salvus_base_url + '/projects')
    mount()

top_navbar.on 'switch_from_page-projects', () ->
    window.history.pushState('', '', window.salvus_base_url + '/projects')
    unmount()
<|MERGE_RESOLUTION|>--- conflicted
+++ resolved
@@ -65,22 +65,7 @@
     restart_project_server : (project_id) ->
         salvus_client.restart_project_server(project_id : project_id)
 
-<<<<<<< HEAD
-    set_public_paths : (project_id, paths) ->
-        keys = misc.keys(paths)
-        @flux.getProjectActions(project_id).log
-            event  : 'file_action'
-            action : 'shared'
-            files  : keys
-            count  : (if keys.length > 3 then keys.length)
-        @flux.getTable('projects').set
-            project_id : project_id
-            public_paths : paths
-
     set_project_title : (project_id, title) =>
-=======
-    set_project_title: (project_id, title) =>
->>>>>>> 65cbd8ed
         # set in the Table
         @flux.getTable('projects').set({project_id:project_id, title:title})
         # create entry in the project's log
@@ -250,14 +235,7 @@
     get_project_open_state : (project_id) =>
         return @get_project_state(project_id, 'open')
 
-<<<<<<< HEAD
-    get_public_paths : (project_id) =>
-        return @state.project_map?.get(project_id)?.get('public_paths')
-
     is_project_open : (project_id) =>
-=======
-    is_project_open: (project_id) =>
->>>>>>> 65cbd8ed
         x = @get_project_state(project_id, 'open')
         if not x?
             return false
