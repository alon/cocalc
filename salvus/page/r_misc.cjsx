###############################################################################
#
# SageMathCloud: A collaborative web-based interface to Sage, IPython, LaTeX and the Terminal.
#
#    Copyright (C) 2015, William Stein
#
#    This program is free software: you can redistribute it and/or modify
#    it under the terms of the GNU General Public License as published by
#    the Free Software Foundation, either version 3 of the License, or
#    (at your option) any later version.
#
#    This program is distributed in the hope that it will be useful,
#    but WITHOUT ANY WARRANTY; without even the implied warranty of
#    MERCHANTABILITY or FITNESS FOR A PARTICULAR PURPOSE.  See the
#    GNU General Public License for more details.
#
#    You should have received a copy of the GNU General Public License
#    along with this program.  If not, see <http://www.gnu.org/licenses/>.
#
###############################################################################

{React, rclass, rtypes} = require('flux')

{Alert, Button, ButtonToolbar, Col, Input, OverlayTrigger, Popover, Row, Well} = require('react-bootstrap')

misc = require('misc')

# Font Awesome component -- obviously TODO move to own file
# Converted from https://github.com/andreypopp/react-fa
exports.Icon = Icon = rclass
    displayName : "Icon"

    propTypes:
        name       : React.PropTypes.string.isRequired
        size       : React.PropTypes.oneOf(['lg', '2x', '3x', '4x', '5x'])
        rotate     : React.PropTypes.oneOf(['45', '90', '135', '180', '225', '270', '315'])
        flip       : React.PropTypes.oneOf(['horizontal', 'vertical'])
        fixedWidth : React.PropTypes.bool
        spin       : React.PropTypes.bool
        stack      : React.PropTypes.oneOf(['1x', '2x'])
        inverse    : React.PropTypes.bool

    render : ->
        {name, size, rotate, flip, spin, fixedWidth, stack, inverse, className, style} = @props
        # temporary until file_associations can be changed
        if name.slice(0, 3) == "fa-"
            classNames = "fa #{name}"
        else
            classNames = "fa fa-#{name}"
        if size
            classNames += " fa-#{size}"
        if rotate
            classNames += " fa-rotate-#{rotate}"
        if flip
            classNames += " fa-flip-#{flip}"
        if fixedWidth
            classNames += " fa-fw"
        if spin
            classNames += " fa-spin"
        if stack
            classNames += " fa-stack-#{stack}"
        if inverse
            classNames += " fa-inverse"
        if className
            classNames += " #{className}"
        return <i style={style} className={classNames}></i>

exports.Loading = Loading = rclass
    displayName : "Misc-Loading"
    render : ->
        <span><Icon name="circle-o-notch" spin /> Loading...</span>

exports.Saving = Saving = rclass
    displayName : "Misc-Saving"
    render : ->
        <span><Icon name="circle-o-notch" spin /> Saving...</span>

closex_style =
    float      : 'right'
    marginLeft : '5px'

exports.CloseX = CloseX = rclass
    displayName : "Misc-CloseX"

    propTypes:
        on_close : rtypes.func.isRequired
        style    : rtypes.object   # optional style for the icon itself

    render :->
        <a href='' style={closex_style} onClick={(e)=>e.preventDefault();@props.on_close()}>
            <Icon style={@props.style} name='times' />
        </a>


error_text_style =
    marginRight : '1ex'
    whiteSpace  : 'pre-line'

exports.ErrorDisplay = ErrorDisplay = rclass
    displayName : "Misc-ErrorDisplay"

    propTypes:
        error   : rtypes.string.isRequired
        style   : rtypes.object
        onClose : rtypes.func       # TODO: change to on_close everywhere...?

    render_close_button: ->
        <CloseX on_close={@props.onClose} style={fontSize:'11pt'} />

    render : ->
        if @props.style?
            style = misc.copy(error_text_style)
            misc.merge(style, @props.style)
        else
            style = error_text_style
        <Alert bsStyle='danger' style={style}>
            {@render_close_button() if @props.onClose?}
            {@props.error}
        </Alert>


exports.MessageDisplay = MessageDisplay = rclass
    propTypes:
        message : rtypes.string
        onClose : rtypes.func
    render : ->
        <Row style={backgroundColor:'white', margin:'1ex', padding:'1ex', border:'1px solid lightgray', dropShadow:'3px 3px 3px lightgray', borderRadius:'3px'}>
            <Col md=8 xs=8>
                <span style={color:'gray', marginRight:'1ex'}>{@props.message}</span>
            </Col>
            <Col md=4 xs=4>
                <Button className="pull-right" onClick={@props.onClose} bsSize="small">
                    <Icon name='times' />
                </Button>
            </Col>
        </Row>

exports.SelectorInput = SelectorInput = rclass
    displayName : "Misc-SelectorInput"
    propTypes:
        selected  : rtypes.string
        on_change : rtypes.func
        #options   : array or object

    render_options: ->
        if misc.is_array(@props.options)
            if @props.options.length > 0 and typeof(@props.options[0]) == 'string'
                i = 0
                v = []
                for x in @props.options
                    v.push(<option key={i} value={x}>{x}</option>)
                    i += 1
                return v
            else
                for x in @props.options
                    <option key={x.value} value={x.value}>{x.display}</option>
        else
            v = misc.keys(@props.options); v.sort()
            for value in v
                display = @props.options[value]
                <option key={value} value={value}>{display}</option>

    render: ->
        <Input value={@props.selected} defaultValue={@props.selected} type='select' ref='input'
               onChange={=>@props.on_change?(@refs.input.getValue())}>
            {@render_options()}
        </Input>

exports.TextInput = rclass
    displayName : "Misc-TextInput"
    propTypes:
        text : rtypes.string.isRequired
        on_change : rtypes.func.isRequired
        type : rtypes.string
        rows : rtypes.number

    componentWillReceiveProps: (next_props) ->
        if @props.text != next_props.text
            # so when the props change the state stays in sync (e.g., so save button doesn't appear, etc.)
            @setState(text : next_props.text)

    getInitialState: ->
        text : @props.text

    saveChange: (event) ->
        event.preventDefault()
        @props.on_change(@state.text)

    render_save_button : ->
        if @state.text? and @state.text != @props.text
            <Button  style={marginBottom:'15px'} bsStyle='success' onClick={@saveChange}><Icon name='save' /> Save</Button>

    render_input: ->
        <Input type={@props.type ? "text"} ref="input" rows={@props.rows}
                   value={if @state.text? then @state.text else @props.text}
                   onChange={=>@setState(text:@refs.input.getValue())}
            />

    render : ->
        <form onSubmit={@saveChange}>
            {@render_input()}
            {@render_save_button()}
        </form>

exports.NumberInput = NumberInput = rclass
    displayName : "Misc-NumberInput"
    propTypes:
        number    : rtypes.number.isRequired
        min       : rtypes.number.isRequired
        max       : rtypes.number.isRequired
        on_change : rtypes.func.isRequired

    componentWillReceiveProps: (next_props) ->
        if @props.number != next_props.number
            # so when the props change the state stays in sync (e.g., so save button doesn't appear, etc.)
            @setState(number : next_props.number)

    getInitialState: ->
        number : @props.number

    saveChange : (event) ->
        event.preventDefault()
        n = parseInt(@state.number)
        if "#{n}" == "NaN"
            n = @props.number
        if n < @props.min
            n = @props.min
        else if n > @props.max
            n = @props.max
        @setState(number:n)
        @props.on_change(n)

    render_save_button : ->
        if @state.number? and @state.number != @props.number
            <Button className="pull-right" bsStyle='success' onClick={@saveChange}><Icon name='save' /> Save</Button>

    render : ->
        <Row>
            <Col xs=6>
                <form onSubmit={@saveChange}>
                    <Input type="text" ref="input"
                           value={if @state.number? then @state.number else @props.number}
                           onChange={=>@setState(number:@refs.input.getValue())}/>
                </form>
            </Col>
            <Col xs=6>
                {@render_save_button()}
            </Col>
        </Row>

exports.LabeledRow = LabeledRow = rclass
    displayName : "Misc-LabeledRow"
    propTypes:
        label : rtypes.string.isRequired
        style : rtypes.object
    render : ->
        <Row style={@props.style}>
            <Col xs=4>
                {@props.label}
            </Col>
            <Col xs=8>
                {@props.children}
            </Col>
        </Row>

help_text =
  backgroundColor: 'white'
  padding        : '10px'
  borderRadius   : '5px'
  margin         : '5px'

exports.Help = rclass
    displayName : "Misc-Help"
    propTypes:
        button_label : rtypes.string.isRequired
        title        : rtypes.string.isRequired
    getDefaultProps: ->
        button_label : "Help"
        title : "Help"
    getInitialState: ->
        closed : true

    render_title: ->
        <span>
            {@props.title}
        </span>

    render:->
        if @state.closed
            <div>
                <Button bsStyle='info' onClick={=>@setState(closed:false)}><Icon name='question-circle'/> {@props.button_label}</Button>
            </div>
        else
            <Well style={width:500, zIndex:10, boxShadow:'3px 3px 3px #aaa', position:'absolute'} className='well'>
                <a href='' style={float:'right'} onClick={(e)=>e.preventDefault();@setState(closed:true)}><Icon name='times'/></a>
                <h4>{@props.title}
                </h4>
                <div style={help_text}>
                    {@props.children}
                </div>
            </Well>


###
# Customized TimeAgo support
# TODO: internationalize this formatter -- see https://www.npmjs.com/package/react-timeago
###

timeago_formatter = (value, unit, suffix, date) ->
    if value == 0
        return "now"
    if unit == 'second'
        return "less than a minute #{suffix}"
    if value != 1
        unit += 's'
    return value + ' ' + unit + ' ' + suffix

TimeAgo = require('react-timeago')
exports.TimeAgo = rclass
    displayName : "Misc-TimeAgo"
    render: ->
        <TimeAgo date={@props.date} style={@props.style} formatter={timeago_formatter} />


# Important:
# widget can be controlled or uncontrolled -- use default_value for an *uncontrolled* widget
# with callbacks, and value for a controlled one!
#    See http://facebook.github.io/react/docs/forms.html#controlled-components

# Search input box with a clear button (that focuses!), enter to submit,
# escape to also clear.
exports.SearchInput = rclass
    propTypes:
        placeholder : rtypes.string
        default_value : rtypes.string
        on_change   : rtypes.func    # called on_change(value) each time the search input changes
        on_submit   : rtypes.func    # called on_submit(value) when the search input is submitted (by hitting enter)
        on_escape   : rtypes.func    # called when user presses escape key; on_escape(value *before* hitting escape)
        autoFocus   : rtypes.bool
        on_up       : rtypes.func    # push up arrow
        on_down     : rtypes.func    # push down arrow
<<<<<<< HEAD
=======
        clear_on_submit : rtypes.bool  # if true, will clear search box on submit (default: false)
>>>>>>> e2ae8992

    getInitialState: ->
        value : @props.default_value

    clear_and_focus_search_input: ->
        @set_value('')
        @refs.input.getInputDOMNode().focus()

    clear_search_button : ->
        <Button onClick={@clear_and_focus_search_input}>
            <Icon name="times-circle" />
        </Button>

    set_value: (value) ->
        @setState(value:value)
        @props.on_change?(value)

    submit: (e) ->
        e?.preventDefault()
        @props.on_change?(@state.value)
        @props.on_submit?(@state.value)
        if @props.clear_on_submit
            @setState(value:'')

    escape: ->
        @props.on_escape?(@state.value)
        @set_value('')

    keydown: (e) ->
        switch e.keyCode
            when 27
                @escape()
            when 40
                @props.on_down?()
            when 38
                @props.on_up?()

    escape: ->
        @props.on_escape?(@state.value)
        @set_value('')

    keydown: (e) ->
        switch e.keyCode
            when 27
                @escape()
            when 40
                @props.on_down?()
            when 38
                @props.on_up?()

    render: ->
        <form onSubmit={@submit}>
            <Input
                autoFocus  = {@props.autoFocus}
                ref         = 'input'
                type        = 'text'
                placeholder = {@props.placeholder}
                value       = {@state.value}
                buttonAfter = {@clear_search_button()}
                onChange    = {=>@set_value(@refs.input.getValue())}
                onKeyDown   = {@keydown}
            />
        </form>

<<<<<<< HEAD
=======

exports.MarkdownInput = rclass
    propTypes:
        default_value : rtypes.string
        on_change     : rtypes.func
        on_save       : rtypes.func
        rows          : rtypes.number
        placeholder   : rtypes.string

    getInitialState: ->
        editing : false
        value   : undefined

    edit: ->
        @setState(value:@props.default_value ? '', editing:true)

    cancel: ->
        @setState(editing:false)

    save: ->
        @props.on_save?(@state.value)
        @setState(editing:false)

    keydown: (e) ->
        if e.keyCode==27
            @setState(editing:false)
        else if e.keyCode==13 and e.shiftKey
            @save()

    to_html: ->
        if @props.default_value
            # don't import misc_page at the module level
            {__html: require('misc_page').markdown_to_html(@props.default_value).s}
        else
            {__html: ''}

    render: ->
        if @state.editing

            tip = <span>
                You may enter (Github flavored) markdown here.  In particular, use # for headings, > for block quotes, *'s for italic text, **'s for bold text, - at the beginning of a line for lists, back ticks ` for code, and URL's will automatically become links.
            </span>

            <div>
                <ButtonToolbar style={paddingBottom:'5px'}>
                    <Button key='save' bsStyle='success' onClick={@save}
                            disabled={@state.value == @props.default_value}>
                        <Icon name='edit' /> Save
                    </Button>
                    <Button key='cancel' onClick={@cancel}>Cancel</Button>
                </ButtonToolbar>
                <form onSubmit={@save} style={marginBottom: '-20px'}>
                    <Input autoFocus
                        ref         = "input"
                        type        = 'textarea'
                        rows        = {@props.rows ? 4}
                        placeholder = {@props.placeholder}
                        value       = {@state.value}
                        onChange    = {=>x=@refs.input.getValue();@setState(value:x); @props.on_change?(x)}
                        onKeyDown   = {@keydown}
                    />
                </form>
                <div style={paddingTop:'8px', color:'#666'}>
                    <Tip title="Use Markdown" tip={tip}>
                        Format using <a href='https://help.github.com/articles/markdown-basics/' target="_blank">Markdown</a>
                    </Tip>
                </div>
            </div>
        else
            <div>
                {<Button onClick={@edit}>Edit</Button>}
                <div onClick={@edit} dangerouslySetInnerHTML={@to_html()}></div>
            </div>



>>>>>>> e2ae8992
activity_style =
    float           : 'right'
    backgroundColor : 'white'
    position        : 'absolute'
    right           : '5px'
    top             : '5px'
    border          : '1px solid #ccc'
    padding         : '10px'
    zIndex          : '10'
    borderRadius    : '5px'
    boxShadow       : '3px 3px 3px #ccc'

activity_item_style =
    whiteSpace   : 'nowrap'
    overflow     : 'hidden'
    textOverflow : 'ellipsis'

exports.ActivityDisplay = rclass
    displayName : "ActivityDisplay"

    propTypes : ->
        activity : rtypes.object.isRequired  # array of strings
        trunc    : rtypes.number             # truncate activity messages at this many characters (default: 80)
        on_clear : rtypes.func               # if given, called when a clear button is clicked

    render_items: ->
        n = @props.trunc ? 80
        trunc = (s) -> misc.trunc(s, n)
        for desc, i in @props.activity
            <div key={i} style={activity_item_style} >
                <Icon name="circle-o-notch" spin /> {trunc(desc)}
            </div>

    render: ->
        if misc.len(@props.activity) > 0
            <div key='activity' style={activity_style}>
                {<CloseX on_close={@props.on_clear} /> if @props.on_clear?}
                {@render_items() if @props.activity.length > 0}
            </div>
        else
<<<<<<< HEAD
            <span />
=======
            <span />

exports.Tip = Tip = rclass
    displayName : "Tip"
    propTypes:
        title     : rtypes.oneOfType([rtypes.string, rtypes.node]).isRequired
        placement : rtypes.string   # 'top', 'right', 'bottom', left' -- defaults to 'right'
        tip       : rtypes.oneOfType([rtypes.string, rtypes.node]).isRequired
        size      : rtypes.string   # "xsmall", "small", "medium", "large"
    render : ->
        <OverlayTrigger
            placement = {@props.placement ? 'right'}
            overlay   = {<Popover bsSize={@props.size} title={@props.title}>{@props.tip}</Popover>}
            delayShow = 600
            >
            <span>{@props.children}</span>
        </OverlayTrigger>

exports.SaveButton = rclass
    propTypes:
        unsaved  : rtypes.bool
        disabled : rtypes.bool
        on_click : rtypes.func.isRequired
    render: ->
        <Button bsStyle='success' disabled={@props.saving or not @props.unsaved} onClick={@props.on_click}>
            <Icon name='save' /> Sav{if @props.saving then <span>ing... <Icon name="circle-o-notch" spin /></span> else <span>e</span>}
        </Button>


DateTimePicker = require('react-widgets/lib/DateTimePicker')

DATETIME_PARSE_FORMATS = [
    "MMM d, yyyy h:mm tt",
    "MMMM d, yyyy h:mm tt",
    "MMM d, yyyy",
    "MMM d, yyyy H:mm"
    "MMMM d, yyyy",
    "MMMM d, yyyy H:mm"
]

exports.DateTimePicker = rclass
    propTypes:
        value     : rtypes.oneOfType([rtypes.string, rtypes.object])
        on_change : rtypes.func.isRequired
    render: ->
        <DateTimePicker
            step       = {60}
            editFormat = {"MMM d, yyyy h:mm tt"}
            parse      = {DATETIME_PARSE_FORMATS}
            value      = {@props.value}
            onChange   = {@props.on_change}
        />

exports.FileIcon = rclass
    propTypes:
        filename : rtypes.string.isRequired

    render: ->
        ext = misc.filename_extension_notilde(@props.filename)
        <Icon name={require('editor').file_icon_class(ext).slice(3)} />
>>>>>>> e2ae8992
<|MERGE_RESOLUTION|>--- conflicted
+++ resolved
@@ -339,10 +339,7 @@
         autoFocus   : rtypes.bool
         on_up       : rtypes.func    # push up arrow
         on_down     : rtypes.func    # push down arrow
-<<<<<<< HEAD
-=======
         clear_on_submit : rtypes.bool  # if true, will clear search box on submit (default: false)
->>>>>>> e2ae8992
 
     getInitialState: ->
         value : @props.default_value
@@ -406,9 +403,6 @@
                 onKeyDown   = {@keydown}
             />
         </form>
-
-<<<<<<< HEAD
-=======
 
 exports.MarkdownInput = rclass
     propTypes:
@@ -483,9 +477,6 @@
                 <div onClick={@edit} dangerouslySetInnerHTML={@to_html()}></div>
             </div>
 
-
-
->>>>>>> e2ae8992
 activity_style =
     float           : 'right'
     backgroundColor : 'white'
@@ -526,9 +517,6 @@
                 {@render_items() if @props.activity.length > 0}
             </div>
         else
-<<<<<<< HEAD
-            <span />
-=======
             <span />
 
 exports.Tip = Tip = rclass
@@ -588,5 +576,4 @@
 
     render: ->
         ext = misc.filename_extension_notilde(@props.filename)
-        <Icon name={require('editor').file_icon_class(ext).slice(3)} />
->>>>>>> e2ae8992
+        <Icon name={require('editor').file_icon_class(ext).slice(3)} />