#!/usr/bin/env python

"""
Create a unix user and setup ssh keys.   Usage:

    create_unix_user.py [username]

If the username is not given, then a random 8-character alpha-numeric username is chosen.

If the username is given, then any -'s and characters passed the 32nd are removed from the given username.
Thus if the username is a V4 uuid, e.g., 36 characters with -'s, then the dashes are removed, giving a 32
character username, which is uniquely determined by the V4 uuid.

You should put the following in visudo:

            salvus ALL=(ALL)   NOPASSWD:  /usr/local/bin/create_unix_user.py *
            salvus ALL=(ALL)   NOPASSWD:  /usr/local/bin/delete_unix_user.py *

ALSO **IMPORTANT** put a locally built copy of .sagemathcloud (with secret deleted) in
scripts/skel to massively speed up new project creation.  You might make a symlink like this:

      sudo ln -s /home/salvus/salvus/salvus/scripts/skel .

"""

BASE_DIR='/mnt/home'

from subprocess import Popen, PIPE
import os, random, string, sys, uuid

if len(sys.argv) > 2:
    sys.stderr.write("Usage: sudo %s [optional username]\n"%sys.argv[0])
    sys.stderr.flush()
    sys.exit(1)

# os.system('whoami')

skel = os.path.join(os.path.split(os.path.realpath(__file__))[0], 'skel')
#print skel

def cmd(args):
    if isinstance(args, str):
        shell = True
        #print args
    else:
        shell = False
        #print ' '.join(args)
    out = Popen(args, stdin=PIPE, stdout=PIPE, stderr=PIPE, shell=shell)
    e = out.wait()
    stdout = out.stdout.read()
    stderr = out.stderr.read()
    if e:
        sys.stdout.write(stdout)
        sys.stderr.write(stderr)
        sys.exit(e)
    return {'stdout':stdout, 'stderr':stderr}

if len(sys.argv) == 2:
    username = sys.argv[1].replace('-','')[:32]
else:
    # Using a random username helps to massively reduce the chances of race conditions...
    alpha    =  string.ascii_letters + string.digits
    username =  ''.join([random.choice(alpha) for _ in range(8)])

<<<<<<< HEAD
out = cmd(['useradd', '-b', BASE_DIR, '-m', '-U', '-k', skel, username])
=======
if os.path.exists(os.path.join(BASE_DIR, username)):
    # "creating" an existing user is fine -- really the point of this script is to ensure the
    # user exists.
    pass
else:
    out = cmd(['useradd', '-b', BASE_DIR, '-m', '-U', '-k', skel, username])
>>>>>>> 937e93ba

# coffeescript to determine
# BLOCK_SIZE = 4096   # units = bytes; This is used by the quota command via the conversion below.
# megabytes_to_blocks = (mb) -> Math.floor(mb*1000000/BLOCK_SIZE) + 1
# ensure host system is setup with quota for this to do anything: http://www.ubuntugeek.com/how-to-setup-disk-quotas-in-ubuntu.html

disk_soft_mb = 512 # 250 megabytes
disk_soft = disk_soft_mb * 245
disk_hard = 2*disk_soft
inode_soft = 20000
inode_hard = 2*inode_soft
cmd(["setquota", '-u', username, str(disk_soft), str(disk_hard), str(inode_soft), str(inode_hard), '-a'])

print username

# Save account info so it persists through reboots/upgrades/etc.
if os.path.exists("/mnt/home/etc/"):
    cmd("cp /etc/passwd /etc/shadow /etc/group /mnt/home/etc/")<|MERGE_RESOLUTION|>--- conflicted
+++ resolved
@@ -62,16 +62,12 @@
     alpha    =  string.ascii_letters + string.digits
     username =  ''.join([random.choice(alpha) for _ in range(8)])
 
-<<<<<<< HEAD
-out = cmd(['useradd', '-b', BASE_DIR, '-m', '-U', '-k', skel, username])
-=======
 if os.path.exists(os.path.join(BASE_DIR, username)):
     # "creating" an existing user is fine -- really the point of this script is to ensure the
     # user exists.
     pass
 else:
     out = cmd(['useradd', '-b', BASE_DIR, '-m', '-U', '-k', skel, username])
->>>>>>> 937e93ba
 
 # coffeescript to determine
 # BLOCK_SIZE = 4096   # units = bytes; This is used by the quota command via the conversion below.
