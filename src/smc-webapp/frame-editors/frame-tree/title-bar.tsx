--- conflicted
+++ resolved
@@ -861,18 +861,14 @@
     // there is no formatting available at all
     if (formatting == null || formatting === false) return;
     const ext = misc.filename_extension(this.props.path).toLowerCase();
-<<<<<<< HEAD
-    if (!this.is_visible("format") && !util.PRETTIER_SUPPORT[ext]) {
-      return;
-    }
-=======
     const parser = ext2parser[ext];
     if (parser == null) return;
     const tool = parser2tool[parser];
     if (tool == null) return;
     if (!formatting[tool]) return;
-
->>>>>>> 511229f0
+    if (!this.is_visible("format") && !util.PRETTIER_SUPPORT[ext]) {
+      return;
+    }
     return (
       <Button
         key={"format"}
