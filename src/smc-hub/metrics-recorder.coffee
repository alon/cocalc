###############################################################################
#
#    CoCalc: Collaborative Calculation in the Cloud
#
#    Copyright (C) 2016, SageMath, Inc.
#
#    This program is free software: you can redistribute it and/or modify
#    it under the terms of the GNU General Public License as published by
#    the Free Software Foundation, either version 3 of the License, or
#    (at your option) any later version.
#
#    This program is distributed in the hope that it will be useful,
#    but WITHOUT ANY WARRANTY; without even the implied warranty of
#    MERCHANTABILITY or FITNESS FOR A PARTICULAR PURPOSE.  See the
#    GNU General Public License for more details.
#
#    You should have received a copy of the GNU General Public License
#    along with this program.  If not, see <http://www.gnu.org/licenses/>.
#
###############################################################################

# This is a small helper class to record real-time metrics about the hub.
# It is designed for the hub, such that a local process can easily check its health.
# After an initial version, this has been repurposed to use prometheus.
# It wraps its client elements and adds some instrumentation to some hub components.

fs         = require('fs')
path       = require('path')
underscore = require('underscore')
{execSync} = require('child_process')
{defaults} = misc = require('smc-util/misc')

# Prometheus client setup -- https://github.com/siimon/prom-client
prom_client = require('prom-client')
prom_default_metrics = prom_client.defaultMetrics
prom_default_metrics(['process_cpu_seconds_total']) # we have our own cpu metrics
# additionally, record GC statistics
# https://www.npmjs.com/package/prometheus-gc-stats
require('prometheus-gc-stats')()()

# some constants
FREQ_s     = 10   # write stats every FREQ seconds
DELAY_s    = 5    # with an initial delay of DELAY seconds
DISC_LEN   = 10   # length of queue for recording discrete values
MAX_BUFFER = 1000 # max. size of buffered values, which are cleared in the @_update step

# CLK_TCK (usually 100, but maybe not ...)
try
    CLK_TCK = parseInt(execSync('getconf CLK_TCK', {encoding: 'utf8'}))
catch err
    CLK_TCK = null

# exponential smoothing, based on linux's load 1-exp(-1) smoothing
# with compensation for sampling time FREQ_s
d = 1 - Math.pow(Math.exp(-1), FREQ_s / 60)
DECAY = [d, Math.pow(d, 5), Math.pow(d, 15)]


# there is more than just continuous values
# cont: continuous (like number of changefeeds), will be smoothed
#       disc: discrete, like blocked, will be recorded with timestamp
#             in a queue of length DISC_LEN
exports.TYPE = TYPE =
    COUNT: 'counter'    # strictly non-decrasing integer
    GAUGE: 'gauge'      # only the most recent value is recorded
    LAST : 'latest'     # only the most recent value is recorded
    DISC : 'discrete'   # timeseries of length DISC_LEN
    CONT : 'continuous' # continuous with exponential decay
    MAX  : 'contmax'    # like CONT, reduces buffer to max value
    SUM  : 'contsum'    # like CONT, reduces buffer to sum of values divided by FREQ_s

exports.new_counter = new_counter = (name, help, labels) ->
    # a prometheus counter -- https://github.com/siimon/prom-client#counter
    # use it like counter.labels(labelA, labelB).inc([positive number or default is 1])
    if not name.endsWith('_total')
        throw "Counter metric names have to end in [_unit]_total but I got '#{name}' -- https://prometheus.io/docs/practices/naming/"
    return new prom_client.Counter(name, help, labels)

exports.new_gauge = new_gauge = (name, help, labels) ->
    # a prometheus gauge -- https://github.com/siimon/prom-client#gauge
    # basically, use it like gauge.labels(labelA, labelB).set(value)
    return new prom_client.Gauge(name, help, labels)

exports.new_quantile = new_quantile = (name, help, config={}) ->
    # invoked as quantile.observe(value)
    config = defaults config,
        # a few more than the default, in particular including the actual min and max
        percentiles: [0.0, 0.01, 0.1, 0.25, 0.5, 0.75, 0.9, 0.99, 0.999, 1.0]
        labels : []
    return new prom_client.Summary(name, help, config.labels, percentiles: config.percentiles)
exports.new_summary = new_summary = new_quantile

exports.new_histogram = new_histogram = (name, help, config={}) ->
    # invked as histogram.observe(value)
    config = defaults config,
        buckets: [0.005, 0.01, 0.025, 0.05, 0.1, 0.25, 0.5, 1, 2.5, 5, 10]
        labels: []
    return new prom_client.Histogram(name, help, config.labels, buckets: config.buckets)

class exports.MetricsRecorder
    constructor: (@dbg, cb) ->
        ###
        * @dbg: e.g. reporting via winston or whatever
        ###
        # stores the current state of the statistics
        @_stats = {}
        @_types = {} # key → TYPE.T mapping

        # the full statistic
        @_data  = {}
        @_init_monitoring()

        @_collectors = []

        # start of periodically calling publish/update
        setTimeout((=> setInterval(@_publish, FREQ_s * 1000)), DELAY_s * 1000)
        # record start time (as string!)
        @record("start", new Date(), TYPE.LAST)

        # initialization finished
        cb?()

    get: ->
        ###
        get a serialized representation of the metrics status
        (was a dict that should be JSON, now it is for prometheus)
        it's only called by hub_http_server for the /metrics endpoint
        ###
        #return misc.deep_copy(@_data)
        return prom_client.register.metrics()

    register_collector: (collector) ->
        # The added collector functions will be evaluated periodically to gather metrics
        @_collectors.push(collector)

    _init_monitoring: ->
        # called by constructor, just initalize state variables
        @dbg("CLK_TCK: #{CLK_TCK}")

    setup_monitoring: ->
        ###
        setup monitoring of some components
        called by the hub *after* setting up the DB, etc.
        ###
        num_clients_gauge = new_gauge('clients_count', 'Number of connected clients')
        {number_of_clients} = require('./hub_register')
        @register_collector ->
            num_clients_gauge.set(number_of_clients())

        # our own CPU metrics monitor, separating user and sys!
        # it's actually a counter, since it is non-decreasing, but we'll use .set(...)
        @_cpu_seconds_total = new_gauge('process_cpu_seconds_total', 'Total number of CPU seconds used', ['type'])

    _collect: ->
        # called by @_update to evaluate the collector functions
        for c in @_collectors
            c()

        # linux specific: collecting this process and all its children sys+user times
        # http://man7.org/linux/man-pages/man5/proc.5.html
        fs.readFile path.join('/proc', ''+process.pid, 'stat'), 'utf8', (err, infos) =>
            if err or not CLK_TCK?
                return
            # there might be spaces in the process name, hence split after the closing bracket!
            infos = infos[infos.lastIndexOf(')') + 2...].split(' ')
            @_cpu_seconds_total.labels('user')       .set(parseFloat(infos[11]) / CLK_TCK)
            @_cpu_seconds_total.labels('system')     .set(parseFloat(infos[12]) / CLK_TCK)
            # time spent waiting on child processes
            @_cpu_seconds_total.labels('chld_user')  .set(parseFloat(infos[13]) / CLK_TCK)
            @_cpu_seconds_total.labels('chld_system').set(parseFloat(infos[14]) / CLK_TCK)


    # every FREQ_s the _data dict is being updated
    # e.g current value, exp decay, later on also "intelligent" min/max, etc.
<<<<<<< HEAD
    _update : ->
        @_collect()
=======
    _update: ->
        @collect?()
>>>>>>> 6a2b3268

        smooth = (new_value, arr) ->
            arr ?= []
            arr[0] = new_value
            # compute smoothed value `sval` for each decay param
            for d, idx in DECAY
                sval = arr[idx + 1] ? new_value
                sval = d * new_value + (1-d) * sval
                arr[idx + 1] = sval
            return arr

        for key, values of @_stats
            # if no new value is available, we have to create one for smoothing
            if not values?.length > 0
                # fallback to last, unless discrete
                if @_types[key] != TYPE.DISC
                    [..., value] = @_data[key]
                    # in case _data[key] is empty, abort
                    if not value?
                        continue
                    # sum is special case, because of sum/FREQ_s below
                    if @_types[key] == TYPE.SUM
                        value *= FREQ_s
                    # one-element array
                    values = [value]
                else
                    values = []

            # computing the updated value for the @_data entries
            switch @_types[key]
                when TYPE.MAX
                    @_data[key] = smooth(values[0], @_data[key])

                when TYPE.CONT
                    # compute the average value (TODO median?)
                    sum = underscore.reduce(values, ((a, b) -> a+b), 0)
                    avg = sum / values.length
                    @_data[key] = smooth(avg, @_data[key])

                when TYPE.SUM
                    # compute the cumulative sum per second (e.g. database modifications)
                    sum = underscore.reduce(values, ((a, b) -> a+b), 0)
                    sum /= FREQ_s # to get a per 1s value!
                    @_data[key] = smooth(sum, @_data[key])

                when TYPE.DISC
                    # this is a pair [timestamp, discrete value], appended to the data queue
                    queue = @_data[key] ? []
                    @_data[key] = [queue..., values...][-DISC_LEN..]

                when TYPE.LAST
                    if values?.length > 0
                        # ... just store the most recent one
                        @_data[key] = values[0]

            # we've consumed the value(s), reset them
            @_stats[key] = []

    # the periodically called publication step
    _publish: (cb) =>
        @record("timestamp", new Date(), TYPE.LAST)
        # also record system metrics like cpu, memory, ... ?
        @_update()
        # only if we have a @filename, save it there
        if @filename?
            json = JSON.stringify(@_data, null, 2)
            fs.writeFile(@filename, json, cb?())

    record: (key, value, type = TYPE.CONT) =>
        # store in @_stats a key → bounded array
        if (@_types[key] ? type) != type
            @dbg("WARNING: you are switching types from #{@_types[key]} to #{type} -- IGNORED")
            return
        @_types[key] = type
        switch type
            when TYPE.LAST
                @_stats[key] = [value]
            when TYPE.CONT, TYPE.SUM
                arr = @_stats[key] ? []
                @_stats[key] = [arr..., value]
            when TYPE.MAX
                current = @_stats[key] ? Number.NEGATIVE_INFINITY
                @_stats[key] = [Math.max(value, current)]
            when TYPE.DISC
                ts = (new Date()).toISOString()
                arr = @_stats[key] ? []
                @_stats[key] = [arr..., [ts, value]]
            else
                @dbg?('hub/record_stats: unknown or undefined type #{type}')
        # avoid overflows
        @_stats[key] = @_stats[key][-MAX_BUFFER..]<|MERGE_RESOLUTION|>--- conflicted
+++ resolved
@@ -172,13 +172,8 @@
 
     # every FREQ_s the _data dict is being updated
     # e.g current value, exp decay, later on also "intelligent" min/max, etc.
-<<<<<<< HEAD
-    _update : ->
-        @_collect()
-=======
     _update: ->
         @collect?()
->>>>>>> 6a2b3268
 
         smooth = (new_value, arr) ->
             arr ?= []
@@ -240,7 +235,7 @@
     # the periodically called publication step
     _publish: (cb) =>
         @record("timestamp", new Date(), TYPE.LAST)
-        # also record system metrics like cpu, memory, ... ?
+        # also record system metrics like cpu, memory, ... ?>>
         @_update()
         # only if we have a @filename, save it there
         if @filename?
