--- conflicted
+++ resolved
@@ -968,15 +968,15 @@
                 (cb) =>
                     if skip_grading and not peer_graded
                         cb(); return
+                    if grade? or peer_graded
+                        content = "Your grade on this assignment:"
+                    else
+                        content = ''
                     # write their grade to a file
-<<<<<<< HEAD
-                    content = "Your grade on this assignment:"
                     if grade?   # likely undefined when skip_grading true & peer_graded true
                         content += "\n\n    #{grade}"
-=======
-                    content = "Your grade on this assignment:\n\n    #{grade}\n\n"
-                    content += "Instructor comments:\n\n    #{comments}"
->>>>>>> ce2c3411
+                        if comments?
+                            content += "\n\nInstructor comments:\n\n    #{comments}"
                     if peer_graded
                         content += """
                                    \n\n\nPEER GRADED:\n
