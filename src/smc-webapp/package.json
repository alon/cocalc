{
  "name": "smc-webapp",
  "version": "1.0.0",
  "description": "CoCalc: Collaborative Calculation in the Cloud",
  "main": "index.js",
  "directories": {},
  "dependencies": {
    "@cocalc/markdown-it-katex": "^3.0.3",
    "@zippytech/react-notify-resize": "^3.0.0",
    "ansi-to-react": "^2.0.1",
    "async": "^2.0.0",
    "babel-cli": "^6.26.0",
    "babel-polyfill": "^6.26.0",
    "babel-preset-env": "^1.6.0",
    "bootbox": "^4.4.0",
    "bootstrap": "^3.3.6",
    "bootstrap-colorpicker": "^2.3.6",
    "bootstrap-switch": "^3.3.2",
    "codemirror": "^5.19.0",
    "copy-to-clipboard": "^3.0.8",
    "create-react-class": "^15.6.2",
    "crypto-browserify": "^3.12.0",
    "d3": "^3.5.6",
    "delims": "^0.4.2",
    "eonasdan-bootstrap-datetimepicker": "^4.15.35",
    "expect": "^21.2.1",
    "font-awesome": "^4.4.0",
    "formidable": "^1.0.17",
    "globalize": "^0.1.1",
    "history": "^1.17.0",
    "htmlparser": "^1.7.7",
    "immutable": "^3.8.1",
    "jquery": "^3.2",
    "jquery-caret": "^1.3",
    "jquery-focus-exit": "^0.3",
    "jquery-focusable": "^0.3",
    "jquery-highlight": "^3.3",
    "jquery-mouse-exit": "^0.2",
    "jquery-stick": "^0.1",
    "jquery-tooltip": "^0.1",
    "jquery-ui": "^1.12",
    "jquery-ui-touch-punch": "^0.2",
    "jquery.payment": "git://github.com/stripe/jquery.payment.git",
    "jquery.scrollintoview": "^1.9",
    "json-stable-stringify": "^1.0",
    "lodash": "^4.17.4",
<<<<<<< HEAD
    "lru-cache": "^4.1.2",
    "marked": "^0.3",
    "mathjax": "^2.7",
=======
    "markdown-it": "^8.4.1",
    "markdown-it-mathjax": "^2.0.0",
    "markdown-it-task-lists": "^2.1.1",
    "mathjax": "^2.7.3",
>>>>>>> 73f4f35d
    "md5": "^2",
    "mocha": "^2.5.3",
    "nodeunit": "^0.9.0",
    "octicons": "^3.5.0",
    "onecolor": "^3.0.4",
    "pnotify": "^3.0.0",
    "prom-client": "^10.1.1",
    "prop-types": "^15.6.0",
    "react": "^16.0.0",
    "react-bootstrap": "^0.31.5",
    "react-chosen": "^0.3.8",
    "react-dom": "^16.0.0",
    "react-draggable": "^3.0.0",
    "react-dropzone-component": "^2.0.0",
    "react-json-inspector": "^7.0.1",
    "react-redux": "^5.0.7",
    "react-select": "git://github.com/JedWatson/react-select.git",
    "react-sortable-hoc": "^0.6.8",
    "react-timeago": "^3.1.3",
    "react-widgets": "^4.2.0",
    "react-widgets-globalize": "^4.0.2",
    "redux": "^3.6.0",
    "requirejs": "^2.3.3",
    "reselect": "^3.0.0",
    "shell-escape": "^0.2.0",
    "three": "^0.78.0",
    "timeago": "^1.6.3",
    "underscore": "^1.8"
  },
  "devDependencies": {
    "babel-core": "^6.26.0",
    "babel-register": "^6.26.0",
    "cjsx-register": "^1.0.5",
    "coffeelint": "^2.1.0",
    "coffeescript": "^2.2.2",
    "expect": "^21.0.0",
    "istanbul": "^0.4.0",
    "jsdom": "^7.0.2",
    "mocha": "^4.0.0",
    "react-addons-perf": "^15.4.2"
  },
  "scripts": {
    "test": "(npm run testwapp && npm run testjcli)",
    "testwapp": "echo 'TEST WEBAPP'; SMC_TEST=true node_modules/.bin/mocha ${BAIL} --reporter ${REPORTER:-progress} test/*.coffee",
    "testjcli": "echo 'TEST JUPYTER CLIENT'; cd jupyter && ../node_modules/.bin/mocha ${BAIL} --reporter ${REPORTER:-progress} test/*.coffee",
    "lint": "node_modules/.bin/coffeelint -f ../smc-util/coffeelint.json -c *.coffee *.cjsx",
    "coverage": "rm -rf ./coverage/; SMC_TEST=true node_modules/.bin/mocha --require ./coffee-coverage-loader.js && node_modules/.bin/istanbul report text html",
    "postinstall": "node_modules/.bin/babel --presets=env  node_modules/prom-client -d node_modules/prom-client-js"
  },
  "repository": {
    "type": "git",
    "url": "https://github.com/sagemathinc/cocalc"
  },
  "keywords": [
    "python",
    "sage",
    "sagemath",
    "latex",
    "terminal",
    "web",
    "ide",
    "math",
    "mathematics"
  ],
  "author": "SageMath, Inc.",
  "contributors": [
    "William Stein <wstein@sagemath.com>",
    "Harald Schilly <hsy@sagemath.com>",
    "John Jeng <j3@sagemath.com>",
    "Jon Lee <jlee27@uw.edu>",
    "Nich Ruhland <nicholasruhland@gmail.com>"
  ],
  "license": "GPL-3.0+",
  "bugs": {
    "url": "https://github.com/sagemathinc/cocalc/issues"
  },
  "homepage": "https://github.com/sagemathinc/cocalc"
}<|MERGE_RESOLUTION|>--- conflicted
+++ resolved
@@ -44,16 +44,11 @@
     "jquery.scrollintoview": "^1.9",
     "json-stable-stringify": "^1.0",
     "lodash": "^4.17.4",
-<<<<<<< HEAD
     "lru-cache": "^4.1.2",
-    "marked": "^0.3",
-    "mathjax": "^2.7",
-=======
     "markdown-it": "^8.4.1",
     "markdown-it-mathjax": "^2.0.0",
     "markdown-it-task-lists": "^2.1.1",
     "mathjax": "^2.7.3",
->>>>>>> 73f4f35d
     "md5": "^2",
     "mocha": "^2.5.3",
     "nodeunit": "^0.9.0",
