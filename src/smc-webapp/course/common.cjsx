--- conflicted
+++ resolved
@@ -129,17 +129,12 @@
 
     getInitialState: ->
         editing_grade   : false
-<<<<<<< HEAD
         edited_grade    : @props.grade ? ''
         edited_comments : @props.comments ? ''
 
     getDefaultProps: ->
         grade    : ''
         comments : ''
-=======
-        edited_grade    : ''
-        edited_comments : ''
->>>>>>> eefcab63
 
     open: (type, assignment_id, student_id) ->
         @actions(@props.name).open_assignment(type, assignment_id, student_id)
@@ -157,24 +152,14 @@
         @setState(editing_grade:false)
 
     edit_grade: ->
-<<<<<<< HEAD
         @setState(editing_grade:true)
 
     render_grade: ->
-=======
-        @setState(edited_grade:@props.grade ? '', edited_comments:@props.comments ? '', editing_grade:true)
-
-    render_grade_and_comments: ->
->>>>>>> eefcab63
         if @state.editing_grade
             <form key='grade' onSubmit={@save_grade} style={marginTop:'15px'}>
                 <FormGroup>
                     <FormControl
-<<<<<<< HEAD
                         autoFocus   = {true}
-=======
-                        autoFocus
->>>>>>> eefcab63
                         value       = {@state.edited_grade}
                         ref         = 'grade_input'
                         type        = 'text'
@@ -182,11 +167,6 @@
                         onChange    = {=>@setState(edited_grade:ReactDOM.findDOMNode(@refs.grade_input).value ? '')}
                         onKeyDown   = {@on_key_down_grade_editor}
                     />
-<<<<<<< HEAD
-=======
-                    {@render_comments_editor()}
-                    <Button bsStyle='success' onClick={@save_grade}, style={marginTop:'2px'}>Save</Button>
->>>>>>> eefcab63
                 </FormGroup>
             </form>
         else
@@ -196,7 +176,6 @@
                     {<span>Comments: {@props.comments}</span> if @props.comments}
                 </div>
 
-<<<<<<< HEAD
     render_comments: ->
         <MarkdownInput
             autoFocus        = {false}
@@ -227,40 +206,13 @@
     render_grade_col: (width) ->
         bsStyle = if not (@props.grade).trim() then 'primary'
         text = if (@props.grade).trim() then 'Edit grade' else 'Enter grade'
-=======
-    render_comments_editor: ->
-        <FormControl
-            value          = {@state.edited_comments}
-            ref            = 'comments_input'
-            componentClass = "textarea"
-            rows           = {2}
-            placeholder    = 'Comments (optional)'
-            onChange       = {=>@setState(edited_comments:ReactDOM.findDOMNode(@refs.comments_input).value ? '')}
-            onKeyDown      = {@on_key_down_grade_editor}
-        />
-
-    on_key_down_grade_editor: (e) ->
-        if e.keyCode == 27
-            @setState
-                edited_grade    : @props.grade
-                edited_comments : @props.comments
-                editing_grade   : false
-
-    render_grade: (width) ->
-        bsStyle = if not (@props.grade ? '').trim() then 'primary'
-        text = if (@props.grade ? '').trim() then 'Edit grade' else 'Enter grade'
->>>>>>> eefcab63
 
         <Col md={width} key='grade'>
             <Tip title="Enter student's grade" tip="Enter the grade that you assigned to your student on this assignment here.  You can enter anything (it doesn't have to be a number).">
                 <Button key='edit' onClick={@edit_grade} bsStyle={bsStyle}>{text}</Button>
             </Tip>
-<<<<<<< HEAD
             {@render_grade()}
             {@render_comments()}
-=======
-            {@render_grade_and_comments()}
->>>>>>> eefcab63
         </Col>
 
     render_last_time: (name, time) ->
