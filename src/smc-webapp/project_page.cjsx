--- conflicted
+++ resolved
@@ -564,19 +564,6 @@
             <RamWarning project_id={@props.project_id} />
             <FreeProjectWarning project_id={@props.project_id} name={name} />
             {@render_file_tabs(group == 'public') if not @props.fullscreen}
-<<<<<<< HEAD
-            <ProjectError>
-                <ProjectContentViewer
-                    project_id      = {@props.project_id}
-                    project_name    = {@props.name}
-                    active_tab_name = {@props.active_project_tab}
-                    opened_file     = {@props.open_files.getIn([active_path])}
-                    file_path       = {active_path}
-                    group           = {group}
-                    save_scroll     = {@actions(name).get_scroll_saver_for(active_path)}
-                />
-            </ProjectError>
-=======
             {<DeletedProjectWarning /> if project?.get('deleted')}
             <ProjectContentViewer
                 project_id      = {@props.project_id}
@@ -587,7 +574,6 @@
                 group           = {group}
                 save_scroll     = {@actions(name).get_scroll_saver_for(active_path)}
             />
->>>>>>> 930ab556
         </div>
 
 exports.MobileProjectPage = rclass ({name}) ->
