--- conflicted
+++ resolved
@@ -382,20 +382,16 @@
         skip_grading = @props.assignment.get('skip_grading') ? false
         skip_assignment = @props.assignment.get('skip_assignment')
         skip_collect = @props.assignment.get('skip_collect')
+
         if peer_grade
             show_grade_col = !skip_grading and @props.info.last_peer_collect and not @props.info.last_peer_collect.error
             show_return_graded = @props.grade or (skip_grading and @props.info.last_peer_collect and not @props.info.last_peer_collect.error)
         else
-<<<<<<< HEAD
-            show_grade_col = (!skip_grading and @props.info.last_collect) or skip_collect
-            show_return_graded = @props.grade or (skip_grading and @props.info.last_collect) or (skip_grading and skip_collect)
-        width = if (peer_grade or @props.peer_grade_layout) then 2 else 3
-=======
             show_grade_col = (!skip_grading and @props.info.last_collect and not @props.info.last_collect.error) or skip_collect
             show_return_graded = @props.grade or (skip_grading and @props.info.last_collect and not @props.info.last_collect.error) or (skip_grading and skip_collect)
 
-        width = if peer_grade then 2 else 3
->>>>>>> b37baf3b
+        width = if (peer_grade or @props.peer_grade_layout) then 2 else 3
+
         <Row style={borderTop:'1px solid #aaa', paddingTop:'5px', paddingBottom: '5px'}>
             <Col md={2} key="title">
                 {@props.title}
@@ -414,17 +410,11 @@
                     </Col>
                     {@render_peer_assign()  if peer_grade and @props.info.peer_assignment and not @props.info.last_collect?.error}
                     {@render_peer_collect() if peer_grade and @props.info.peer_collect and not @props.info.peer_assignment?.error}
+                    {@render_empty_peer_col('assign') if not peer_grade and @props.peer_grade_layout}
+                    {@render_empty_peer_col('collect') if not peer_grade and @props.peer_grade_layout}
                     <Col md={width} key='grade'>
                         {@render_grade_col() if show_grade_col}
                     </Col>
-<<<<<<< HEAD
-                    {@render_peer_assign()  if peer_grade and @props.info.peer_assignment}
-                    {@render_peer_collect() if peer_grade and @props.info.peer_collect}
-                    {@render_empty_peer_col('assign') if not peer_grade and @props.peer_grade_layout}
-                    {@render_empty_peer_col('collect') if not peer_grade and @props.peer_grade_layout}
-                    {if show_grade_col then @render_grade_col(width) else <Col md={width} key='grade'></Col>}
-=======
->>>>>>> b37baf3b
                     <Col md={width} key='return_graded'>
                         {@render_last('Return', @props.info.last_return_graded, 'graded', @props.info.last_collect? or skip_collect,
                            "Copy the graded assignment back to your student's project.",
