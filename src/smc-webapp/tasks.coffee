--- conflicted
+++ resolved
@@ -538,11 +538,7 @@
             if not current_task_is_visible and @_visible_tasks.length > 0
                 @set_current_task(@_visible_tasks[0])
             else
-<<<<<<< HEAD
-                @current_task?.element?.addClass("webapp-current-task")#.scrollintoview()
-=======
-                @current_task?.element?.addClass("salvus-current-task").scrollintoview(direction:'vertical', viewPadding: { y: 50 })
->>>>>>> ac5c3eef
+                @current_task?.element?.addClass("webapp-current-task").scrollintoview(direction:'vertical', viewPadding: { y: 50 })
 
             if focus_current
                 cm.focus()
