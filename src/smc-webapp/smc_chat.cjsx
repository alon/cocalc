--- conflicted
+++ resolved
@@ -630,13 +630,8 @@
                 </Tip>
             </Button>
 
-<<<<<<< HEAD
-    render : ->
+    render: ->
         if not @props.messages? or not @props.redux? or not @props.input.length?
-=======
-    render: ->
-        if not @props.messages? or not @props.redux?
->>>>>>> ff1d392c
             return <Loading/>
 
         if @props.input.length > 0 and @props.is_preview and @refs.preview
