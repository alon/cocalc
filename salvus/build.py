--- conflicted
+++ resolved
@@ -464,11 +464,8 @@
     'seaborn',
     'brewer2mpl',
     'ggplot',
-<<<<<<< HEAD
     'periodictable'
-=======
     'nltk'
->>>>>>> 60d214ea
     ]
 
 SAGE_PIP_PACKAGES_ENV = {'clawpack':{'LDFLAGS':'-shared'}}
