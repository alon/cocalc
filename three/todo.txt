--- conflicted
+++ resolved
@@ -2,11 +2,7 @@
 ----------------
 
 NOW: 
-<<<<<<< HEAD
-  [ ] test under linux
   [ ] automatic reconnect
-=======
->>>>>>> 0412de06
   [ ] use memcached to cache single cell evaluations between backends
   [ ] make top-level mobile friendly index.html and also for cell
   [ ] switch to use worker.py
