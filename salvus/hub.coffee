##############################################################################
#
# This is the Salvus Global HUB module.  It runs as a daemon, sitting in the
# middle of the action, connected to potentially thousands of clients,
# many Sage sessions, and a Cassandra database cluster.  There are
# many HUBs running on VM's all over the installation.
#
# Run this by running ./hub [options]
#
# For local debugging, run this way, since it gives better stack traces.
#
#         make_coffee && echo "require('hub').start_server()" | coffee
#
# or even this is fine:
#
#     ./hub nodaemon --port 5000 --tcp_port 5001 --keyspace salvus --host 10.2.2.3 --database_nodes 10.2.1.2,10.2.2.2,10.2.3.2,10.2.4.2
#
##############################################################################

SALVUS_HOME=process.cwd()

REQUIRE_ACCOUNT_TO_EXECUTE_CODE = false

# Default local hub parameters -- how long until project local hubs
# kill everything in that project, if there is no activity, where
# activity = "receive data from a global hub".
<<<<<<< HEAD
DEFAULT_LOCAL_HUB_TIMEOUT = 60*60*12  # time in seconds; 0 to disable
=======
DEFAULT_LOCAL_HUB_TIMEOUT = 60*60*28  # time in seconds; 0 to disable
>>>>>>> 9a5d3788

# Anti DOS parameters:
# If a client sends a burst of messages, we space handling them out by this many milliseconds:.
MESG_QUEUE_INTERVAL_MS  = 50
# If a client sends a burst of messages, we discard all but the most recent this many of them:
MESG_QUEUE_MAX_COUNT    = 25
# Any messages larger than this is not allowed (it could take a long time to handle, etc.).
MESG_QUEUE_MAX_SIZE_MB  = 5

# Blobs (e.g., files dynamically appearing as output in worksheets) are kept for this
# many seconds before being discarded.  If the worksheet is saved (e.g., by a user's autosave),
# then the BLOB is saved indefinitely.
BLOB_TTL = 60*60*24    # 24 hours

# How frequently to register with the database that this hub is up and running, and also report
# number of connected clients
REGISTER_INTERVAL_S = 30   # every 30 seconds

# node.js -- builtin libraries
net     = require 'net'
assert  = require('assert')
http    = require('http')
url     = require('url')
fs      = require('fs')
{EventEmitter} = require('events')

_       = require('underscore')
mime    = require('mime')

# salvus libraries
sage    = require("sage")               # sage server
misc    = require("misc")
{defaults, required} = require('misc')
message = require("message")     # salvus message protocol
cass    = require("cassandra")
client_lib = require("client")
JSON_CHANNEL = client_lib.JSON_CHANNEL

salvus_version = require('salvus_version')


snap = require("snap")

misc_node = require('misc_node')

to_json = misc.to_json
to_safe_str = misc.to_safe_str
from_json = misc.from_json

# third-party libraries: add any new nodejs dependencies to the NODEJS_PACKAGES list in build.py
async   = require("async")
program = require('commander')          # command line arguments -- https://github.com/visionmedia/commander.js/
daemon  = require("start-stop-daemon")  # daemonize -- https://github.com/jiem/start-stop-daemon
sockjs  = require("sockjs")             # websockets (+legacy support) -- https://github.com/sockjs/sockjs-node
uuid    = require('node-uuid')

Cookies = require('cookies')            # https://github.com/jed/cookies


diffsync = require('diffsync')

winston = require('winston')            # logging -- https://github.com/flatiron/winston

# Set the log level
winston.remove(winston.transports.Console)
winston.add(winston.transports.Console, level: 'debug')

# defaults
# TEMPORARY until we flesh out the account types
DEFAULTS =
    quota        : {disk:{soft:128, hard:256}, inode:{soft:4096, hard:8192}}
    idle_timeout : 3600


# module scope variables:
http_server        = null
database           = null

# the connected clients
clients            = {}

# Temporary project data directory
project_data = 'data/projects/'

fs.exists project_data, (exists) ->
    if not exists
        fs.mkdir(project_data)

PROJECT_TEMPLATE = 'conf/project_templates/default/'

###
# HTTP Server
###
formidable = require('formidable')
util = require('util')

init_http_server = () ->
    http_server = http.createServer((req, res) ->

        {query, pathname} = url.parse(req.url, true)

        pathname = pathname.slice(program.base_url.length)

        if pathname != '/alive'
            winston.info("#{req.connection.remoteAddress} accessed #{req.url}")
            winston.info("pathname='#{pathname}'")

        segments = pathname.split('/')
        switch segments[1]
            when "cookies"
                cookies = new Cookies(req, res)
                conn = clients[query.id]
                if conn?
                    if query.get
                        conn.emit("get_cookie-#{query.get}", cookies.get(query.get))
                    if query.set
                        x = conn.cookies[query.set]
                        delete conn.cookies[query.set]
                        cookies.set(query.set, x.value, x.options)
                        conn.emit("set_cookie-#{query.set}")
                res.end('')
            when "alive"
                res.end('')
            when "proxy"
                res.end("testing the proxy server -- #{pathname}")
            when "stats"
                server_stats (err, stats) ->
                    if err
                        res.writeHead(500, {'Content-Type':'text/plain'})
                        res.end("internal error: #{err}")
                    else
                        res.end(misc.to_json(stats))
            when "blobs"
                #winston.debug("serving a blob: #{misc.to_json(query)}")
                if not query.uuid?
                    res.writeHead(500, {'Content-Type':'text/plain'})
                    res.end("internal error: #{error}")
                    return
                get_blob uuid:query.uuid, cb:(error, data) ->
                    #winston.debug("query got back: #{error}, #{misc.to_json(data)}")
                    if error
                        res.writeHead(500, {'Content-Type':'text/plain'})
                        res.end("internal error: #{error}")
                    else if not data?
                        res.writeHead(404, {'Content-Type':'text/plain'})
                        res.end("404 blob #{query.uuid} not found")
                    else
                        header = {'Content-Type':mime.lookup(pathname)}
                        if query.download?
                            # tell browser to download the link as a file instead of displaying it in browser
                            header['Content-disposition'] = 'attachment; filename=' + segments[segments.length-1]
                        res.writeHead(200, header)
                        res.end(data, 'utf-8')

            when "upload"
                # See https://github.com/felixge/node-formidable
                if req.method == "POST"
                    # user uploaded a file
                    winston.debug("User uploading a file...")
                    form = new formidable.IncomingForm()
                    form.parse req, (err, fields, files) ->
                        res.writeHead(200, {'content-type': 'text/plain'})
                        res.write('received upload:\n\n');
                        res.end('')
                        account_id = undefined
                        project_id = undefined
                        dest_dir   = undefined
                        data       = undefined
                        async.series([
                            # authenticate user
                            (cb) ->
                                cookies = new Cookies(req, res)
                                # we prefix base_url to cookies mainly for doing development of SMC inside SMC.
                                value = cookies.get(program.base_url + 'remember_me')
                                if not value?
                                    res.end('ERROR -- you must enable remember_me cookies')
                                    return
                                x    = value.split('$')
                                hash = generate_hash(x[0], x[1], x[2], x[3])
                                database.key_value_store(name: 'remember_me').get
                                    key : hash
                                    cb  : (err, signed_in_mesg) =>
                                        if err or not signed_in_mesg?
                                            cb('unable to get remember_me cookie from db -- cookie invalid'); return
                                        account_id = signed_in_mesg.account_id
                                        if not account_id?
                                            cb('invalid remember_me cookie'); return
                                        winston.debug("Upload from: '#{account_id}'")
                                        project_id = query.project_id
                                        dest_dir   = query.dest_dir
                                        if dest_dir == ""
                                            dest_dir = '.'
                                        winston.debug("project = #{project_id}")
                                        winston.debug("dest_dir = '#{dest_dir}'")
                                        cb()
                            # auth user access to *write* to the project
                            (cb) ->
                                user_has_write_access_to_project
                                    project_id : project_id
                                    account_id : account_id
                                    cb         : (err, result) =>
                                        if err
                                            cb(err)
                                        else if not result
                                            cb("User does not have write access to project.")
                                        else
                                            winston.debug("user has write access to project.")
                                            cb()
                            # TODO: we *should* stream the file, not write to disk/read/etc.... but that is more work and I don't have time now.
                            # get the file itself
                            (cb) ->
                                winston.debug(misc.to_json(files))
                                winston.debug("Reading file from disk '#{files.file.path}'")
                                fs.readFile files.file.path, (err, _data) ->
                                    if err
                                        cb(err)
                                    else
                                        data = _data
                                        cb()

                            # actually send the file to the project
                            (cb) ->
                                winston.debug("getting project...")
                                new_project project_id, (err, project) ->
                                    if err
                                        cb(err)
                                    else
                                        path = dest_dir + '/' + files.file.name
                                        winston.debug("writing file '#{path}' to project...")
                                        project.write_file
                                            path : path
                                            data : data
                                            cb   : cb

                        ], (err) ->
                            if err
                                winston.debug("Error during file upload: #{misc.to_json(err)}")
                            # delete tmp file
                            fs.unlink(files.file.path)
                        )
            else
                res.end('hub server')

    )

    http_server.on('close', clean_up_on_shutdown)


###
# HTTP Proxy Server, which passes requests directly onto http servers running on project vm's
###

httpProxy = require('http-proxy')

init_http_proxy_server = () =>

    _remember_me_check_for_write_access_to_project = (opts) ->
        opts = defaults opts,
            project_id  : required
            remember_me : required
            cb          : required    # cb(err, has_access)
        account_id = undefined
        has_write_access = false
        async.series([
            (cb) ->
                x    = opts.remember_me.split('$')
                database.key_value_store(name: 'remember_me').get
                    key : generate_hash(x[0], x[1], x[2], x[3])
                    cb  : (err, signed_in_mesg) =>
                        if err
                            cb('unable to get remember_me cookie from db -- cookie invalid'); return
                        account_id = signed_in_mesg.account_id
                        cb()
            (cb) ->
                user_has_write_access_to_project
                    project_id : opts.project_id
                    account_id : account_id
                    cb         : (err, result) =>
                        if err
                            cb(err)
                        else if not result
                            cb("User does not have write access to project.")
                        else
                            has_write_access = true
                            cb()
        ], (err) ->
            opts.cb(err, has_write_access)
        )

    _remember_me_cache = {}
    remember_me_check_for_write_access_to_project = (opts) ->
        opts = defaults opts,
            project_id  : required
            remember_me : required
            cb          : required    # cb(err, has_access)
        key = opts.project_id + opts.remember_me
        has_write_access = _remember_me_cache[key]
        if has_write_access?
            opts.cb(false, has_write_access)
            return
        # get the answer, cache it, return answer
        _remember_me_check_for_write_access_to_project
            project_id  : opts.project_id
            remember_me : opts.remember_me
            cb          : (err, has_write_access) ->
                # if cache gets huge for some *weird* reason (should never happen under normal conditions) just reset it to avoid any possibility of DOS-->RAM crash attach
                if misc.len(_remember_me_cache) >= 100000
                    _remember_me_cache = {}

                _remember_me_cache[key] = has_write_access
                # Set a ttl time bomb on this cache entry. The idea is to keep the cache not too big,
                # but also if the user is suddenly granted permission to the project, this should be
                # reflected within a few seconds.
                f = () ->
                    delete _remember_me_cache[key]
                if has_write_access
                    setTimeout(f, 1000*60*5)   # write access lasts 5 minutes (i.e., if you revoke privs to a user they could still hit the port for 5 minutes)
                else
                    setTimeout(f, 1000*15)      # not having write access lasts 15 seconds
                opts.cb(err, has_write_access)

    _target_cache = {}
    target = (remember_me, url, cb) ->
        key = remember_me + url
        t = _target_cache[key]
        if t?
            cb(false, t)
            return
        v          = url.split('/')
        project_id = v[1]
        type       = v[2]  # 'port' or 'raw'
        winston.debug("setting up a proxy: #{v}")
        location   = undefined
        port       = undefined
        async.series([
            (cb) ->
                if not remember_me?
                    # remember_me = undefined means "allow"; this is used for the websocket upgrade.
                    cb(); return

                remember_me_check_for_write_access_to_project
                    project_id  : project_id
                    remember_me : remember_me
                    cb          : (err, has_access) ->
                        if err
                            cb(err)
                        else if not has_access
                            cb("user does not have write access to this project")
                        else
                            cb()

            (cb) ->
                database.get_project_location
                    project_id  : project_id
                    allow_cache : true
                    cb          : (err, _location) ->
                        if err
                            cb(err)
                        else
                            location = _location
                            cb()
            (cb) ->
                # determine the port
                if type == 'port'
                    port = parseInt(v[3])
                    cb()
                else if type == 'raw'
                    new_local_hub
                        username : location.username
                        host     : location.host
                        port     : location.port
                        cb       : (err, local_hub) ->
                            if err
                                cb(err)
                            else
                                # TODO Optimization: getting the status is slow (half second?), so
                                # we cache this for 15 seconds below; caching longer
                                # could cause trouble due to project restarts, but we'll
                                # have to look into that for speed (and maybe use the database
                                # to better track project restarts).
                                local_hub._get_local_hub_status (err, status) ->
                                    if err
                                        cb(err)
                                    else
                                        port = status['raw.port']
                                        cb()
                else
                    cb("unknown url type -- #{type}")
            ], (err) ->
                if err
                    cb(err)
                else
                    t = {host:location.host, port:port}
                    _target_cache[key] = t
                    # Set a ttl time bomb on this cache entry. The idea is to keep the cache not too big,
                    # but also if the user is suddenly granted permission to the project, or the project server
                    # is restarted, this should be reflected.  Since there are dozens (at least) of hubs,
                    # and any could cause a project restart at any time, we just timeout this info after
                    # a few seconds.  This helps enormously when there is a burst of requests.
                    setTimeout((()->delete _target_cache[key]), 1000*15)
                    cb(false, t)
            )

    http_proxy_server = httpProxy.createServer (req, res, proxy) ->
        req_url = req.url.slice(program.base_url.length)  # strip base_url for purposes of determining project location/permissions
        if req_url == "/alive"
            res.end('')
            return

        buffer = httpProxy.buffer(req)  # see http://stackoverflow.com/questions/11672294/invoking-an-asynchronous-method-inside-a-middleware-in-node-http-proxy

        cookies = new Cookies(req, res)
        remember_me = cookies.get(program.base_url + 'remember_me')

        if not remember_me?
            res.writeHead(500, {'Content-Type':'text/html'})
            res.end("Please login to <a target='_blank' href='https://cloud.sagemath.com'>https://cloud.sagemath.com</a> with cookies enabled, then refresh this page.")
            return

        target remember_me, req_url, (err, location) ->
            if err

                winston.debug("proxy denied -- #{err}")

                res.writeHead(500, {'Content-Type':'text/html'})
                res.end("Access denied. Please login to <a target='_blank' href='https://cloud.sagemath.com'>https://cloud.sagemath.com</a> as a user with access to this project, then refresh this req_url = req.url.slice(program.base_url.length)page.")
            else
                winston.debug("location = #{misc.to_json(location)}")
                proxy.proxyRequest req, res, {host:location.host, port:location.port, buffer:buffer}

    http_proxy_server.listen(program.proxy_port, program.host)

    http_proxy_server.on 'upgrade', (req, socket, head) ->
        req_url = req.url.slice(program.base_url.length)  # strip base_url for purposes of determining project location/permissions
        target undefined, req_url, (err, location) ->
            if err
                winston.debug("websocket upgrade error --  this shouldn't happen since upgrade would only happen after normal thing *worked*. #{err}")
            else
                http_proxy_server.proxy.proxyWebSocketRequest(req, socket, head, location)





#############################################################
# Client = a client that is connected via sockjs to the hub
#############################################################
class Client extends EventEmitter
    constructor: (@conn) ->
        @_data_handlers = {}
        @_data_handlers[JSON_CHANNEL] = @handle_json_message_from_client

        @ip_address = @conn.remoteAddress

        # A unique id -- can come in handy
        @id = @conn.id

        # The variable account_id is either undefined or set to the
        # account id of the user that this session has successfully
        # authenticated as.  Use @account_id to decide whether or not
        # it is safe to carry out a given action.
        @account_id = undefined

        # The persistent sessions that this client started.
        # TODO: For now,these are all terminated when the client disconnects.
        @compute_session_uuids = []

        @cookies = {}
        @remember_me_db = database.key_value_store(name: 'remember_me')

        @check_for_remember_me()

        @conn.on "data", @handle_data_from_client

        @conn.on "close", () =>
            winston.debug("connection: hub <--> client(id=#{@id})  CLOSED")
            @emit 'close'
            @compute_session_uuids = []
            delete clients[@conn.id]

        winston.debug("connection: hub <--> client(id=#{@id})  ESTABLISHED")



    check_for_remember_me: () =>
        @get_cookie
            name : program.base_url + 'remember_me'
            cb   : (value) =>
                if value?
                    x    = value.split('$')
                    hash = generate_hash(x[0], x[1], x[2], x[3])
                    @remember_me_db.get
                        key : hash
                        cb  : (error, signed_in_mesg) =>
                            if not error and signed_in_mesg?
                                signed_in_mesg.hub = program.host + ':' + program.port
                                @hash_session_id = hash
                                @signed_in(signed_in_mesg)
                                @push_to_client(signed_in_mesg)

    #######################################################
    # Capping resource limits; client can request anything.
    # We cap what they get based on the account type, etc...
    # This functions *modifies* the limits object in place.
    #######################################################
    cap_session_limits: (limits) ->
        if @account_id?  # logged in
            misc.min_object(limits, SESSION_LIMITS)  # TODO
        else
            misc.min_object(limits, SESSION_LIMITS_NOT_LOGGED_IN)  # TODO

    #######################################################
    # Pushing messages to this particular connected client
    #######################################################
    push_to_client: (mesg) =>
        winston.debug("hub --> client (client=#{@id}): #{misc.trunc(to_safe_str(mesg),300)}") if mesg.event != 'pong'
        @push_data_to_client(JSON_CHANNEL, to_json(mesg))

    push_data_to_client: (channel, data) ->
        @conn.write(channel + data)

    error_to_client: (opts) ->
        opts = defaults opts,
            id    : undefined
            error : required
        @push_to_client(message.error(id:opts.id, error:opts.error))

    success_to_client: (opts) ->
        opts = defaults opts,
            id    : required
        @push_to_client(message.success(id:opts.id))

    # Call this method when the user has successfully signed in.
    signed_in: (signed_in_mesg) =>

        @signed_in_mesg = signed_in_mesg  # save it, since the properties are handy to have.

        # Record that this connection is authenticated as user with given uuid.
        @account_id = signed_in_mesg.account_id

        record_sign_in
            ip_address    : @ip_address
            successful    : true
            remember_me   : signed_in_mesg.remember_me    # True if sign in accomplished via rememember me token.
            email_address : signed_in_mesg.email_address
            account_id    : signed_in_mesg.account_id
            first_name    : signed_in_mesg.first_name
            last_name     : signed_in_mesg.last_name

    # Return the full name if user has signed in; otherwise returns undefined.
    fullname: () =>
        if @signed_in_mesg?
            return @signed_in_mesg.first_name + " " + @signed_in_mesg.last_name

    signed_out: () =>
        @account_id = undefined

    #########################################################
    # Setting and getting HTTP-only cookies via SockJS + AJAX
    #########################################################
    get_cookie: (opts) ->
        opts = defaults opts,
            name : required
            cb   : required   # cb(value)
        winston.debug("!!!!  get cookie '#{opts.name}'")
        @once("get_cookie-#{opts.name}", (value) -> opts.cb(value))
        @push_to_client(message.cookies(id:@conn.id, get:opts.name, url:program.base_url+"/cookies"))

    set_cookie: (opts) ->
        opts = defaults opts,
            name  : required
            value : required
            ttl   : undefined    # time in seconds until cookie expires
            cb    : undefined    # cb() when cookie is set
        options = {}
        if opts.ttl?
            options.expires = new Date(new Date().getTime() + 1000*opts.ttl)
        @once("set_cookie-#{opts.name}", ()->opts.cb?())
        @cookies[opts.name] = {value:opts.value, options:options}
        @push_to_client(message.cookies(id:@conn.id, set:opts.name, url:program.base_url+"/cookies"))

    remember_me: (opts) ->
        #############################################################
        # Remember me.  There are many ways to implement
        # "remember me" functionality in a web app. Here's how
        # we do it with Salvus.  We generate a random uuid,
        # which along with salt, is stored in the user's
        # browser as an httponly cookie.  We password hash the
        # random uuid and store that in our database.  When
        # the user later visits the Salvus site, their browser
        # sends the cookie, which the server hashes to get the
        # key for the database table, which has corresponding
        # value the mesg needed for sign in.  We then sign the
        # user in using that message.
        #
        # The reason we use a password hash is that if
        # somebody gains access to an entry in the key:value
        # store of the database, we want to ensure that they
        # can't use that information to login.  The only way
        # they could login would be by gaining access to the
        # cookie in the user's browser.
        #
        # There is no point in signing the cookie since its
        # contents are random.
        #
        # Regarding ttl, we use 1 month.  The database will forget
        # the cookie automatically at the same time that the
        # browser invalidates it.
        #############################################################

        opts = defaults opts,
            account_id    : required
            first_name    : required
            last_name     : required
            email_address : required

        opts.hub = program.host
        opts.remember_me = true

        signed_in_mesg   = message.signed_in(opts)
        session_id       = uuid.v4()
        @hash_session_id = password_hash(session_id)
        ttl              = 24*3600 * 30     # 30 days

        @remember_me_db.set
            key   : @hash_session_id
            value : signed_in_mesg
            ttl   : ttl

        x = @hash_session_id.split('$')    # format:  algorithm$salt$iterations$hash
        @set_cookie
            name  : program.base_url + 'remember_me'
            value : [x[0], x[1], x[2], session_id].join('$')
            ttl   : ttl

    invalidate_remember_me: (opts) ->
        opts = defaults opts,
            cb : required

        if @hash_session_id?
            @remember_me_db.delete
                key : @hash_session_id
                cb  : opts.cb
        else
            opts.cb()

    ######################################################################
    #
    # SockJS only supports one connection between the client and
    # server, so we multiplex multiple channels over the same
    # connection.  There is one base channel for JSON messages called
    # JSON_CHANNEL, which themselves can be routed to different
    # callbacks, etc., by the client code.  There are 16^4-1 other
    # channels, which are for sending raw data.  The raw data messages
    # are prepended with a UTF-16 character that identifies the
    # channel.  The channel character is random (which might be more
    # secure), and there is no relation between the channels for two
    # distinct clients.
    #
    ######################################################################

    handle_data_from_client: (data) =>
        # TODO: THIS IS A SIMPLE anti-DOS measure; it might be too
        # extreme... we shall see.  It prevents a number of attacks,
        # e.g., users storing a multi-gigabyte worksheet title,
        # etc..., which would (and will) otherwise require care with
        # every single thing we store.

        # TODO: the two size things below should be specific messages (not generic error_to_client), and
        # be sensibly handled by the client.
        if data.length >= MESG_QUEUE_MAX_SIZE_MB * 10000000
            # We don't parse it, we don't look at it, we don't know it's id.  This shouldn't ever happen -- and probably would only
            # happen because of a malicious attacker.  JSON parsing arbitrarily large strings would
            # be very dangerous, and make crashing the server way too easy.
            # We just respond with this error below.   The client should display to the user all id-less errors.
            msg = "The server ignored a huge message since it exceeded the allowed size limit of #{MESG_QUEUE_MAX_SIZE_MB}MB.  Please report what caused this if you can."
            winston.error(msg)
            @error_to_client(error:msg)
            return

        if data.length == 0
            msg = "The server ignored a message since it was empty."
            winston.error(msg)
            @error_to_client(error:msg)
            return

        if not @_handle_data_queue?
            @_handle_data_queue = []

        channel = data[0]
        h = @_data_handlers[channel]

        if not h?
            winston.error("unable to handle data on an unknown channel: '#{channel}', '#{data}'")
            # Tell the client that they had better reconnect.
            @push_to_client( message.session_reconnect(data_channel : channel) )
            return

        # The rest of the function is basically the same as "h(data.slice(1))", except that
        # it ensure that if there is a burst of messages, then (1) we handle at most 1 message
        # per client every MESG_QUEUE_INTERVAL_MS, and we drop messages if there are too many.
        # This is an anti-DOS measure.

        @_handle_data_queue.push([h, data.slice(1)])

        if @_handle_data_queue_empty_function?
            return

        # define a function to empty the queue
        @_handle_data_queue_empty_function = () =>
            if @_handle_data_queue.length == 0
                # done doing all tasks
                delete @_handle_data_queue_empty_function
                return

            # drop oldest message to keep
            while @_handle_data_queue.length > MESG_QUEUE_MAX_COUNT
                @_handle_data_queue.shift()

            # get task
            task = @_handle_data_queue.shift()
            # do task
            task[0](task[1])
            # do next one in >= MESG_QUEUE_INTERVAL_MS
            setTimeout( @_handle_data_queue_empty_function, MESG_QUEUE_INTERVAL_MS )

        @_handle_data_queue_empty_function()

    register_data_handler: (h) ->
        # generate a random channel character that isn't already taken
        while true
            channel = String.fromCharCode(Math.random()*65536)
            if not @_data_handlers[channel]?
                break
        @_data_handlers[channel] = h
        return channel

    ################################################################
    # Message handling functions:
    #
    # Each function below that starts with mesg_ handles a given
    # message type (an event).  The implementations of many of the
    # handlers are somewhat long/involved, so the function below
    # immediately calls another function defined elsewhere.  This will
    # make it easier to refactor code to other modules, etc., later.
    # This approach also clarifies what exactly about this object
    # is used to implement the relevant functionality.
    ################################################################

    handle_json_message_from_client: (data) =>
        try
            mesg = from_json(data)
        catch error
            winston.error("error parsing incoming mesg (invalid JSON): #{mesg}")
            return
        if mesg.event.slice(0,4) != 'ping' and mesg.event != 'codemirror_bcast'
            winston.debug("client --> hub (client=#{@id}): #{misc.trunc(to_safe_str(mesg), 300)}")
        handler = @["mesg_#{mesg.event}"]
        if handler?
            handler(mesg)
        else
            @push_to_client(message.error(error:"Hub does not know how to handle a '#{mesg.event}' event.", id:mesg.id))

    ######################################################
    # Plug into an existing sage session
    ######################################################
    get_sage_session: (mesg, cb) ->    # if allowed to connect cb(false, session); if not, error sent to client and cb(true)
        if not mesg.session_uuid?
            err = "Invalid message -- does not have a session_uuid field."
            @error_to_client(id:mesg.id, error:err)
            cb?(err)
            return

        # Check if we already have a TCP connection to this session.
        session = compute_sessions[mesg.session_uuid]
        if not session?
            # Make a new connection -- this will connect to correct
            # running session if the session_uuid corresponds to one.
            # If nothing is running, it will make a new session.
            session = new SageSession
                client       : @
                project_id   : mesg.project_id
                session_uuid : mesg.session_uuid
                cb           : (err) =>
                    if err
                        @error_to_client(id:mesg.id, error:err)
                        cb?(err)
                    else
                        cb?(false, session)
            return

        # Connect client to existing connection.
        if session.is_client(@)
            cb?(false, session)
        else
            # add_client *DOES* check permissions
            session.add_client @, (err) =>
                if err
                    @error_to_client(id:mesg.id, error:err)
                    cb?(err)
                else
                    cb?(false, session)

    ######################################################
    # Messages: Sage compute sessions and code execution
    ######################################################
    mesg_execute_code: (mesg) =>
        if REQUIRE_ACCOUNT_TO_EXECUTE_CODE and not @account_id?
            @push_to_client(message.error(id:mesg.id, error:"You must be signed in to execute code."))
            return
        if not mesg.session_uuid?
            stateless_sage_exec(mesg, @push_to_client)
            return

        @get_sage_session mesg, (err, session) =>
            if err
                return
            else
                session.send_json(@, mesg)

    mesg_start_session: (mesg) =>
        if REQUIRE_ACCOUNT_TO_EXECUTE_CODE and not @account_id?
            @push_to_client(message.error(id:mesg.id, error:"You must be signed in to start a session."))
            return

        switch mesg.type
            when 'sage'
                # This also saves itself to persistent_sage_sessions and compute_sessions global dicts...
                session = new SageSession
                    client     : @
                    project_id : mesg.project_id
                    cb         : (err) =>
                        if err
                            @error_to_client(id:mesg.id, error:err)
                        else
                            winston.debug("sending #{misc.to_json(message.session_started(id:mesg.id, session_uuid:session.session_uuid))}")
                            @push_to_client(message.session_started(id:mesg.id, session_uuid:session.session_uuid))
            when 'console'
                @connect_to_console_session(mesg)
            else
                @error_to_client(id:mesg.id, error:"Unknown message type '#{mesg.type}'")

    mesg_connect_to_session: (mesg) =>
        if REQUIRE_ACCOUNT_TO_EXECUTE_CODE and not @account_id?
            @push_to_client(message.error(id:mesg.id, error:"You must be signed in to start a session."))
            return
        switch mesg.type
            when 'sage'
                # Getting the session with given mesg.session_uuid
                # adds this client to the session, if this client has
                # appropriate permissions.
                @get_sage_session mesg, (err, session) =>
                    if not err
                        @push_to_client(message.session_connected(id:mesg.id, session_uuid:mesg.session_uuid))
            when 'console'
                @connect_to_console_session(mesg)
            else
                # TODO
                @push_to_client(message.error(id:mesg.id, error:"Connecting to session of type '#{mesg.type}' not yet implemented"))

    connect_to_console_session: (mesg) =>
        # TODO -- implement read-only console sessions too (easy and amazing).
        @get_project mesg, 'write', (err, project) =>
            if not err  # get_project sends error to client
                project.console_session
                    client       : @
                    params       : mesg.params
                    session_uuid : mesg.session_uuid
                    cb           : (err, connect_mesg) =>
                        if err
                            @error_to_client(id:mesg.id, error:err)
                        else
                            connect_mesg.id = mesg.id
                            @push_to_client(connect_mesg)

    mesg_send_signal: (mesg) =>
        if REQUIRE_ACCOUNT_TO_EXECUTE_CODE and not @account_id?
            @push_to_client(message.error(id:mesg.id, error:"You must be signed in to send a signal."))
            return
        @get_sage_session mesg, (err, session) =>
            if err
                return
            else
                session.send_signal(mesg.signal)

    mesg_ping_session: (mesg) =>
        s = persistent_sage_sessions[mesg.session_uuid]
        if s?
            s.last_ping_time = new Date()
            return
        @push_to_client(message.error(id:mesg.id, error:"Pinged unknown session #{mesg.session_uuid}"))

    mesg_restart_session: (mesg) =>
        @get_sage_session mesg, (err, session) =>
            if err
                return
            session.restart  @, mesg, (err) =>
                if err
                    @error_to_client(id:mesg.id, error:err)
                else
                    @push_to_client(message.success(id:mesg.id))

    mesg_terminate_session: (mesg) =>
        @get_project mesg, 'write', (err, project) =>
            if not err  # get_project sends error to client
                project.terminate_session
                    session_uuid : mesg.session_uuid
                    cb           : (err, resp) =>
                        if err
                            @error_to_client(id:mesg.id, error:err)
                        else
                            @push_to_client(mesg)  # same message back.

    ######################################################
    # Message: introspections
    #   - completions of an identifier / methods on an object (may result in code evaluation)
    #   - docstring of function/object
    #   - source code of function/class
    ######################################################
    mesg_introspect: (mesg) =>
        if REQUIRE_ACCOUNT_TO_EXECUTE_CODE and not @account_id?
            @push_to_client(message.error(id:mesg.id, error:"You must be signed in to send a signal."))
            return
        @get_sage_session mesg, (err, session) =>
            if err
                return
            else
                session.send_json(@, mesg)

    ######################################################
    # Messages: Keeping client connected
    ######################################################
    # ping/pong
    mesg_ping: (mesg) =>
        @push_to_client(message.pong(id:mesg.id))

    ######################################################
    # Messages: Account creation, sign in, sign out
    ######################################################
    mesg_create_account: (mesg) => create_account(@, mesg)

    mesg_sign_in: (mesg) => sign_in(@,mesg)

    mesg_sign_out: (mesg) =>
        if not @account_id?
            @push_to_client(message.error(id:mesg.id, error:"Not signed in."))
            return

        @signed_out()
        #winston.debug("after signed_out, account_id = #{@account_id}")
        @invalidate_remember_me
            cb:(error) =>
                winston.debug("signing out: #{mesg.id}, #{error}")
                if not error
                    @push_to_client(message.error(id:mesg.id, error:error))
                else
                    @push_to_client(message.signed_out(id:mesg.id))

    ######################################################
    # Messages: Password/email address management
    ######################################################
    mesg_password_reset: (mesg) =>
        password_reset(mesg, @ip_address, @push_to_client)

    mesg_change_password: (mesg) =>
        change_password(mesg, @ip_address, @push_to_client)

    mesg_forgot_password: (mesg) =>
        forgot_password(mesg, @ip_address, @push_to_client)

    mesg_reset_forgot_password: (mesg) =>
        reset_forgot_password(mesg, @ip_address, @push_to_client)

    mesg_change_email_address: (mesg) =>
        change_email_address(mesg, @ip_address, @push_to_client)

    ######################################################
    # Messages: Account settings
    ######################################################
    mesg_get_account_settings: (mesg) =>
        if @account_id != mesg.account_id
            @push_to_client(message.error(id:mesg.id, error:"Not signed in as user with id #{mesg.account_id}."))
        else
            get_account_settings(mesg, @push_to_client)

    mesg_account_settings: (mesg) =>
        if @account_id != mesg.account_id
            @push_to_client(message.error(id:mesg.id, error:"Not signed in as user with id #{mesg.account_id}."))
        else
            save_account_settings(mesg, @push_to_client)

    ######################################################
    # Messages: Saving/loading scratch worksheet
    ######################################################
    mesg_save_scratch_worksheet: (mesg) =>
        if not @account_id?
            @push_to_client(message.error(id:mesg.id, error:"You must be signed in to save the scratch worksheet to the server."))
            return

        database.uuid_value_store(name:"scratch_worksheets").set
            uuid  : @account_id
            value : mesg.data
            cb    : (error, result) =>
                if error
                    @push_to_client(message.error(id:mesg.id, error:error))
                else
                    @push_to_client(message.success(id:mesg.id))

    mesg_load_scratch_worksheet: (mesg) =>
        if not @account_id?
            @push_to_client(message.error(id:mesg.id, error:"You must be signed in to load the scratch worksheet from the server."))
            return
        database.uuid_value_store(name:"scratch_worksheets").get
            uuid : @account_id
            cb   : (error, data) =>
                if error
                    @push_to_client(message.error(id:mesg.id, error:error))
                else
                    @push_to_client(message.scratch_worksheet_loaded(id:mesg.id, data:data))

    mesg_delete_scratch_worksheet: (mesg) =>
        if not @account_id?
            @push_to_client(message.error(id:mesg.id, error:"You must be signed in to delete your scratch worksheet from the server."))
            return
        database.uuid_value_store(name:"scratch_worksheets").delete
            uuid : @account_id
            cb   : (error, data) =>
                if error
                    @push_to_client(message.error(id:mesg.id, error:error))
                else
                    @push_to_client(message.success(id:mesg.id))

    ######################################################
    # Messages: Client feedback
    ######################################################
    mesg_report_feedback: (mesg) =>
        report_feedback(mesg, @push_to_client, @account_id)

    mesg_get_all_feedback_from_user: (mesg) =>
        get_all_feedback_from_user(mesg, @push_to_client, @account_id)

    ######################################################
    # Messages: Project Management
    ######################################################

    # Either call the callback with the project, or if an error err
    # occured, call @error_to_client(id:mesg.id, error:err) and *NEVER*
    # call the callback.  This function is meant to be used in a bunch
    # of the functions below for handling requests.
    get_project: (mesg, permission, cb) =>
        # mesg -- must have project_id field
        # permission -- must be "read" or "write"
        # cb(err, project)
        #   *NOTE*:  on failure, if mesg.id is defined, then client will receive an error message; the function
        #            calling get_project does *NOT* have to send the error message back to the client!

        err = undefined
        if not mesg.project_id?
            err = "mesg must have project_id attribute -- #{to_safe_str(mesg)}"
        else if not @account_id?
            err = "user must be signed in before accessing projects"

        if err?
            if mesg.id?
                @error_to_client(id:mesg.id, error:err)
            cb(err)
            return

        project = undefined
        async.series([
            (cb) =>
                switch permission
                    when 'read'
                        user_has_read_access_to_project
                            project_id : mesg.project_id
                            account_id : @account_id
                            cb         : (err, result) =>
                                if err
                                    cb("Internal error determining user permission -- #{err}")
                                else if not result
                                    cb("User #{@account_id} does not have read access to project #{mesg.project_id}")
                                else
                                    # good to go
                                    cb()
                    when 'write'
                        user_has_write_access_to_project
                            project_id : mesg.project_id
                            account_id : @account_id
                            cb         : (err, result) =>
                                if err
                                    cb("Internal error determining user permission -- #{err}")
                                else if not result
                                    cb("User #{@account_id} does not have write access to project #{mesg.project_id}")
                                else
                                    # good to go
                                    cb()
                    else
                        cb("Internal error -- unknown permission type '#{permission}'")
            (cb) =>
                new_project mesg.project_id, (err, _project) =>
                    if err
                        cb(err)
                    else
                        project = _project
                        database.touch_project(project_id:mesg.project_id)
                        cb()
        ], (err) =>
                if err
                    if mesg.id?
                        @error_to_client(id:mesg.id, error:err)
                    cb(err)
                else
                    cb(false, project)
        )

    # Mark a project as "deleted" in the database.  This is non-destructive by design --
    # as is almost everything in SMC.  Projects cannot be permanently deleted.
    mesg_delete_project: (mesg) =>
        if not @account_id?
            @error_to_client(id: mesg.id, error: "You must be signed in to delete a project.")
            return
        @get_project mesg, 'write', (err, project) =>
            if err
                return # error handled in get_project
            project.delete_project
                cb : (err, ok) =>
                    if err
                        @error_to_client(id:mesg.id, error:err)
                    else
                        @push_to_client(message.success(id:mesg.id))

    mesg_undelete_project: (mesg) =>
        if not @account_id?
            @error_to_client(id: mesg.id, error: "You must be signed in to undelete a project.")
            return
        @get_project mesg, 'write', (err, project) =>
            if err
                return # error handled in get_project
            project.undelete_project
                cb : (err, ok) =>
                    if err
                        @error_to_client(id:mesg.id, error:err)
                    else
                        @push_to_client(message.success(id:mesg.id))

    mesg_create_project: (mesg) =>
        if not @account_id?
            @error_to_client(id: mesg.id, error: "You must be signed in to create a new project.")
            return

        project_id = uuid.v4()
        project = undefined
        location = undefined

        async.series([
            # get unix account location for the project
            (cb) =>
                new_random_unix_user
                    cb : (err, _location) =>
                        location = _location
                        cb(err)

            # create project in database
            (cb) =>
                winston.debug("got random unix user location = ", location)
                database.create_project
                    project_id  : project_id
                    account_id  : @account_id
                    title       : mesg.title
                    description : mesg.description
                    public      : mesg.public
                    location    : location
                    quota       : DEFAULTS.quota   # TODO -- account based
                    idle_timeout: DEFAULTS.idle_timeout # TODO -- account based
                    cb          : cb

            (cb) =>
                new_project project_id, (err, _project) =>
                    project = _project
                    cb(err)

        ], (error) =>
            if error
                winston.debug("Issue creating project #{project_id}: #{misc.to_json(mesg)}")
                @error_to_client(id: mesg.id, error: "Failed to create new project '#{mesg.title}' -- #{misc.to_json(error)}")
                if not project?
                    # project object not even created -- just clean up database
                    database.delete_project(project_id:project_id)  # do not bother with callback
            else
                winston.debug("Successfully created project #{project_id}: #{misc.to_json(mesg)}")
                @push_to_client(message.project_created(id:mesg.id, project_id:project_id))
                push_to_clients  # push a message to all other clients logged in as this user.
                    where : {account_id:@account_id,  exclude: [@conn.id]}
                    mesg  : message.project_list_updated()
        )

    mesg_get_projects: (mesg) =>
        if not @account_id?
            @error_to_client(id: mesg.id, error: "You must be signed in to get a list of projects.")
            return

        database.get_projects_with_user
            account_id : @account_id
            cb         : (error, projects) =>
                if error
                    @error_to_client(id: mesg.id, error: "Database error -- failed to obtain list of your projects.")
                else
                    # sort them by last_edited (something db doesn't do)
                    projects.sort((a,b) -> if a.last_edited < b.last_edited then +1 else -1)
                    @push_to_client(message.all_projects(id:mesg.id, projects:projects))

    mesg_get_project_info: (mesg) =>
        @get_project mesg, 'read', (err, project) =>
            if err
                return
            else
                project.get_info (err, info) =>
                    if err
                        @error_to_client(id:mesg.id, error:err)
                    else
                        if not info.location
                            # This is what would happen if the project were shelved after being created;
                            # suddenly the location would be null, even though in some hubs the Project
                            # instance would exist.  In this case, we need to recreate the project, which
                            # will deploy it somewhere.
                            delete _project_cache[project.project_id]
                            @get_project mesg, 'read', (err, project) =>
                                # give it this one try only this time.
                                project.get_info (err, info) =>
                                    if err
                                        @error_to_client(id:mesg.id, error:err)
                                    else
                                        @push_to_client(message.project_info(id:mesg.id, info:info))
                        else
                            @push_to_client(message.project_info(id:mesg.id, info:info))

    mesg_project_session_info: (mesg) =>
        assert mesg.event == 'project_session_info'
        @get_project mesg, 'read', (err, project) =>
            if err
                return
            else
                project.call
                    mesg : mesg
                    cb   : (err, info) =>
                        if err
                            @error_to_client(id:mesg.id, error:err)
                        else
                            @push_to_client(message.project_session_info(id:mesg.id, info:info))


    mesg_update_project_data: (mesg) =>
        winston.debug("mesg_update_project_data")
        if not @account_id?
            @error_to_client(id: mesg.id, error: "You must be signed in to set data about a project.")
            return

        user_has_write_access_to_project
            project_id : mesg.project_id
            account_id : @account_id
            cb: (error, ok) =>
                winston.debug("mesg_update_project_data -- cb")
                if error
                    @error_to_client(id:mesg.id, error:error)
                    return
                else if not ok
                    @error_to_client(id:mesg.id, error:"You do not own the project with id #{mesg.project_id}.")
                else
                    # sanatize the mesg.data object -- we don't want client to just be able to set anything about a project.
                    data = {}
                    for field in ['title', 'description', 'public']
                        if mesg.data[field]?
                            data[field] = mesg.data[field]
                    winston.debug("mesg_update_project_data -- about to call update")
                    database.update
                        table   : "projects"
                        where   : {project_id:mesg.project_id}
                        set     : data
                        cb      : (error, result) =>
                            winston.debug("mesg_update_project_data -- cb2 #{error}, #{result}")
                            if error
                                @error_to_client(id:mesg.id, error:"Database error changing properties of the project with id #{mesg.project_id}.")
                            else
                                push_to_clients
                                    where : {project_id:mesg.project_id, account_id:@account_id}
                                    mesg  : message.project_data_updated(id:mesg.id, project_id:mesg.project_id)

    mesg_save_project: (mesg) =>
        @get_project mesg, 'write', (err, project) =>
            if err
                return
            project.save (err) =>
                    if err
                        @error_to_client(id:mesg.id, error:err)
                    else
                        @push_to_client(message.success(id:mesg.id))

    mesg_close_project: (mesg) =>
        @get_project mesg, 'write', (err, project) =>
            if err
                return
            project.close (err) =>
                if err
                    @error_to_client(id:mesg.id, error:err)
                else
                    @push_to_client(message.success(id:mesg.id))

    mesg_write_text_file_to_project: (mesg) =>
        @get_project mesg, 'write', (err, project) =>
            if err
                return
            project.write_file
                path : mesg.path
                data : mesg.content
                cb   : (err) =>
                    if err
                        @error_to_client(id:mesg.id, error:err)
                    else
                        @push_to_client(message.file_written_to_project(id:mesg.id))

    mesg_read_text_file_from_project: (mesg) =>
        @get_project mesg, 'read', (err, project) =>
            if err
                return
            project.read_file
                path : mesg.path
                cb   : (err, content) =>
                    if err
                        @error_to_client(id:mesg.id, error:err)
                    else
                        t = content.blob.toString()
                        @push_to_client(message.text_file_read_from_project(id:mesg.id, content:t))

    mesg_read_file_from_project: (mesg) =>
        @get_project mesg, 'read', (err, project) =>
            if err
                return
            project.read_file
                path    : mesg.path
                archive : mesg.archive
                cb      : (err, content) =>
                    if err
                        @error_to_client(id:mesg.id, error:err)
                    else
                        # Store content in uuid:blob store and provide a temporary link to it.
                        u = uuid.v4()
                        save_blob uuid:u, value:content.blob, ttl:BLOB_TTL, cb:(err) =>
                            if err
                                @error_to_client(id:mesg.id, error:err)
                            else
                                if content.archive?
                                    the_url = "/blobs/#{mesg.path}.#{content.archive}?uuid=#{u}"
                                else
                                    the_url = "/blobs/#{mesg.path}?uuid=#{u}"
                                @push_to_client(message.temporary_link_to_file_read_from_project(id:mesg.id, url:the_url))

    mesg_move_file_in_project: (mesg) =>
        @get_project mesg, 'write', (err, project) =>
            if err
                return
            project.move_file mesg.src, mesg.dest, (err, content) =>
                if err
                    @error_to_client(id:mesg.id, error:err)
                else
                    @push_to_client(message.file_moved_in_project(id:mesg.id))

    mesg_make_directory_in_project: (mesg) =>
        @get_project mesg, 'write', (err, project) =>
            if err
                return
            project.make_directory mesg.path, (err, content) =>
                if err
                    @error_to_client(id:mesg.id, error:err)
                else
                    @push_to_client(message.directory_made_in_project(id:mesg.id))

    mesg_remove_file_from_project: (mesg) =>
        @get_project mesg, 'write', (err, project) =>
            if err
                return
            project.remove_file mesg.path, (err, resp) =>
                if err
                    @error_to_client(id:mesg.id, error:err)
                else
                    resp.id = mesg.id
                    @push_to_client(resp)

    mesg_project_exec: (mesg) =>
        @get_project mesg, 'write', (err, project) =>
            if err
                return
            project.call
                mesg    : mesg
                timeout : mesg.timeout
                cb      : (err, resp) =>
                    if err
                        @error_to_client(id:mesg.id, error:err)
                    else
                        @push_to_client(resp)

    mesg_project_restart: (mesg) =>
        @get_project mesg, 'write', (err, project) =>
            if err
                return
            project.local_hub.restart (err) =>
                    if err
                        @error_to_client(id:mesg.id, error:err)
                    else
                        @push_to_client(message.success(id:mesg.id))

    ################################################
    # CodeMirror Sessions
    ################################################
    mesg_codemirror_get_session: (mesg) =>
        @get_project mesg, 'write', (err, project) =>
            if err
                return
            project.get_codemirror_session
                path         : mesg.path
                project_id   : mesg.project_id
                session_uuid : mesg.session_uuid
                cb           : (err, session) =>
                    if err
                        @error_to_client(id:mesg.id, error:"Problem getting file editing session -- #{err}")
                    else
                        # It is critical that we initialize the
                        # diffsync objects on both sides with exactly
                        # the same document.
                        session.get_snapshot (err, snapshot) =>
                            # We add the client, so it will gets messages
                            # about changes to the document.
                            session.add_client(@, snapshot)
                            # Send parameters of session to client
                            mesg = message.codemirror_session
                                id           : mesg.id
                                session_uuid : session.session_uuid
                                path         : session.path
                                content      : snapshot
                            @push_to_client(mesg)

    get_codemirror_session : (mesg, cb) =>
        session = codemirror_sessions.by_uuid[mesg.session_uuid]
        if not session?
            @push_to_client(message.reconnect(id:mesg.id, reason:"Global hub does not know about a codemirror session with session_uuid='#{mesg.session_uuid}'"))
            cb("CodeMirror session got lost / dropped / or is known to client but not this hub")
        else
            cb(false, session)
            # Record that a client is actively doing something with this session.
            database.touch_project(project_id:session.project_id)

    mesg_codemirror_disconnect: (mesg) =>
        @get_codemirror_session mesg, (err, session) =>
            if not err
                session.client_disconnect(@, mesg)

    mesg_codemirror_diffsync: (mesg) =>
        @get_codemirror_session mesg, (err, session) =>
            if not err
                session.client_diffsync(@, mesg)

    mesg_codemirror_bcast: (mesg) =>
        @get_codemirror_session mesg, (err, session) =>
            if not err
                session.client_broadcast(@, mesg)

    mesg_codemirror_write_to_disk: (mesg) =>
        @get_codemirror_session mesg, (err, session) =>
            if not err
                session.write_to_disk(@, mesg)

    mesg_codemirror_read_from_disk: (mesg) =>
        @get_codemirror_session mesg, (err, session) =>
            if not err
                session.read_from_disk(@, mesg)

    mesg_codemirror_get_content: (mesg) =>
        @get_codemirror_session mesg, (err, session) =>
            if not err
                session.get_content(@, mesg)

    mesg_codemirror_execute_code: (mesg) =>
        @get_codemirror_session mesg, (err, session) =>
            if not err
                session.execute_code(@, mesg)

    mesg_codemirror_introspect: (mesg) =>
        @get_codemirror_session mesg, (err, session) =>
            if not err
                session.client_call(@, mesg)

    mesg_codemirror_send_signal: (mesg) =>
        @get_codemirror_session mesg, (err, session) =>
            if not err
                session.client_call(@, mesg)

    ## -- user search
    mesg_user_search: (mesg) =>
        database.user_search
            query : mesg.query
            limit : mesg.limit
            cb    : (err, results) =>
                if err
                    @error_to_client(id:mesg.id, error:err)
                else
                    @push_to_client(message.user_search_results(id:mesg.id, results:results))

    mesg_get_project_users: (mesg) =>
        @get_project mesg, 'read', (err, project) =>
            if err
                return
            database.project_users
                project_id : mesg.project_id
                cb         : (err, users) =>
                    if err
                        @error_to_client(id:mesg.id, error:err)
                    else
                        @push_to_client(message.project_users(id:mesg.id, users:users))

    mesg_invite_collaborator: (mesg) =>
        if mesg.account_id == @account_id
            @error_to_client(id:mesg.id, error:"You cannot add yourself as a collaborator on a project.")
            return
        @get_project mesg, 'write', (err, project) =>
            if err
                return

            database.select
                table   : 'project_users'
                columns : ['mode']
                where   : {project_id:mesg.project_id, account_id:mesg.account_id}
                cb      : (err, result) =>
                    if err
                        @error_to_client(id:mesg.id, error:err)
                    else if result.length > 0 and result[0][0] == 'owner'
                        # target is already has better privileges
                        @push_to_client(message.success(id:mesg.id))
                    else
                        database.update
                            table : 'project_users'
                            set   : {mode:'collaborator'}
                            where : {project_id:mesg.project_id, account_id:mesg.account_id}
                            cb    : (err) =>
                                if err
                                    @error_to_client(id:mesg.id, error:err)
                                else
                                    @push_to_client(message.success(id:mesg.id))

    mesg_remove_collaborator: (mesg) =>
        @get_project mesg, 'write', (err, project) =>
            if err
                return
            database.select
                table   : 'project_users'
                columns : ['mode']
                where   : {project_id:mesg.project_id, account_id:mesg.account_id}
                cb      : (err, result) =>
                    if err
                        @error_to_client(id:mesg.id, error:err)
                    else if result.length > 0 and result[0][0] == 'owner'
                        @error_to_client(id:mesg.id, error:"Cannot remove owner of project.")
                    else database.delete
                        table : 'project_users'
                        where : {project_id:mesg.project_id, account_id:mesg.account_id}
                        cb    : (err) =>
                            if err
                                @error_to_client(id:mesg.id, error:err)
                            else
                                @push_to_client(message.success(id:mesg.id))

    ################################################
    # Project snapshots -- interface to the snap servers
    ################################################
    mesg_snap: (mesg) =>
        if mesg.command not in ['ls', 'restore', 'log']
            @error_to_client(id:mesg.id, error:"invalid snap command '#{mesg.command}'")
            return
        user_has_write_access_to_project
            project_id : mesg.project_id
            account_id : @account_id
            cb         : (err, result) =>
                if err or not result
                    @error_to_client(id:mesg.id, error:"access to project #{mesg.project_id} denied")
                else
                    snap_command
                        command    : mesg.command
                        project_id : mesg.project_id
                        snapshot   : mesg.snapshot
                        path       : mesg.path
                        timeout    : mesg.timeout
                        cb         : (err, list) =>
                            if err
                                @error_to_client(id:mesg.id, error:err)
                            else
                                mesg.list = list
                                @push_to_client(mesg)

    ################################################
    # The version of the running server.
    ################################################
    mesg_get_version: (mesg) =>
        mesg.version = salvus_version.version
        @push_to_client(mesg)

    ################################################
    # Stats about cloud.sagemath
    ################################################
    mesg_get_stats: (mesg) =>
        server_stats (err, stats) =>
            mesg.stats = stats
            if err
                @error_to_client(id:mesg.id, error:err)
            else
                @push_to_client(mesg)

_server_stats_cache = undefined
server_stats = (cb) ->
    if _server_stats_cache?
        cb(false, _server_stats_cache)
    else
        cb("server stats not yet computed")

update_server_stats = () ->
    database.get_stats
        cb : (err, stats) ->
            if not err
                _server_stats_cache = stats



register_hub = (cb) ->
    database.update
        table : 'hub_servers'
        where : {host : program.host, port : program.port}
        set   : {clients: misc.len(clients)}
        ttl   : 2*REGISTER_INTERVAL_S
        cb    : (err) ->
            if err
                winston.debug("Error registering with database - #{err}")
            else
                winston.debug("Successfully registered with database.")
            cb?(err)

##-------------------------------
#
# Interaction with snap servers
#
##-------------------------------

snap_command = (opts) ->
    opts = defaults opts,
        command    : required   # "ls", "restore", "log"
        project_id : required
        location   : undefined  # used by restore to send files to some non-default location (the default is the project location in the database)
        snapshot   : undefined
        path       : '.'
        timeout    : 60
        cb         : required   # cb(err, list of results when meaningful)

    switch opts.command
        when 'ls'
            delete opts.command
            snap_command_ls(opts)
        when 'restore', 'log'
            snap_command_restore_or_log(opts)
        else
            opts.cb("invalid snap command #{opts.command}")


snap_command_restore_or_log = (opts) ->
    opts = defaults opts,
        command    : required
        project_id : required
        snapshot   : required
        location   : undefined
        path       : '.'
        timeout    : 60
        cb         : required   # cb(err)

    snap_location = undefined
    socket = undefined
    async.series([
        (cb) ->
            # find a snap server with this particular snapshot
            database.snap_locate_commit
                project_id : opts.project_id
                timestamp  : opts.snapshot
                cb         : (err, r) ->
                    snap_location = r
                    cb(err)
       (cb) ->
            connect_to_snap_server snap_location.server, (err, _socket) ->
                socket = _socket
                cb(err)
        (cb) ->
            snap.client_snap
                command    : opts.command
                socket     : socket
                project_id : opts.project_id
                snapshot   : opts.snapshot
                location   : opts.location
                repo_id    : snap_location.repo_id
                path       : opts.path
                timeout    : opts.timeout
                cb         : cb
    ], opts.cb)


snap_command_ls = (opts) ->
    opts = defaults opts,
        project_id : required
        snapshot   : undefined
        path       : '.'
        timeout    : 60
        cb         : required   # cb(err, list of results when meaningful)
    if opts.snapshot?
        # Get directory listing inside a given snapshot
        listing  = undefined
        location = undefined
        socket   = undefined
        async.series([
            # First check for cached listing in the database
            (cb) ->
                database.snap_ls_cache
                    project_id : opts.project_id
                    timestamp  : opts.snapshot
                    path       : opts.path
                    cb         : (err, _listing) ->
                        listing = _listing
                        cb(err)
            (cb) ->
                if listing?  # already got it from cache, so done
                    cb(); return
                # find snap servers with this particular snapshot
                database.snap_locate_commit
                    project_id : opts.project_id
                    timestamp  : opts.snapshot
                    cb         : (err, r) ->
                        location = r
                        cb(err)
           (cb) ->
                if listing?
                    cb(); return
                # get the listing from a server
                connect_to_snap_server location.server, (err, _socket) ->
                    socket = _socket
                    cb(err)
            (cb) ->
                if listing?
                    cb(); return
                snap.client_snap
                    command : 'ls'
                    socket  : socket
                    project_id : opts.project_id
                    snapshot   : opts.snapshot
                    repo_id    : location.repo_id
                    path       : opts.path
                    timeout    : opts.timeout
                    cb         : (err, _listing) ->
                        listing = _listing
                        cb(err)
            (cb) ->
                if listing? and socket?  # socket defined means we computed the listing
                    # store listing in database cache
                    database.snap_ls_cache
                        project_id : opts.project_id
                        timestamp  : opts.snapshot
                        path       : opts.path
                        listing    : listing
                        cb         : cb
                else
                    cb()

        ], (err) ->
            opts.cb(err, listing)
        )

    else

        # Get list of all currently available snapshots for the given project:
        # This *only* involves two database queries -- no connections to snap servers.
        server_ids = undefined
        commits = undefined
        async.series([
            # query database for id's of the active snap_servers
            (cb) ->
                database.snap_servers
                    columns : ['id']
                    cb      : (err, results) ->
                        if err
                            cb(err)
                        else
                            server_ids = (r.id for r in results)
                            cb()
            # query database for snapshots of this project on any of the active snap servers
            (cb) ->
                database.snap_commits
                    project_id : opts.project_id
                    server_ids : server_ids
                    columns    : ['timestamp']
                    cb         : (err, results) ->
                        if err
                            cb(err)
                        else
                            commits = (r.timestamp for r in results)
                            commits.sort()
                            commits = _.uniq(commits, true)
                            commits.reverse()
                            cb()
        ], (err) -> opts.cb(err, commits))

_snap_server_socket_cache = {}
connect_to_snap_server = (server, cb) ->
    key    = misc.to_json(server)
    socket = _snap_server_socket_cache[key]
    if socket? and socket.writable
        cb(false, socket)
    else
        snap.client_socket
            host  : server.host
            port  : server.port
            token : server.key
            cb    : (err, socket) ->
                if not err
                    _snap_server_socket_cache[key] = socket
                cb(err, socket)


restore_project_from_most_recent_snapshot = (opts) ->
    opts = defaults opts,
        project_id : required
        location   : required
        cb         : undefined

    timestamp = "nothing to do"
    winston.debug("restore_project_from_most_recent_snapshot: #{opts.project_id} --> #{misc.to_json(opts.location)}")
    async.series([
        (cb) ->
            # We get a list of *all* currently available snapshots, since right now there
            # is now way to get just the most recent one.
            snap_command
                command    : "ls"
                project_id : opts.project_id
                cb         : (err, results) ->
                    if err
                        cb(err)
                    else
                        if results.length == 0
                            winston.debug("restore_project_from_most_recent_snapshot: #{opts.project_id} -- no snapshots; nothing to do")
                        else
                            timestamp = results[0]
                        cb()
        (cb) ->
            if timestamp == "nothing to do"
                # nothing to do
                cb()
            else
                winston.debug("restore_project_from_most_recent_snapshot: #{opts.project_id} -- started the restore")
                snap_command
                    command : "restore"
                    project_id : opts.project_id
                    location   : opts.location
                    snapshot   : timestamp
                    timeout    : 1800
                    cb         : (err) ->
                        winston.debug("restore_project_from_most_recent_snapshot: #{opts.project_id} -- finished restore")
                        if err
                            winston.debug("restore_project_from_most_recent_snapshot: #{opts.project_id} -- BUG restore #{timestamp} error -- #{err}")
                        cb(err)

    ], (err) -> opts.cb?(err))

# Make some number of snapshots on some minimum distinct number
# of snapshot servers of the given project, if possible.
snapshot_project = (opts) ->
    opts = defaults opts,
        project_id   : required
        min_replicas : 1
        cb           : undefined       # cb(err) -- called only when snapshots definitely have been made and reported to db
    # TODO!
    winston.debug("snapshot_project #{opts.project_id} on at least #{opts.min_replicas} nodes -- STUB'")
    opts.cb?()


# Move a project to longterm storage:
#
# This function assumes this is safe, i.e., that there is no Project class created on some
# global hub, which would incorrectly think the project is still allocated somewhere.
#
#    - make a snapshot on all running snap servers; at least 2 must succeed
#    - set location to null in database
#    - delete files and account (need a "delete account" script to make the create account script).
#
# Also, it's an error if the location is not on the 10.x subnet or 'localhost'.
move_project_to_longterm_storage = (opts) ->
    opts = defaults opts,
        project_id   : required
        min_replicas : 2
        cb           : undefined

    location = undefined
    async.series([
        (cb) ->
            winston.debug("move_project_to_longterm_storage -- getting location of #{opts.project_id}")
            database.get_project_location
                project_id : opts.project_id
                allow_cache : false   # no point in using a cache here
                cb         : (err, _location) =>
                    location = _location
                    if err
                        cb(err); return
                    else if location == "deploying"
                        cb("project curently being opened, so refusing to move it to storage")
                    else if not location
                        cb("done")
                    else
                        if location.host == 'localhost' or location.host.slice(0,3) == '10.'
                            cb()
                        else
                            cb("refusing to move project at non-VPN/non-local location (=#{location.host}) to longterm storage!")
        (cb) ->
            winston.debug("move_project_to_longterm_storage -- making at least 2 snapshots of #{opts.project_id}")
            snapshot_project
                project_id    : opts.project_id
                min_replicas  : opts.min_replicas
                cb : cb
        (cb) ->
            winston.debug("move_project_to_longterm_storage -- setting location to null in database")
            database.set_project_location
                project_id : opts.project_id
                location   : "" # means not deployed anywhere
                cb         : cb
        (cb) ->
            winston.debug("move_project_to_longterm_storage -- deleting account and all associated files")
            delete_unix_user
                location : location
                cb       : cb

    ], (err) ->
        winston.debug("move_project_to_longterm_storage -- DONE (err=#{err})")
        if err == "done"
            cb?()
        else
            cb?(err)
    )

test_longterm = () ->
    winston.debug("test_longterm...")
    move_project_to_longterm_storage
        project_id : '94ab8b76-672f-4a04-8b58-979fd363d34f'
        #project_id : 'bed89d12-d2d0-49dd-aaf5-34a2b41b325a'
        cb         : (err) ->
            winston.debug("test_longterm err = #{err}")

#setTimeout(test_longterm, 5000)


##############################
# Create the SockJS Server
##############################
init_sockjs_server = () ->
    sockjs_server = sockjs.createServer()

    sockjs_server.on "connection", (conn) ->
        clients[conn.id] = new Client(conn)

    sockjs_server.installHandlers(http_server, {prefix : program.base_url + '/hub'})


    #######################################################
# Pushing a message to clients; querying for clients
# This is (or will be) subtle, due to having
# multiple HUBs running on different computers.
#######################################################

# get_client_ids -- given query parameters, returns a list of id's,
#   where the id is the SockJS connection id, which we assume is
#   globally unique across all of space and time.
get_client_ids = (opts) ->
    opts = defaults opts,
        account_id : undefined      # include connected clients logged in under this account
        project_id : undefined      # include connected clients that are a user of this project
        exclude    : undefined      # array of id's to exclude from results
        cb         : required

    result = []
    include = (id) ->
        if id not in result
            if opts.exclude?
                if id in opts.exclude
                    return
            result.push(id)

    async.series([
        (cb) ->
            if opts.project_id?
                database.get_account_ids_using_project
                    project_id : opts.project_id
                    cb : (error, result) ->
                        if (error)
                            opts.cb(error)
                            cb(true)
                        else
                            for id in result
                                include(id)
                            cb()
            else
                cb()
        (cb) ->
            # TODO: This will be replaced by one scalable database query on an indexed column
            if opts.account_id?
                for id, client of clients
                    if client.account_id == opts.account_id
                        include(id)
            opts.cb(false, result)
            cb()
    ])


# Send a message to a bunch of clients, connected either to this hub
# or other hubs (local clients first).
push_to_clients = (opts) ->
    opts = defaults opts,
        mesg     : required
        where    : undefined  # see the get_client_ids function
        to       : undefined
        cb       : undefined

    dest = []

    async.series([
        (cb) ->
            if opts.where?
                get_client_ids(misc.merge(opts.where, cb:(error, result) ->
                    if error
                        opts.cb?(true)
                        cb(true)
                    else
                        dest = dest.concat(result)
                        cb()
                ))
            else
                cb()

        (cb) ->
            # include all clients explicitly listed in "to"
            if opts.to?
                dest = dest.concat(opts.to)

            # *MAJOR IMPORTANT TODO*: extend to use database and inter-hub communication
            for id in dest
                client = clients[id]
                if client?
                    winston.debug("pushing a message to client #{id}")
                    client.push_to_client(opts.mesg)
                else
                    winston.debug("not pushing message to client #{id} since not actually connected")
            opts.cb?(false)
            cb()


    ])

################################################
# DiffSync-based CodeMirror sessions
#
#   [client]s.. ---> [hub] ---> [local hub] <--- [hub] <--- [client]s...
#
################################################


# The CodeMirrorDiffSyncLocalHub class represents a local hub viewed
# as a remote server for this hub.
#
# TODO later: refactor code, since it seems like all these
# DiffSync[Hub/Client] etc. things are defined by a write_mesg function.
#


codemirror_sessions = {by_path:{}, by_uuid:{}}

class CodeMirrorDiffSyncLocalHub
    constructor: (@cm_session) ->

    write_mesg: (event, obj, cb) =>
        if not obj?
            obj = {}
        obj.session_uuid = @cm_session.session_uuid
        @cm_session.local_hub.call
            timeout : 10  # ???  TODO: what is a good timeout here?
            cb      : cb
            mesg    : message['codemirror_' + event](obj)

    recv_edits : (edit_stack, last_version_ack, cb) =>
        @write_mesg  'diffsync', {edit_stack: edit_stack, last_version_ack: last_version_ack}, (err, mesg) =>
            if err
                if mesg? and mesg
                    cb(mesg)  # due to the diffsync protocol, mesg could be "retry" or a real message.
                else
                    cb(err)
            else
                @cm_session.diffsync_server.recv_edits mesg.edit_stack, mesg.last_version_ack, (err) =>
                    @cm_session.set_content(@cm_session.diffsync_server.live)
                    cb(err)

    sync_ready: () =>
        @write_mesg('diffsync_ready')

# The CodeMirrorDiffSyncClient class represents a browser client viewed as a
# remote client for this global hub.
class CodeMirrorDiffSyncClient
    constructor: (@client, @cm_session) ->

    recv_edits: (edit_stack, last_version_ack, cb) =>
        @client.push_to_client(
            message.codemirror_diffsync
                id               : @current_mesg_id
                edit_stack       : edit_stack
                last_version_ack : last_version_ack
                session_uuid     : @cm_session.session_uuid
        )
        cb()  # no way to detect failure

    send_mesg: (mesg) =>
        @client.push_to_client(mesg)

    # Suggest to the connected client that there is stuff ready to be synced
    sync_ready: () =>
        @send_mesg(message.codemirror_diffsync_ready(session_uuid: @cm_session.session_uuid))

class CodeMirrorSession
    constructor: (opts) ->
        opts = defaults opts,
            local_hub    : required
            project_id   : required
            path         : required
            cb           : required

        console.log("creating a CodeMirrorSession: #{opts.project_id}, #{opts.path}")

        @local_hub    = opts.local_hub
        @project_id   = opts.project_id
        @path         = opts.path

        @connect      = misc.retry_until_success_wrapper(f:@_connect, logname:'connect')
        # min_interval: to avoid possibly DOS's a local hub -- not sure what best choice is here.
        @sync         = misc.retry_until_success_wrapper(f:@_sync, min_interval:200, logname:'localhub_sync')

        # The downstream (web browser) clients of this hub
        @diffsync_clients = {}

        codemirror_sessions.by_path[@project_id + @path] = @
        @connect (err) =>
            if err
                opts.cb(err)
            else
                opts.cb(false, @)

    _connect: (cb) =>
        @local_hub.call
            mesg : message.codemirror_get_session(path:@path, project_id:@project_id, session_uuid:@session_uuid)
            cb   : (err, resp) =>
                if err
                    winston.debug("local_hub --> hub: (connect) error -- #{err}, #{resp}, trying to connect to #{@path} in #{@project_id}.")
                    cb?(err)
                else if resp.event == 'error'
                    cb?(resp.error)
                else

                    if @session_uuid?
                        # Send a broadcast message to all connected
                        # clients informing them of the new session id.
                        mesg = message.codemirror_bcast
                            session_uuid : @session_uuid
                            mesg         :
                                event            : 'update_session_uuid'
                                new_session_uuid : resp.session_uuid
                        @broadcast_mesg_to_clients(mesg)

                    @session_uuid = resp.session_uuid

                    codemirror_sessions.by_uuid[@session_uuid] = @

                    if @_last_sync?
                        # We have sync'd before.
                        patch = @diffsync_server._compute_edits(@_last_sync, @diffsync_server.live)

                    # Reconnect to the upstream (local_hub) server
                    @diffsync_server = new diffsync.DiffSync(doc:resp.content)
                    @set_content(resp.content)

                    if @_last_sync?
                        # applying missed patches to the new upstream version that we just got from the hub.
                        @_apply_patch_to_live(patch)
                    else
                        # This initialiation is the first.
                        @_last_sync   = resp.content

                    @diffsync_server.connect(new CodeMirrorDiffSyncLocalHub(@))
                    @sync(cb)

    _apply_patch_to_live: (patch) =>
        @diffsync_server._apply_edits_to_live(patch)
        for id, ds of @diffsync_clients
            ds.live = @diffsync_server.live

    set_content: (content) =>
        @diffsync_server.live = content
        for id, ds of @diffsync_clients
            ds.live = content

    client_broadcast: (client, mesg) =>
        # Broadcast message from some client reporting something (e.g., cursor position, etc.)
        ds_client = @diffsync_clients[client.id]
        if not ds_client?
            return # something wrong -- just drop the message

        #winston.debug("client_broadcast: #{misc.to_json(mesg)}")

        # We tag the broadcast message, in order to make it more useful to recipients (but do not
        # go so far as to advertise the account_id or email)..

        # 1. Fill in the user's name
        if client.signed_in_mesg?
            mesg.name = client.fullname()
            # Use first 6 digits of uuid... one color per session, NOT per username.
            # TODO: this could be done client side in a way that respects their color scheme...?
            mesg.color = client.id.slice(0,6)

        # 2. Send fire-and-forget message on to the local_hub, which will forward this message
        # on to all the other hubs.
        @local_hub.local_hub_socket (err, socket) ->
            if not err
                socket.write_mesg 'json', mesg

        # 3. Send message to other clients connected to this hub.
        include_self = mesg.self? and mesg.self
        for id, ds of @diffsync_clients
            if include_self or id != client.id
                ds.remote.send_mesg(mesg)

    client_disconnect: (client, mesg) =>
        # Explicitly disconnect the given client from this session.
        delete @diffsync_clients[client.id]
        client.push_to_client(message.success(id:mesg.id))
        winston.debug("Disconnected a client from session #{@session_uuid}; there are now #{misc.len(@diffsync_clients)} clients.")

    client_diffsync: (client, mesg) =>
        # Message from some client reporting new edits; we apply them,
        # generate new edits, and send those out so that the client
        # can complete the sync cycle.

        if @_sync_lock
            client.push_to_client(message.codemirror_diffsync_retry_later(id:mesg.id))
            return

        winston.debug("client_diffsync; the clients are #{misc.keys(@diffsync_clients)}")
        ds_client = @diffsync_clients[client.id]
        if not ds_client?
            f = () =>
                r = message.reconnect(id:mesg.id, reason:"Client with id #{client.id} is not registered with this hub for editing #{@path} in some project.")
                client.push_to_client(r)
            # We wait a bit before sending the reconnect message, since this is often the
            # result of resetting the local_hub connection (which takes 5 seconds), and
            # the client will instantly try to reconnect again, which will fail and lead to
            # this again, which ends up slowing everything down.
            setTimeout(f, 1000)
            return

        @_sync_lock = true
        before = @diffsync_server.live
        ds_client.recv_edits    mesg.edit_stack, mesg.last_version_ack, (err) =>
            if err
                @_sync_lock = false
                client.error_to_client(id:mesg.id, error:"CodeMirrorSession -- unable to push diffsync changes from client (id=#{client.id}) -- #{err}")
                return

            # Update master live document with result.
            @set_content(ds_client.live)
            @_sync_lock = false

            # Send back our own edits to this client.
            ds_client.remote.current_mesg_id = mesg.id  # used to tag the return message
            ds_client.push_edits (err) =>
                if err
                    winston.debug("CodeMirrorSession -- push_edits returned -- #{err}")

            if before != @diffsync_server.live
                # Sync new state with upstream local_hub.
                @sync () =>
                    # View of the document changed and we're done syncing with upstream, so suggest other clients sync with us.
                    for id, ds of @diffsync_clients
                        if client.id != id
                            ds.remote.sync_ready()

    get_snapshot: (cb) =>
        if @diffsync_server?
            cb(false, @diffsync_server.live)
        else
            @connect (err) =>
                if err
                    cb(err)
                else
                    cb(false, @diffsync_server.live)

    broadcast_mesg_to_clients: (mesg, exclude_id) =>
        for id, ds of @diffsync_clients
            if id != exclude_id
                ds.remote.send_mesg(mesg)

    _sync: (cb) =>    # cb(err)
        winston.debug("codemirror session -- syncing with local hub")
        @_sync_lock = true
        before = @diffsync_server.live
        @diffsync_server.push_edits (err) =>
            after = @diffsync_server.live
            if err
                @set_content(before)
                # We do *NOT* remove the sync_lock in this branch; only do that after a successful sync, since
                # otherwise clients think they have successfully sync'd with the hub, but when the hub resets,
                # the clients end up doing the wrong thing.
                winston.debug("codemirror session local hub sync error -- #{err}; #{before != after}")
                if typeof(err) == 'string'
                    err = err.toLowerCase()
                    if err.indexOf('retry') != -1
                        winston.debug("sync: retrying...")
                        # This is normal -- it's because the diffsync algorithm only allows sync with
                        # one client (and upstream) at a time.
                        cb(err); return
                    else if err.indexOf("unknown") != -1 or err.indexOf('not registered') != -1
                        winston.debug("sync: reconnecting...")
                        @connect () =>
                            cb(err); return # still an error even if connect works.
                    else if err.indexOf("timed out") != -1
                        @local_hub.restart () =>
                            cb(err); return
                cb(err)
            else
                @set_content(after)
                winston.debug("codemirror session local hub sync -- pushed edits, thus completing cycle")
                @_sync_lock = false
                @_last_sync = after # what was the last successful sync with upstream.
                if before != after
                    @_tell_clients_to_sync()
                cb()

    _tell_clients_to_sync: () =>
        winston.debug("codemirror session local hub sync -- there were changes; informing clients.")
        # Tell the clients that content has changed due to an upstream sync, so they may want to sync again.
        for id, ds of @diffsync_clients
            ds.remote.sync_ready()

    # Add a new diffsync browser client.
    add_client: (client, snapshot) =>  # snapshot = a snapshot of the document that client and server start with -- MUST BE THE SAME!
        # Create object that represents this side of the diffsync connection with client
        ds_client = new diffsync.DiffSync(doc:snapshot)
        # Connected it to object that represents the client side
        ds_client.connect(new CodeMirrorDiffSyncClient(client, @))
        # Remember the client object
        @diffsync_clients[client.id] = ds_client
        # Make sure to remove the client object when the client's WebSocket disconnects.
        # This avoid broadcasting messages willy-nilly (and illegally).
        client.on 'close', () =>
            delete @diffsync_clients[client.id]

    write_to_disk: (client, mesg, cb) =>
        async.series([
            (cb) =>
                @sync(cb)

            (cb) =>
                @local_hub.call
                    mesg : message.codemirror_write_to_disk(session_uuid : @session_uuid)
                    cb   : (err, resp) =>
                        if err
                            resp = message.reconnect(id:mesg.id, reason:"Error writing to disk -- #{err}")
                            client.push_to_client(resp)
                            @sync() # will cause a reconnect
                        else
                            winston.debug("wrote '#{@path}' to disk")
                            resp.id = mesg.id
                            if misc.filename_extension(@path) == "sagews"
                                make_blobs_permanent
                                    blob_ids   : diffsync.uuids_of_linked_files(@diffsync_server.live)
                                    cb         : (err) =>
                                        if err
                                            client.error_to_client(id:mesg.id, error:err)
                                        else
                                            client.push_to_client(resp)
                            else
                                 client.push_to_client(resp)
                        cb(err)
        ], (err) => cb?(err))


    read_from_disk: (client, mesg) =>
        @local_hub.call
            mesg : message.codemirror_read_from_disk(session_uuid : @session_uuid)
            cb   : (err, resp) =>
                if err
                    winston.debug("Error reading from disk -- #{err} -- reconnecting")
                    @reconnect () =>
                        resp = message.reconnect(id:mesg.id, reason:"error reading from disk -- #{err}")
                        client.push_to_client(resp)
                else
                    resp.id = mesg.id
                    client.push_to_client(resp)

    get_content: (client, mesg) =>
        client.push_to_client( message.codemirror_content(id:mesg.id, content:@diffsync_server.live) )

    execute_code: (client, mesg) =>
        @local_hub.call
            multi_response : true
            mesg : mesg
            cb   : (err, resp) =>   # cb can be called multiple times due to multi_response=True
                if err
                    winston.debug("Server error executing code in local codemirror session -- #{err} -- reconnecting")
                    @reconnect () =>
                        resp = message.reconnect(id:mesg.id, reason:"error executing code-- #{err}")
                        client.push_to_client(resp)
                else
                    if resp.done
                        @local_hub.remove_multi_response_listener(resp.id)
                    client.push_to_client(resp)

    client_call: (client, mesg) =>
        @local_hub.call
            mesg : mesg
            cb   : (err, resp) =>
                if err
                    winston.debug("client_call: error -- #err -- reconnecting")
                    @connect () =>
                        resp = message.reconnect(id:mesg.id, reason:"error -- #{err}")
                        client.push_to_client(resp)
                else
                    client.push_to_client(resp)

##############################
# LocalHub
##############################

connect_to_a_local_hub = (opts) ->    # opts.cb(err, socket)
    opts = defaults opts,
        port         : required
        secret_token : required
        timeout      : 10
        cb           : required

    socket = misc_node.connect_to_locked_socket
        port  : opts.port
        token : opts.secret_token
        timeout : opts.timeout
        cb    : (err) =>
            if err
                opts.cb(err)
            else
                misc_node.enable_mesg(socket, 'connection_to_a_local_hub')
                opts.cb(false, socket)

    socket.on 'data', (data) ->
        misc_node.keep_portforward_alive(opts.port)


_local_hub_cache = {}
new_local_hub = (opts) ->    # cb(err, hub)
    opts = defaults opts,
        username : required
        host     : required
        port     : 22
        project  : undefined
        cb       : required
    hash = "#{opts.username}@#{opts.host} -p#{opts.port}"
    H = _local_hub_cache[hash]   # memory leak issues?
    if H?
        winston.debug("new_local_hub already cached")
        opts.cb(false, H)
    else
        start_time = misc.walltime()
        H = new LocalHub(opts.username, opts.host, opts.port, opts.project, (err) ->
                   winston.debug("new_local_hub creation: time= #{misc.walltime() - start_time}")
                   if not err
                      _local_hub_cache[hash] = H
                   opts.cb?(err, H)
            )

class LocalHub  # use the function "new_local_hub" above; do not construct this directly!
    constructor: (@username, @host, @port, @project, cb) ->  # NOTE @project may be undefined.
        winston.debug("Creating LocalHub(#{@username}, #{@host}, #{@port}, ...)")
        assert @username? and @host? and @port? and cb?

        if not @timeout  # todo -- always not defined right now; I'm making this easy to customize later, since it could be a premium feature.
            # This is used when starting the local hub server daemon.
            @timeout = DEFAULT_LOCAL_HUB_TIMEOUT # in seconds

        if program.local
            @SAGEMATHCLOUD = ".sagemathcloud-local"
            # Do not timeout when doing development, since the enclosing project would already timeout... and
            # timeout would make left-running subproject kill enclosing project.  BAD.
            # @timeout = 0  # 0 means "don't timeout"
        else
            @SAGEMATHCLOUD = ".sagemathcloud"
        @address = "#{username}@#{host}"
        @id = "#{@address} -p#{@port}"  # string that uniquely identifies this local hub -- useful for other code, e.g., sessions
        @_sockets = {}
        @_multi_response = {}
        @local_hub_socket  (err) =>
            if err
                @restart (err) =>
                    if err
                        cb("Unable to start and connect to local hub #{@address} -- #{err}")
                    else
                        @local_hub_socket (err) =>
                            cb(err, @)
            else
                cb(false, @)

    restart: (cb) =>
        winston.debug("restarting a local hub")
        if @_restart_lock
            winston.debug("local hub restart -- hit a lock")
            cb("already restarting")
            return
        @_restart_lock = true
        created_remote_lock = false
        location = {username:@username, host:@host, port:@port}
        lockfile = @SAGEMATHCLOUD + '.lock'
        async.series([
            (cb) =>
                winston.debug("local_hub restart: creating a lock")
                snap.create_lock
                    location : {username:@username, host:@host, port:@port}
                    lockfile : lockfile
                    ttl      : 30  # 30 seconds
                    cb       : cb  # will fail if there is already a lock
            (cb) =>
                winston.debug("local_hub restart: Killing all processes")
                # if we get to this point, *we* created the remote lock -- so we better clean it
                # up no matter what happens below.
                created_remote_lock = true
                if @username.length != 8
                    winston.debug("local_hub restart: skipping killall since this user #{@username} is clearly not a cloud.sagemath project :-)")
                    cb()
                else
                    @_restart_lock = false
                    @killall () =>
                        @_restart_lock = true
                        cb()
            (cb) =>
                winston.debug("local_hub restart: Push latest version of code to remote machine...")
                @_push_local_hub_code (err) =>
                    if err
                        winston.debug("local hub code push -- failed #{err}")
                        winston.debug("proceeding anyways, since it's critical that the user have access.")
                    cb()
            (cb) =>
                winston.debug("local_hub restart: Restart the local services...")
                @_restart_lock = false # so we can call @_exec_on_local_hub
                @_exec_on_local_hub
                    command : "restart_smc --timeout=#{@timeout}"
                    timeout : 45
                    cb      : (err, output) =>
                        #winston.debug("result: #{err}, #{misc.to_json(output)}")
                        cb(err)
                # MUST be here, since _restart_lock prevents _exec_on_local_hub!
                @_restart_lock = true


        ], (err) =>
            winston.debug("local_hub restart: #{err}")
            @_restart_lock = false
            if not err and @project? and @project.local_hub?
                # This deals with VERY RARE case where user of project somehow deleted
                # the info.json file...
                @project.write_info_json(cb)

            if created_remote_lock
                snap.remove_lock
                    location : location
                    lockfile : lockfile
                    cb       : () =>
                        cb(err)
            else
                cb(err)
        )

    # Send a JSON message to a session.
    # NOTE -- This makes no sense for console sessions, since they use a binary protocol,
    # but makes sense for other sessions.
    send_message_to_session: (opts) =>
        opts = defaults opts,
            message      : required
            session_uuid : required
            cb           : undefined   # cb?(err)

        socket = @_sockets[opts.session_uuid]
        if not socket?
            opts.cb?("Session #{opts.session_uuid} is no longer open.")
            return
        try
            socket.write_mesg('json', opts.message)
            opts.cb?()
        catch e
            opts.cb?("Error sending message to session #{opts.session_uuid} -- #{e}")

    # handle incoming JSON messages from the local_hub that do *NOT* have an id tag,
    # except those in @_multi_response.
    handle_mesg: (mesg) =>
        #winston.debug("local_hub --> global_hub: received a mesg: #{to_json(mesg)}")
        if mesg.id?
            @_multi_response[mesg.id]?(false, mesg)
            return
        switch mesg.event
            when 'codemirror_diffsync_ready'
                @get_codemirror_session
                    session_uuid : mesg.session_uuid
                    cb           : (err, session) ->
                        if not err
                            session.sync()

            when 'codemirror_bcast'
                @get_codemirror_session
                    session_uuid : mesg.session_uuid
                    cb           : (err, session) ->
                        if not err
                            session.broadcast_mesg_to_clients(mesg)

    handle_blob: (opts) =>
        opts = defaults opts,
            uuid : required
            blob : required

        winston.debug("local_hub --> global_hub: received a blob with uuid #{opts.uuid}")
        # Store blob in DB.
        save_blob
            uuid  : opts.uuid
            value : opts.blob
            ttl   : BLOB_TTL
            cb    : (err, ttl) =>
                if err
                    resp = message.save_blob(sha1:opts.uuid, error:err)
                    winston.debug("handle_blob: error! -- #{err}")
                else
                    resp = message.save_blob(sha1:opts.uuid, ttl:ttl)

                @local_hub_socket  (err,socket) ->
                     socket.write_mesg('json', resp)

    # The unique standing authenticated control socket to the remote local_hub daemon.
    local_hub_socket: (cb) =>
        if @_socket?
            cb(false, @_socket)
            return

        if @_local_hub_socket_connecting? and @_local_hub_socket_connecting
            @_local_hub_socket_queue.push(cb)
            return
        @_local_hub_socket_connecting = true
        @_local_hub_socket_queue = [cb]
        @new_socket (err, socket) =>
            @_local_hub_socket_connecting = false
            if err
                for c in @_local_hub_socket_queue
                    c(err)
            else
                @_socket = socket

                socket.on 'mesg', (type, mesg) =>
                    switch type
                        when 'blob'
                            @handle_blob(mesg)
                        when 'json'
                            @handle_mesg(mesg)

                socket.on 'end', () =>
                    delete @_status
                    delete @_socket

                for c in @_local_hub_socket_queue
                    c(false, @_socket)

    # Get a new socket connection to the local_hub; this socket will have been
    # authenticated via the secret_token, and enhanced to be able to
    # send/receive json and blob messages.
    new_socket: (cb) =>     # cb(err, socket)
        @open   (err, port, secret_token) =>
            if err
                cb(err); return
            connect_to_a_local_hub
                port         : port
                secret_token : secret_token
                cb           : (err, socket) =>
                    if not err
                        cb(err, socket)
                    else
                        delete @_status  # forget port and secret token.
                        cb(err)

    remove_multi_response_listener: (id) =>
        delete @_multi_response[id]

    call: (opts) =>
        opts = defaults opts,
            mesg    : required
            timeout : 10
            multi_response : false   # if true, timeout ignored; call @remove_multi_response_listener(mesg.id) to remove
            cb      : undefined

        if not opts.mesg.id?
            opts.mesg.id = uuid.v4()

        @local_hub_socket (err, socket) =>
            if err
                opts.cb?(err)
                return
            socket.write_mesg 'json', opts.mesg
            if opts.multi_response
                @_multi_response[opts.mesg.id] = opts.cb
            else
                socket.recv_mesg
                    type    : 'json'
                    id      : opts.mesg.id
                    timeout : opts.timeout
                    cb      : (mesg) =>
                        if mesg.event == 'error'
                            opts.cb(true, mesg.error)
                        else
                            opts.cb(false, mesg)

    ####################################################
    # Session management
    #####################################################

    _open_session_socket: (opts) =>
        opts = defaults opts,
            session_uuid : required
            type         : required  # 'sage', 'console'
            params       : required
            project_id   : required
            timeout      : 10
            cb           : required  # cb(err, socket)
        socket = @_sockets[opts.session_uuid]
        if socket?
            opts.cb(false, socket)
            return

        # We do not currently have an active open socket connection to this session.
        # We make a new socket connection to the local_hub, then
        # send a connect_to_session message, which will either
        # plug this socket into an existing session with the given session_uuid, or
        # create a new session with that uuid and plug this socket into it.
        async.series([
            (cb) =>
                winston.debug("getting new socket to a local_hub")
                @new_socket (err, _socket) =>
                    if err
                        cb(err)
                    else
                        socket = _socket
                        cb()
            (cb) =>
                mesg = message.connect_to_session
                    id           : uuid.v4()   # message id
                    type         : opts.type
                    project_id   : opts.project_id
                    session_uuid : opts.session_uuid
                    params       : opts.params
                winston.debug("Send the message asking to be connected with a #{opts.type} session.")
                socket.write_mesg('json', mesg)
                # Now we wait for a response for opt.timeout seconds
                f = (type, resp) =>
                    clearTimeout(timer)
                    winston.debug("Getting #{opts.type} session -- get back response type=#{type}, resp=#{to_json(resp)}")
                    if resp.event == 'error'
                        cb(resp.error)
                    else
                        # We will now only use this socket for binary communications.
                        misc_node.disable_mesg(socket)
                        cb()
                socket.once 'mesg', f
                timed_out = () =>
                    socket.removeListener('mesg', f)
                    socket.end()
                    cb("Timed out after waiting #{opts.timeout} seconds for response from #{opts.type} session server. Please try again later.")
                timer = setTimeout(timed_out, opts.timeout*1000)

        ], (err) =>
            if err
                winston.debug("Error getting a socket -- (declaring total disaster) -- #{err}")
                # This @_socket.destroy() below is VERY important, since just deleting the socket might not send this,
                # and the local_hub -- if the connection were still good -- would have two connections
                # with the global hub, thus doubling sync and broadcast messages.  NOT GOOD.
                @_socket?.destroy()
                delete @_status; delete @_socket

            else if socket?
                @_sockets[opts.session_uuid] = socket
                socket.history = undefined
                opts.cb(false, socket)
        )

    # Connect the client with a console session, possibly creating a session in the process.
    console_session: (opts) =>
        opts = defaults opts,
            client       : required
            project_id   : required
            params       : {command: 'bash'}
            session_uuid : undefined   # if undefined, a new session is created; if defined, connect to session or get error
            cb           : required    # cb(err, [session_connected message])

        # Connect to the console server
        if not opts.session_uuid?
            # Create a new session
            opts.session_uuid = uuid.v4()

        @_open_session_socket
            session_uuid : opts.session_uuid
            project_id   : opts.project_id
            type         : 'console'
            params       : opts.params
            cb           : (err, console_socket) =>
                if err
                    opts.cb(err)
                    return

                ignore = false
                console_socket.on 'end', () =>
                    ignore = true
                    delete @_sockets[opts.session_uuid]

                # Plug the two consoles together
                #
                # client --> console:
                # Create a binary channel that the client can use to write to the socket.
                # (This uses our system for multiplexing JSON and multiple binary streams
                #  over one single SockJS connection.)
                channel = opts.client.register_data_handler (data)->
                    if not ignore
                        console_socket.write(data)

                mesg = message.session_connected
                    session_uuid : opts.session_uuid
                    data_channel : channel
                opts.cb(false, mesg)

                history = console_socket.history

                # console --> client:
                # When data comes in from the socket, we push it on to the connected
                # client over the channel we just created.
                if history?
                    opts.client.push_data_to_client(channel, history)
                    console_socket.on 'data', (data) ->
                        opts.client.push_data_to_client(channel, data)

                        # Record in database that there was activity in this project.
                        # This is *way* too frequent -- a tmux session make it always on for no reason.
                        # database.touch_project(project_id:opts.project_id)

                else
                    console_socket.history = ''
                    console_socket.on 'data', (data) ->
                        console_socket.history += data
                        n = console_socket.history.length
                        if n > 400000   # TODO: totally arbitrary; also have to change the same thing in local_hub.coffee
                            console_socket.history = console_socket.history.slice(300000)

                        # Never push more than 20000 characters at once to client, since display is slow, etc.
                        if data.length > 20000
                            data = "[...]"+data.slice(data.length-20000)

                        opts.client.push_data_to_client(channel, data)

                        # See comment above.
                        #database.touch_project(project_id:opts.project_id)


    #########################################
    # CodeMirror sessions
    #########################################
    # Return a CodeMirrorSession object corresponding to the given session_uuid or path.
    get_codemirror_session: (opts) =>
        opts = defaults opts,
            session_uuid : undefined   # give at least one of the session uuid or path
            project_id   : undefined
            path         : undefined
            cb           : required    # cb(err, session)
        if opts.session_uuid?
            session = codemirror_sessions.by_uuid[opts.session_uuid]
            if session?
                opts.cb(false, session)
                return
        if opts.path? and opts.project_id?
            session = codemirror_sessions.by_path[opts.project_id + opts.path]
            if session?
                opts.cb(false, session)
                return
        if not (opts.path? and opts.project_id?)
            opts.cb("reconnect")  # caller should  send path when it tries next.
            return

        # Create a new session object.
        new CodeMirrorSession
            local_hub   : @
            project_id  : opts.project_id
            path        : opts.path
            cb          : opts.cb

    #########################################
    # Sage sessions -- TODO!
    #########################################

    sage_session:  (opts) =>
        opts = defaults opts,
            session_uuid : undefined
            path         : undefined
            cb           : required
        # TODO!!!

    terminate_session: (opts) =>
        opts = defaults opts,
            session_uuid : required
            project_id   : required
            cb           : undefined
        @call
            mesg :
                message.terminate_session
                    session_uuid : opts.session_uuid
                    project_id   : opts.project_id
            timeout : 30
            cb      : opts.cb

    # TODO:
    #
    #    file_editor_session -- for multiple simultaneous file editing, etc.
    #
    #    worksheet_session -- build on a sage session to have multiple simultaneous worksheet users

    # Open connection to the remote local_hub if it is not already opened,
    # and setup everything so we have a persistent ssh connection
    # between some port on localhost and the remote account, over
    # which all the action happens.
    # The callback gets called via "cb(err, port, secret_token)"; if err=false, then
    # port is supposed to be a valid port portforward to a local_hub somewhere.
    open: (cb) =>    # cb(err, port, secret_token)
        winston.debug("opening a local_hub: #{@id}")
        if @_status? and @_status.local_port? and @_status.secret_token?
            # TODO: check here that @_port is actually still open and valid...
            cb(false, @_status.local_port, @_status.secret_token)
            return

        # Lock so that we don't attempt to open connection more than
        # once at the same time.
        if @_opening?
            n = 0
            check = () =>
                n += 1
                if n >= 100 # 10 seconds max
                    clearInterval(timer)
                    cb("Timed out waiting for project to open.")
                    return
                if not @_opening?
                    clearInterval(timer)
                    @open(cb)
                    return
            timer = setInterval(check, 100)
            return

        # Now open the project.
        @_opening = true
        status   = undefined
        async.series([
            (cb) =>
                @_push_local_hub_code(cb)
            (cb) =>
                @_get_local_hub_status (err, _status) =>
                    @_status = _status
                    cb(err)
            (cb) =>
                if not @_status.installed
                    @_exec_on_local_hub
                        command : 'build'
                        timeout : 360
                        cb      : cb
                else
                    cb()
            (cb) =>
                # If all goes well, the following will make it so @_status
                # is defined and says all is well.
                @_restart_local_hub_if_not_all_daemons_running(cb)
            (cb) =>
                if @_status.local_port
                    cb()
                else
                    if @_status['local_hub.port']
                        misc_node.forward_remote_port_to_localhost
                            username    : @username
                            host        : @host
                            ssh_port    : @port
                            remote_port : @_status['local_hub.port']
                            cb          : (err, local_port) =>
                                @_status.local_port = local_port
                                cb(err)
                    else
                        cb("Unable to start local_hub daemon on #{@address}")

        ], (err) =>
            delete @_opening
            if err
                cb(err)
            else
                cb(false, @_status.local_port, @_status.secret_token)
        )


    _push_local_hub_code: (cb) =>
        winston.debug("pushing latest code to #{@address}")
        tm = misc.walltime()
        output = ''
        async.series([
            (cb) =>
                misc_node.execute_code
                    command : "rsync"
                    args    : ['-axHL', '-e', "ssh -o StrictHostKeyChecking=no -p #{@port}",
                               'local_hub_template/', '--exclude=node_modules/*', "#{@address}:~#{@username}/#{@SAGEMATHCLOUD}/"]
                    timeout : 60
                    bash    : false
                    path    : SALVUS_HOME
                    cb      : (err, out) =>
                        if err
                            cb(err)
                        else
                            output += out.stdout + '\n' + out.stderr
                            cb()

            (cb) =>
                misc_node.execute_code
                    command : "rsync"
                    args    : ['-axH', '-e', "ssh -o StrictHostKeyChecking=no -p #{@port}",
                               'local_hub_template/node_modules/', "#{@address}:~#{@username}/#{@SAGEMATHCLOUD}/node_modules/"]
                    timeout : 60
                    bash    : false
                    path    : SALVUS_HOME
                    cb      : (err, out) =>
                        if err
                            cb(err)
                        else
                            output += out.stdout + '\n' + out.stderr
                            cb()
            ], (err) =>
                winston.debug("time to rsync latest code to #{@address}: #{misc.walltime(tm)} seconds -- #{err}")
                cb(err, output)
            )

    _exec_on_local_hub: (opts) =>
        opts = defaults opts,
            command : required
            timeout : 30
            dot_sagemathcloud_path : true
            cb      : required

        if opts.dot_sagemathcloud_path
            opts.command = "~#{@username}/#{@SAGEMATHCLOUD}/#{opts.command}"

        if @_restart_lock
            opts.cb("_restart_lock..."); return

        # ssh [user]@[host] [-p port] #{@SAGEMATHCLOUD}/[commmand]
        tm = misc.walltime()
        misc_node.execute_code
            command : "ssh"
            args    : [@address, '-p', @port, '-o', 'StrictHostKeyChecking=no', opts.command]
            timeout : opts.timeout
            bash    : false
            cb      : (err, output) =>
                winston.debug("time to exec #{opts.command} on local hub: #{misc.walltime(tm)}") #; output=#{misc.to_json(output)}")
                opts.cb(err, output)

    _get_local_hub_status: (cb) =>
        winston.debug("getting status of remote location")
        @_exec_on_local_hub
            command : "status"
            timeout  : 10
            cb      : (err, out) =>
                if out?.stdout?
                    try
                        status = misc.from_json(out.stdout)
                    catch e
                        cb("error parsing local hub status")
                        return
                cb(err, status)

    _restart_local_hub_daemons: (cb) =>
        winston.debug("restarting local_hub daemons")
        @_exec_on_local_hub
            command : "restart_smc --timeout=#{@timeout}"
            timeout : 30
            cb      : (err, out) =>
                cb(err)

    killall: (cb) =>
        winston.debug("kill all processes running on a local hub (including the local hub itself)")
        if program.local
            winston.debug("killall -- skipping since running with --local=true debug mode")
            cb(); return
        @_exec_on_local_hub
            command : "pkill -9 -u #{@username}"  # pkill is *WAY better* than killall (which evidently does not work in some cases)
            dot_sagemathcloud_path : false
            timeout : 30
            cb      : (err, out) =>
                winston.debug("killall returned -- #{err}, #{misc.to_json(out)}")
                # We explicitly ignore errors since killall kills self while at it, which results in an error code return.
                cb()

    _restart_local_hub_if_not_all_daemons_running: (cb) =>
        if @_status.local_hub and @_status.sage_server and @_status.console_server
            cb()
        else
            # Not all daemons are running -- restart required
            @_restart_local_hub_daemons (err) =>
                if err
                    cb(err)
                else
                    # try one more time:
                    @_get_local_hub_status (err,_status) =>
                        @_status = _status
                        cb(err)


    # Read a file from a project into memory on the hub.  This is
    # used, e.g., for client-side editing, worksheets, etc.  This does
    # not pull the file from the database; instead, it loads it live
    # from the project_server virtual machine.
    read_file: (opts) => # cb(err, content_of_file)
        {path, project_id, archive, cb} = defaults opts,
            path       : required
            project_id : required
            archive    : 'tar.bz2'   # for directories; if directory, then the output object "data" has data.archive=actual extension used.
            cb         : required

        socket    = undefined
        id        = uuid.v4()
        data      = undefined
        data_uuid = undefined
        result_archive   = undefined

        async.series([
            # Get a socket connection to the local_hub.
            (cb) =>
                @local_hub_socket (err, _socket) ->
                    if err
                        cb(err)
                    else
                        socket = _socket
                        cb()
            (cb) =>
                socket.write_mesg 'json', message.read_file_from_project(id:id, project_id:project_id, path:path, archive:archive)
                socket.recv_mesg type:'json', id:id, timeout:60, cb:(mesg) =>
                    switch mesg.event
                        when 'error'
                            cb(mesg.error)
                        when 'file_read_from_project'
                            data_uuid = mesg.data_uuid
                            result_archive = mesg.archive
                            cb()
                        else
                            cb("Unknown mesg event '#{mesg.event}'")

            (cb) =>
                socket.recv_mesg type: 'blob', id:data_uuid, timeout:60, cb:(_data) ->
                    data = _data
                    data.archive = result_archive
                    cb()

        ], (err) ->
            if err
                cb(err)
            else
                cb(false, data)
        )

    # Write a file
    write_file: (opts) -> # cb(err)
        {path, project_id, cb, data} = defaults opts,
            path       : required
            project_id : required
            data       : required   # what to write
            cb         : required

        socket    = undefined
        id        = uuid.v4()
        data_uuid = uuid.v4()

        async.series([
            (cb) =>
                @local_hub_socket (err, _socket) ->
                    if err
                        cb(err)
                    else
                        socket = _socket
                        cb()
            (cb) =>
                mesg = message.write_file_to_project
                    id         : id
                    project_id : project_id
                    path       : path
                    data_uuid  : data_uuid
                socket.write_mesg 'json', mesg
                socket.write_mesg 'blob', {uuid:data_uuid, blob:data}
                cb()

            (cb) =>
                socket.recv_mesg type: 'json', id:id, timeout:10, cb:(mesg) ->
                    switch mesg.event
                        when 'file_written_to_project'
                            cb()
                        when 'error'
                            cb(mesg.error)
                        else
                            cb("Unexpected message type '#{mesg.event}'")
        ], cb)


##############################
# Projects
##############################

# Create a project object that is connected to a local hub (using
# appropriate port and secret token), login, and enhance socket
# with our message protocol.

_project_cache = {}
new_project = (project_id, cb, delay) ->   # cb(err, project)
    #winston.debug("project request (project_id=#{project_id})")
    P = _project_cache[project_id]
    if P?
        if P == "instantiating"
            if not delay?
                delay = 500
            else
                delay = Math.min(30000, 1.2*delay)
            # Try again; We must believe that the code
            # doing the instantiation will terminate and correctly set P.
            setTimeout((() -> new_project(project_id, cb)), delay)
        else
            cb(false, P)
    else
        _project_cache[project_id] = "instantiating"
        start_time = misc.walltime()
        new Project(project_id, (err, P) ->
            winston.debug("new Project(#{project_id}): time= #{misc.walltime() - start_time}")
            if err
                delete _project_cache[project_id]
            else
                _project_cache[project_id] = P
            cb(err, P)
        )

# Get the location of the given project, or if it isn't located somewhere,
# then deploy it and report back the location when done deploying.
# Use database.get_project_location to get the project location without deploying.

get_project_location = (opts) ->
    opts = defaults opts,
        project_id  : required
        allow_cache : false
        cb          : undefined       # cb(err, location)
        attempts    : 50
    winston.debug
    if not attempts?
        attempts = 50

    error = true
    location = undefined

    async.series([
        (cb) ->
            database.get_project_location
                project_id  : opts.project_id
                allow_cache : opts.allow_cache
                cb          : (err, _location) =>
                    location = _location
                    if err
                        cb(err)
                    else if location == "deploying"
                        winston.debug("get_project_location: another hub is currently deploying #{opts.project_id}")
                        # Another hub or "thread" of this hub is currently deploying
                        # the project.  We keep querying every few seconds until this changes.
                        if opts.attempts <= 0
                            cb("failed to deploy project (too many attempts)")
                        else
                            winston.debug("get_project_location -- try again in 10 seconds (attempts=#{attempts}).")
                            f = () ->
                                get_project_location
                                    project_id  : opts.project_id
                                    allow_cache : opts.allow_cache
                                    cb          : opts.cb
                                    attempts    : opts.attempts-1
                            setTimeout(f, 10000)
                            error = false
                            cb(true)
                    else if location
                        error = false
                        cb(true)
                    else
                        cb() # more to do
        (cb) ->
            database.set_project_location
                project_id : opts.project_id
                location   : "deploying"
                ttl        : 360
                cb         : cb

        (cb) ->
            new_random_unix_user
                cb : (err, _location) =>
                    if err
                        cb("project location not defined -- and allocating new one led to error -- #{err}")
                        return
                    location = _location
                    cb()
        (cb) ->
            # We now initiate a restore; this blocks on getting the project object (because the location must be known to get that)
            # hence blocks letting the user do other things with the project.   I tried not locking
            # on this and it is confusing (and terrifying!) as a user to see "no files" at the beginning.
            # When I improve the UI to be clearer about what is going on, then this could be made optionally non-blocking.
            restore_project_from_most_recent_snapshot
                project_id : opts.project_id
                location   : location
                cb         : cb

        (cb) ->
            # To reduce the probability of a very rare possibility of a database race
            # condition, at this point we check to make sure the project didn't somehow
            # get deployed by another hub, which would cause database.get_project_location
            # to not return "deploying".  In this case, we instead return where that deploy
            # is, and delete the account we just made.
            database.get_project_location
                project_id  : opts.project_id
                allow_cache : false
                cb          : (err, loc) ->
                    if err
                        cb(err); return
                    if loc == "deploying"
                        # Contents in database are as expected (no race); we set new location.
                        # Finally set the project location.
                        database.set_project_location
                            project_id : opts.project_id
                            location   : location
                            cb         : cb
                    else
                        winston.debug("Project #{opts.project_id} somehow magically got deployed by another hub.")
                        # Let other project win.
                        # We absolutely don't want two hubs simultaneously believing a project
                        # is in two locations, since that would potentially lead to data loss
                        # for the user (though probably not, due to snapshots, but still!)
                        delete_unix_user
                            location : location
                            # no callback -- no point at all in waiting for this.
                        location = loc
                        cb()
        ], (err) ->
            if err  # early termination of above steps
                if error   # genuine error -- just report it
                    opts.cb?(error, err)
                else       # early term, but not an error
                    if location != 'deploying'
                        opts.cb?(false, location)
                    else
                        # do nothing -- opts.cb will get called later
            else
                # got location, the hard way
                opts.cb?(false, location)
        )

class Project
    constructor: (@project_id, cb) ->
        if not @project_id?
            throw "When creating Project, the project_id must be defined"
        winston.debug("Instantiating Project class for project with id #{@project_id}.")
        if program.local
            @SAGEMATHCLOUD = ".sagemathcloud-local"
        else
            @SAGEMATHCLOUD = ".sagemathcloud"
        async.series([
            (cb) =>
                winston.debug("Getting project #{@project_id} location.")
                get_project_location
                    project_id  : @project_id
                    allow_cache : false
                    cb          : (err, location) =>
                        @location = location
                        winston.debug("Location of project #{@project_id} is #{misc.to_json(@location)}")
                        cb(err)

            # Get a connection to the local hub
            (cb) =>
                new_local_hub
                    username : @location.username
                    host     : @location.host
                    port     : @location.port
                    project  : @
                    cb       : (err, hub) =>
                        if err
                            cb(err)
                        else
                            @local_hub = hub
                            cb()
            # Write the project id to the local hub unix account, since it is useful to
            # have there (for various services).
            (cb) =>
                @write_info_json(cb)
        ], (err) => cb(err, @))

    write_info_json: (cb) =>
        @write_file
            path       : "#{@SAGEMATHCLOUD}/info.json"
            project_id : @project_id
            data       : misc.to_json(project_id:@project_id, location:@location, base_url:program.base_url)
            cb         : cb

    _fixpath: (obj) =>
        if obj?
            if obj.path?
                if obj.path[0] != '/'
                    obj.path = @location.path + '/' + obj.path
            else
                obj.path = @location.path

    owner: (cb) =>
        database.get_project_data
            project_id : @project_id
            columns : ['account_id']
            cb      : (err, result) =>
                if err
                    cb(err)
                else
                    cb(err, result[0])

    # get latest info about project from database
    get_info: (cb) =>
        database.get_project_data
            project_id : @project_id
            objectify  : true
            columns    : cass.PROJECT_COLUMNS
            cb         : (err, result) =>
                if err
                    cb(err)
                else
                    cb(err, result)

    call: (opts) =>
        opts = defaults opts,
            mesg    : required
            timeout : 10
            cb      : undefined
        @_fixpath(opts.mesg)
        opts.mesg.project_id = @project_id
        @local_hub.call(opts)

    # Set project as deleted (which sets a flag in the database)
    delete_project: (opts) =>
        opts = defaults opts,
            cb : undefined
        database.delete_project
            project_id : @project_id
            cb         : opts.cb
        @local_hub.killall()  # might as well do this to conserve resources


    undelete_project: (opts) =>
        opts = defaults opts,
            cb : undefined
        database.undelete_project
            project_id : @project_id
            cb         : opts.cb

    # Get current session information about this project.
    session_info: (cb) =>
        @call
            message : message.project_session_info(project_id:@project_id)
            cb : cb

    read_file: (opts) =>
        @_fixpath(opts)
        opts.project_id = @project_id
        @local_hub.read_file(opts)

    write_file: (opts) =>
        @_fixpath(opts)
        opts.project_id = @project_id
        @local_hub.write_file(opts)

    console_session: (opts) =>
        @_fixpath(opts.params)
        opts.project_id = @project_id
        @local_hub.console_session(opts)

    # Return a CodeMirrorSession object corresponding to the given session_uuid
    # (if such a thing exists somewhere), or with the given path.
    get_codemirror_session: (opts) =>
        opts = defaults opts,
            session_uuid : undefined   # give at least one of the session uuid or path
            path         : undefined
            project_id   : undefined
            cb           : required
        @_fixpath(opts)
        @local_hub.get_codemirror_session(opts)

    sage_session: (opts) =>
        @_fixpath(opts.path)
        opts.project_id = @project_id
        @local_hub.sage_session(opts)

    terminate_session: (opts) =>
        opts = defaults opts,
            session_uuid : required
            cb           : undefined
        opts.project_id = @project_id
        @local_hub.terminate_session(opts)

    # Backup the project in various ways (e.g., rsync/rsnapshot/etc.)
    save: (cb) =>
        winston.debug("project2-save-stub")
        cb?()

    close: (cb) =>
        winston.debug("project2-close-stub")
        cb?()

    # TODO -- pointless, just exec on remote
    size_of_local_copy: (cb) =>
        winston.debug("project2-size_of_local_copy-stub")
        cb(false, 0)



    # move_file: (src, dest, cb) =>
    #     @exec(message.project_exec(command: "mv", args: [src, dest]), cb)

    # make_directory: (path, cb) =>
    #     @exec(message.project_exec(command: "mkdir", args: [path]), cb)

    # remove_file: (path, cb) =>
    #     @exec(message.project_exec(command: "rm", args: [path]), cb)


########################################
# Permissions related to projects
########################################
#

# Return the access that account_id has to project_id.  The
# possibilities are 'none', 'owner', 'collaborator', 'viewer'
get_project_access = (opts) ->
    opts = defaults opts,
        project_id : required
        account_id : required
        cb : required        # cb(err, mode)
    winston.debug("opts = #{misc.to_json(opts)}")
    database.select
        table : 'project_users'
        where : {project_id : opts.project_id,  account_id: opts.account_id}
        columns : ['mode']
        cb : (err, results) ->
            if err
                opts.cb(err)
            else
                if results.length == 0
                    opts.cb(false, null)
                else
                    opts.cb(false, results[0][0])

user_owns_project = (opts) ->
    opts = defaults opts,
        project_id : required
        account_id : required
        cb : required         # input: (error, result) where if defined result is true or false
    get_project_access
        project_id : opts.project_id
        account_id : opts.account_id
        cb : (err, mode) ->
            if err
                opts.cb(err)
            else
                opts.cb(false, mode == 'owner')

user_has_write_access_to_project = (opts) ->
    opts = defaults opts,
        project_id : required
        account_id : required
        cb : required        # cb(err, true or false)
    get_project_access
        project_id : opts.project_id
        account_id : opts.account_id
        cb : (err, mode) ->
            if err
                opts.cb(err)
            else
                opts.cb(false, mode in ['owner', 'collaborator'])

user_has_read_access_to_project = (opts) ->
    opts = defaults opts,
        project_id : required
        account_id : required
        cb : required        # cb(err, true or false)
    get_project_access
        project_id : opts.project_id
        account_id : opts.account_id
        cb : (err, mode) ->
            if err
                opts.cb(err)
            else
                opts.cb(false, mode != 'none')

########################################
# Passwords
########################################

password_hash_library = require('password-hash')
crypto = require('crypto')

# You can change the parameters at any time and no existing passwords
# or cookies should break.  This will only impact newly created
# passwords and cookies.  Old ones can be read just fine (with the old
# parameters).
HASH_ALGORITHM   = 'sha512'
HASH_ITERATIONS  = 1000
HASH_SALT_LENGTH = 32

# This function is private and burried inside the password-hash
# library.  To avoid having to fork/modify that library, we've just
# copied it here.  We need it for remember_me cookies.
generate_hash = (algorithm, salt, iterations, password) ->
    iterations = iterations || 1
    hash = password
    for i in [1..iterations]
        hash = crypto.createHmac(algorithm, salt).update(hash).digest('hex')
    return algorithm + '$' + salt + '$' + iterations + '$' + hash

exports.password_hash = password_hash = (password) ->
    return password_hash_library.generate(password,
        algorithm  : HASH_ALGORITHM
        saltLength : HASH_SALT_LENGTH
        iterations : HASH_ITERATIONS   # This blocks the server for about 10 milliseconds...
    )

reset_password = (email_address, cb) ->
    read = require('read')
    passwd0 = passwd1 = undefined
    account_id = undefined
    async.series([
        (cb) ->
            connect_to_database(cb)
        (cb) ->
            database.get_account
                email_address : email_address
                columns       : ['account_id']
                cb            : (err, data) ->
                    if err
                        cb(err)
                    else
                        account_id = data.account_id
                        cb()
        (cb) ->
            read {prompt:'Password: ', silent:true}, (err, passwd) ->
                passwd0 = passwd; cb(err)
        (cb) ->
            read {prompt:'Retype password: ', silent:true}, (err, passwd) ->
                if err
                    cb(err)
                else
                    passwd1 = passwd
                    if passwd1 != passwd0
                        cb("Passwords do not match.")
                    else
                        cb()
        (cb) ->
            database.change_password
                account_id    : account_id
                password_hash : password_hash(passwd0)
                cb            : cb

    ], (err) ->
        if err
            winston.debug("Error -- #{err}")
        else
            winston.debug("Password changed for #{email_address}")
        cb?()
    )


# Password checking.  opts.cb(false, true) if the
# password is correct, opts.cb(true) on error (e.g., loading from
# database), and opts.cb(false, false) if password is wrong.  You must
# specify exactly one of password_hash, account_id, or email_address.
# In case you specify password_hash, in addition to calling the
# callback (if specified), this function also returns true if the
# password is correct, and false otherwise; it can do this because
# there is no async IO when the password_hash is specified.
is_password_correct = (opts) ->
    opts = defaults opts,
        password      : required
        cb            : undefined
        password_hash : undefined
        account_id    : undefined
        email_address : undefined
    if opts.password_hash?
        r = password_hash_library.verify(opts.password, opts.password_hash)
        opts.cb?(false, r)
        return r
    else if opts.account_id? or opts.email_address?
        database.get_account
            account_id    : opts.account_id
            email_address : opts.email_address
            columns       : ['password_hash']
            cb            : (error, account) ->
                if error
                    opts.cb?(error)
                else
                    opts.cb?(false, password_hash_library.verify(opts.password, account.password_hash))
    else
        opts.cb?("One of password_hash, account_id, or email_address must be specified.")



########################################
# Account Management
########################################

password_crack_time = (password) -> Math.floor(zxcvbn.zxcvbn(password).crack_time/(3600*24.0)) # time to crack in days

#############################################################################
# User sign in
#
# Anti-DOS cracking throttling policy:
#
#   * POLICY 1: A given email address is allowed at most 5 failed login attempts per minute.
#   * POLICY 2: A given email address is allowed at most 100 failed login attempts per hour.
#   * POLICY 3: A given ip address is allowed at most 100 failed login attempts per minute.
#   * POLICY 4: A given ip address is allowed at most 250 failed login attempts per hour.
#############################################################################
sign_in = (client, mesg) =>
    #winston.debug("sign_in")
    sign_in_error = (error) ->
        client.push_to_client(message.sign_in_failed(id:mesg.id, email_address:mesg.email_address, reason:error))

    if mesg.email_address == ""
        sign_in_error("Empty email address.")
        return

    if mesg.password == ""
        sign_in_error("Empty password.")
        return

    signed_in_mesg = null
    async.series([
        # POLICY 1: A given email address is allowed at most 5 failed login attempts per minute.
        (cb) ->
            database.count
                table: "failed_sign_ins_by_email_address"
                where: {email_address:mesg.email_address, time: {'>=':cass.minutes_ago(1)}}
                cb: (error, count) ->
                    if error
                        sign_in_error(error)
                        cb(true); return
                    if count > 5
                        sign_in_error("A given email address is allowed at most 5 failed login attempts per minute. Please wait.")
                        cb(true); return
                    cb()
        # POLICY 2: A given email address is allowed at most 100 failed login attempts per hour.
        (cb) ->
            database.count
                table: "failed_sign_ins_by_email_address"
                where: {email_address:mesg.email_address, time: {'>=':cass.hours_ago(1)}}
                cb: (error, count) ->
                    if error
                        sign_in_error(error)
                        cb(true); return
                    if count > 100
                        sign_in_error("A given email address is allowed at most 100 failed login attempts per hour. Please wait.")
                        cb(true); return
                    cb()

        # POLICY 3: A given ip address is allowed at most 100 failed login attempts per minute.
        (cb) ->
            database.count
                table: "failed_sign_ins_by_ip_address"
                where: {ip_address:client.ip_address, time: {'>=':cass.minutes_ago(1)}}
                cb: (error, count) ->
                    if error
                        sign_in_error(error)
                        cb(true); return
                    if count > 100
                        sign_in_error("A given ip address is allowed at most 100 failed login attempts per minute. Please wait.")
                        cb(true); return
                    cb()

        # POLICY 4: A given ip address is allowed at most 250 failed login attempts per hour.
        (cb) ->
            database.count
                table: "failed_sign_ins_by_ip_address"
                where: {ip_address:client.ip_address, time: {'>=':cass.hours_ago(1)}}
                cb: (error, count) ->
                    if error
                        sign_in_error(error)
                        cb(true); return
                    if count > 250
                        sign_in_error("A given ip address is allowed at most 250 failed login attempts per hour. Please wait.")
                        cb(true); return
                    cb()

        # get account and check credentials
        (cb) ->
            # Do not give away info about whether the e-mail address is valid:
            error_mesg = "Invalid e-mail or password."
            database.get_account
                email_address : mesg.email_address
                cb            : (error, account) ->
                    if error
                        record_sign_in
                            ip_address    : client.ip_address
                            successful    : false
                            email_address : mesg.email_address
                        sign_in_error(error_mesg)
                        cb(true); return
                    if not is_password_correct(password:mesg.password, password_hash:account.password_hash)
                        record_sign_in
                            ip_address    : client.ip_address
                            successful    : false
                            email_address : mesg.email_address
                            account_id    : account.account_id
                        sign_in_error(error_mesg)
                        cb(true); return
                    else

                        signed_in_mesg = message.signed_in
                            id            : mesg.id
                            account_id    : account.account_id
                            first_name    : account.first_name
                            last_name     : account.last_name
                            email_address : mesg.email_address
                            remember_me   : false
                            hub           : program.host + ':' + program.port

                        client.signed_in(signed_in_mesg)
                        client.push_to_client(signed_in_mesg)
                        cb()

        # remember me
        (cb) ->
            if mesg.remember_me
                client.remember_me
                    account_id : signed_in_mesg.account_id
                    first_name : signed_in_mesg.first_name
                    last_name  : signed_in_mesg.last_name
                    email_address : signed_in_mesg.email_address
            cb()
    ])


# Record to the database a failed and/or successful login attempt.
record_sign_in = (opts) ->
    opts = defaults opts,
        ip_address    : required
        successful    : required
        email_address : required
        first_name    : undefined
        last_name     : undefined
        account_id    : undefined
        remember_me   : false
    if not opts.successful
        database.update
            table : 'failed_sign_ins_by_ip_address'
            set   : {email_address:opts.email_address}
            where : {time:cass.now(), ip_address:opts.ip_address}
        database.update
            table : 'failed_sign_ins_by_email_address'
            set   : {ip_address:opts.ip_address}
            where : {time:cass.now(), email_address:opts.email_address}
    else
        database.update
            table : 'successful_sign_ins'
            set   : {ip_address:opts.ip_address, first_name:opts.first_name, last_name:opts.last_name, email_address:opts.email_address, remember_me:opts.remember_me}
            where : {time:cass.now(), account_id:opts.account_id}



# We cannot put the zxcvbn password strength checking in
# client.coffee since it is too big (~1MB).  The client
# will async load and use this, of course, but a broken or
# *hacked* client might not properly verify this, so we
# do it in the server too.  NOTE: I tested Dropbox and
# they have a GUI to warn against week passwords, but still
# allow them anyways!
zxcvbn = require('../static/zxcvbn/zxcvbn')  # this require takes about 100ms!


# Current policy is to allow all but trivial passwords for user convenience.
# To change this, just increase this number.
MIN_ALLOWED_PASSWORD_STRENGTH = 1

is_valid_password = (password) ->
    [valid, reason] = client_lib.is_valid_password(password)
    if not valid
        return [valid, reason]
    password_strength = zxcvbn.zxcvbn(password)  # note -- this is synchronous (but very fast, I think)
    #winston.debug("password strength = #{password_strength}")
    if password_strength.score < MIN_ALLOWED_PASSWORD_STRENGTH
        return [false, "Choose a password that isn't very weak."]
    return [true, '']

# Delete a unix user from some compute vm (as specified by location).
# NOTE: Since this can get called automatically, and there is the possibility
# of adding locations not on our VPN, if the location isn't 'localhost' or
# on the 10.x vpn, then it is an error.
delete_unix_user = (opts) ->
    opts = defaults opts,
        location : required
        timeout  : 120        # it could take a while to "rm -rf" all files?
        cb       : undefined

    if opts.location.username.length != 8
        # this is just a sort of triple check
        opts.cb?("delete_unix_user: refusing, due to suspicious username (='#{opts.location.username}') with length not 8")
        return

    misc_node.execute_code
        command     : 'ssh'
        args        : ['-o', 'StrictHostKeyChecking=no', opts.location.host, 'sudo',
                      'delete_unix_user.py', opts.location.username]
        timeout     : opts.timeout
        bash        : false
        err_on_exit : true
        cb      : (err, output) =>
            if err
                winston.debug("failed to delete unix user #{misc.to_json(opts.location)} -- #{err}")
            opts.cb?(err)

# Create a unix user with some random user name on some compute vm.
new_random_unix_user = (opts) ->
    opts = defaults opts,
        cb          : required

    if program.local
        # all projects are just run as the same local user as the server (special local single-user debug/devel mode)
        opts.cb(false, {host:'localhost', username:process.env['USER'], port:22, path:'.'})
        return

    cache = new_random_unix_user.cache

    if cache.length > 0
        user = cache.shift()
        opts.cb(false, user)
    else
        # Just make a user without involving the cache at all.
        new_random_unix_user_no_cache(opts)

    # Now replenish the cache for next time.
    replenish_random_unix_user_cache()

new_random_unix_user_cache_target_size = 1
if program.keyspace == "test"
    new_random_unix_user_cache_target_size = 0

new_random_unix_user.cache = []
replenish_random_unix_user_cache = () ->
    cache = new_random_unix_user.cache
    if cache.length < new_random_unix_user_cache_target_size
        winston.debug("New unix user cache has size #{cache.length}, which is less than target size #{new_random_unix_user_cache_target_size}, so we create a new account.")
        new_random_unix_user_no_cache
            cb : (err, user) =>
                if err
                    winston.debug("Failed to create a new unix user for cache -- #{err}; trying again soon.")
                    # try again in 5 seconds
                    setTimeout(replenish_random_unix_user_cache, 5000)
                else
                    winston.debug("New unix user for cache '#{misc.to_json(user)}'. Now firing up its local hub.")
                    new_local_hub
                        username : user.username
                        host     : user.host
                        port     : user.port
                        cb       : (err) =>
                            if err
                                winston.debug("Failed to create a new unix user for cache -- #{err}; trying again soon.")
                                # try again in 5 seconds
                                setTimeout(replenish_random_unix_user_cache, 5000)
                            else
                                # only save user if we succeed in starting a local hub.
                                cache.push(user)
                                winston.debug("SUCCESS -- created a new unix user for cache, which now has size #{cache.length}")
                                replenish_random_unix_user_cache()



new_random_unix_user_no_cache = (opts) ->
    opts = defaults opts,
        cb          : required
    host = undefined
    username = undefined
    async.series([
        (cb) ->
            # first get a computer on which to create an account
            database.random_compute_server
                cb  : (err, resp) ->
                    if err
                        cb(err)
                    else
                        host = resp.host
                        winston.debug("creating new unix user on #{host}")
                        cb()
        (cb) ->
            # ssh to that computer and create account using script
            misc_node.execute_code
                command : 'ssh'
                args    : ['-o', 'StrictHostKeyChecking=no', host, 'sudo', 'create_unix_user.py']
                timeout : 45
                bash    : false
                err_on_exit: true
                cb      : (err, output) =>
                    if err
                        winston.debug("failed to create new unix user on #{host} -- #{err}")
                        cb(err)
                    else
                        username = output.stdout.replace(/\s/g, '')
                        if username.length == 0
                            winston.debug("FAILED to create new user on #{host}; empty username")
                            cb("error creating user")
                        else
                            winston.debug("created new user #{username} on #{host}")
                            cb()

    ], (err) ->
        if err
            opts.cb(err)
        else
            opts.cb(false, {host:host, username:username, port:22, path:'.'})
    )

create_account = (client, mesg) ->
    id = mesg.id
    account_id = null
    async.series([
        # run tests on generic validity of input
        (cb) ->
            issues = client_lib.issues_with_create_account(mesg)

            # Do not allow *really* stupid passwords.
            [valid, reason] = is_valid_password(mesg.password)
            if not valid
                issues['password'] = reason

            # TODO -- only uncomment this for easy testing, allow any password choice
            # the client test suite will then fail, which is good, so we are reminded to comment this out before release!
            # delete issues['password']

            if misc.len(issues) > 0
                client.push_to_client(message.account_creation_failed(id:id, reason:issues))
                cb(true)
            else
                cb()

        # make sure this ip address hasn't requested more than 5000
        # accounts in the last 6 hours (just to avoid really nasty
        # evils, but still allow for demo registration behind a wifi
        # router -- say)
        (cb) ->
            ip_tracker = database.key_value_store(name:'create_account_ip_tracker')
            ip_tracker.get(
                key : client.ip_address
                cb  : (error, value) ->
                    if error
                        client.push_to_client(message.account_creation_failed(id:id, reason:{'other':"Unable to create account.  Please try later."}))
                        cb(true)
                    if not value?
                        ip_tracker.set(key: client.ip_address, value:1, ttl:6*3600)
                        cb()
                    else if value < 5000
                        ip_tracker.set(key: client.ip_address, value:value+1, ttl:6*3600)
                        cb()
                    else # bad situation
                        database.log(
                            event : 'create_account'
                            value : {ip_address:client.ip_address, reason:'too many requests'}
                        )
                        client.push_to_client(message.account_creation_failed(id:id, reason:{'other':"Too many account requests from the ip address #{client.ip_address} in the last 6 hours.  Please try again later."}))
                        cb(true)
            )

        # query database to determine whether the email address is available
        (cb) ->
            database.is_email_address_available(mesg.email_address, (error, available) ->
                if error
                    client.push_to_client(message.account_creation_failed(id:id, reason:{'other':"Unable to create account.  Please try later."}))
                    cb(true)
                else if not available
                    client.push_to_client(message.account_creation_failed(id:id, reason:{email_address:"This e-mail address is already taken."}))
                    cb(true)
                else
                    cb()
            )

        # create new account
        (cb) ->
            database.create_account(
                first_name:    mesg.first_name
                last_name:     mesg.last_name
                email_address: mesg.email_address
                password_hash: password_hash(mesg.password)
                cb: (error, result) ->
                    if error
                        client.push_to_client(message.account_creation_failed(
                                 id:id, reason:{'other':"Unable to create account right now.  Please try later."})
                        )
                        cb(true)
                    account_id = result
                    database.log(
                        event : 'create_account'
                        value : {account_id:account_id, first_name:mesg.first_name, last_name:mesg.last_name, email_address:mesg.email_address}
                    )
                    cb()
            )

        # send message back to user that they are logged in as the new user
        (cb) ->
            mesg = message.signed_in
                id            : mesg.id
                account_id    : account_id
                remember_me   : false
                first_name    : mesg.first_name
                last_name     : mesg.last_name
                email_address : mesg.email_address
                hub           : program.host + ':' + program.port
            client.signed_in(mesg)
            client.push_to_client(mesg)
            cb()
    ])


change_password = (mesg, client_ip_address, push_to_client) ->
    account = null
    async.series([
        # make sure there hasn't been a password change attempt for this
        # email address in the last 5 seconds
        (cb) ->
            tracker = database.key_value_store(name:'change_password_tracker')
            tracker.get(
                key : mesg.email_address
                cb : (error, value) ->
                    if error
                        cb()  # DB error, so don't bother with the tracker
                        return
                    if value?  # is defined, so problem -- it's over
                        push_to_client(message.changed_password(id:mesg.id, error:{'too_frequent':'Please wait at least 5 seconds before trying to change your password again.'}))
                        database.log(
                            event : 'change_password'
                            value : {email_address:mesg.email_address, client_ip_address:client_ip_address, message:"attack?"}
                        )
                        cb(true)
                        return
                    else
                        # record change in tracker with ttl (don't care about confirming that this succeeded)
                        tracker.set(
                            key   : mesg.email_address
                            value : client_ip_address
                            ttl   : 5
                        )
                        cb()
            )

        # get account and validate the password
        (cb) ->
            database.get_account(
              email_address : mesg.email_address
              cb : (error, result) ->
                if error
                    push_to_client(message.changed_password(id:mesg.id, error:{other:error}))
                    cb(true)
                    return
                account = result
                if not is_password_correct(password:mesg.old_password, password_hash:account.password_hash)
                    push_to_client(message.changed_password(id:mesg.id, error:{old_password:"Invalid old password."}))
                    database.log(
                        event : 'change_password'
                        value : {email_address:mesg.email_address, client_ip_address:client_ip_address, message:"Invalid old password."}
                    )
                    cb(true)
                    return
                cb()
            )

        # check that new password is valid
        (cb) ->
            [valid, reason] = is_valid_password(mesg.new_password)
            if not valid
                push_to_client(message.changed_password(id:mesg.id, error:{new_password:reason}))
                cb(true)
            else
                cb()

        # record current password hash (just in case?) and that we are changing password and set new password
        (cb) ->

            database.log(
                event : "change_password"
                value :
                    account_id : account.account_id
                    client_ip_address : client_ip_address
                    previous_password_hash : account.password_hash
            )

            database.change_password(
                account_id:    account.account_id
                password_hash: password_hash(mesg.new_password),
                cb : (error, result) ->
                    if error
                        push_to_client(message.changed_password(id:mesg.id, error:{misc:error}))
                    else
                        push_to_client(message.changed_password(id:mesg.id, error:false)) # finally, success!
                    cb()
            )
    ])


change_email_address = (mesg, client_ip_address, push_to_client) ->

    if mesg.old_email_address == mesg.new_email_address  # easy case
        push_to_client(message.changed_email_address(id:mesg.id))
        return

    if not client_lib.is_valid_email_address(mesg.new_email_address)
        push_to_client(message.changed_email_address(id:mesg.id, error:'email_invalid'))
        return

    async.series([
        # Make sure there hasn't been an email change attempt for this
        # email address in the last 5 seconds:
        (cb) ->
            WAIT = 5
            tracker = database.key_value_store(name:'change_email_address_tracker')
            tracker.get(
                key : mesg.old_email_address
                cb : (error, value) ->
                    if error
                        push_to_client(message.changed_email_address(id:mesg.id, error:error))
                        cb(true)
                        return
                    if value?  # is defined, so problem -- it's over
                        push_to_client(message.changed_email_address(id:mesg.id, error:'too_frequent', ttl:WAIT))
                        database.log(
                            event : 'change_email_address'
                            value : {email_address:mesg.old_email_address, client_ip_address:client_ip_address, message:"attack?"}
                        )
                        cb(true)
                        return
                    else
                        # record change in tracker with ttl (don't care about confirming that this succeeded)
                        tracker.set(
                            key   : mesg.old_email_address
                            value : client_ip_address
                            ttl   : WAIT    # seconds
                        )
                        cb()
            )

        # validate the password
        (cb) ->
            is_password_correct
                account_id    : mesg.account_id
                password      : mesg.password
                cb : (error, is_correct) ->
                    if error
                        push_to_client(message.changed_email_address(id:mesg.id, error:"Server error checking password."))
                        cb(true)
                        return
                    else if not is_correct
                        push_to_client(message.changed_email_address(id:mesg.id, error:"invalid_password"))
                        cb(true)
                        return
                    cb()

        # Record current email address (just in case?) and that we are
        # changing email address to the new one.  This will make it
        # easy to implement a "change your email address back" feature
        # if I need to at some point.
        (cb) ->
            database.log(event : 'change_email_address', value : {client_ip_address : client_ip_address, old_email_address : mesg.old_email_address, new_email_address : mesg.new_email_address})

            #################################################
            # TODO: At this point, we should send an email to
            # old_email_address with a hash-code that can be used
            # to undo the change to the email address.
            #################################################

            database.change_email_address
                account_id    : mesg.account_id
                email_address : mesg.new_email_address
                cb : (error, success) ->
                    if error
                        push_to_client(message.changed_email_address(id:mesg.id, error:error))
                    else
                        push_to_client(message.changed_email_address(id:mesg.id)) # finally, success!
                    cb()
    ])


#############################################################################
# Send an email message to the given email address with a code that
# can be used to reset the password for a certain account.
#
# Anti-use-salvus-to-spam/DOS throttling policies:
#   * a given email address can be sent at most 30 password resets per hour
#   * a given ip address can send at most 100 password reset request per minute
#   * a given ip can send at most 250 per hour
#############################################################################
forgot_password = (mesg, client_ip_address, push_to_client) ->
    if mesg.event != 'forgot_password'
        push_to_client(message.error(id:mesg.id, error:"Incorrect message event type: #{mesg.event}"))
        return

    # This is an easy check to save work and also avoid empty email_address, which causes CQL trouble.
    if not client_lib.is_valid_email_address(mesg.email_address)
        push_to_client(message.error(id:mesg.id, error:"Invalid email address."))
        return

    id = null
    async.series([
        # record this password reset attempt in our database
        (cb) ->
            database.update
                table   : 'password_reset_attempts_by_ip_address'
                set     : {email_address:mesg.email_address}
                where   : {ip_address:client_ip_address, time:cass.now()}
                cb      : (error, result) ->
                    if error
                        push_to_client(message.forgot_password_response(id:mesg.id, error:"Database error: #{error}"))
                        cb(true); return
                    else
                        cb()
        (cb) ->
            database.update
                table   : 'password_reset_attempts_by_email_address'
                set     : {ip_address:client_ip_address}
                where   : {email_address:mesg.email_address, time:cass.now()}
                cb      : (error, result) ->
                    if error
                        push_to_client(message.forgot_password_response(id:mesg.id, error:"Database error: #{error}"))
                        cb(true); return
                    else
                        cb()

        # POLICY 1: We limit the number of password resets that an email address can receive
        (cb) ->
            database.count
                table   : "password_reset_attempts_by_email_address"
                where   : {email_address:mesg.email_address, time:{'>=':cass.hours_ago(1)}}
                cb      : (error, count) ->
                    if error
                        push_to_client(message.forgot_password_response(id:mesg.id, error:"Database error: #{error}"))
                        cb(true); return
                    if count >= 31
                        push_to_client(message.forgot_password_response(id:mesg.id, error:"Will not send more than 30 password resets to #{mesg.email_address} per hour."))
                        cb(true)
                        return
                    cb()

        # POLICY 2: a given ip address can send at most 100 password reset request per minute
        (cb) ->
            database.count
                table   : "password_reset_attempts_by_ip_address"
                where   : {ip_address:client_ip_address,  time:{'>=':cass.hours_ago(1)}}
                cb      : (error, count) ->
                    if error
                        push_to_client(message.forgot_password_response(id:mesg.id, error:"Database error: #{error}"))
                        cb(true); return
                    if count >= 101
                        push_to_client(message.forgot_password_response(id:mesg.id, error:"Please wait a minute before sending another password reset requests."))
                        cb(true); return
                    cb()


        # POLICY 3: a given ip can send at most 1000 per hour
        (cb) ->
            database.count
                table : "password_reset_attempts_by_ip_address"
                where : {ip_address:client_ip_address, time:{'>=':cass.hours_ago(1)}}
                cb    : (error, count) ->
                    if error
                        push_to_client(message.forgot_password_response(id:mesg.id, error:"Database error: #{error}"))
                        cb(true); return
                    if count >= 1001
                        push_to_client(message.forgot_password_response(id:mesg.id, error:"There have been too many password resets.  Wait an hour before sending any more password reset requests."))
                        cb(true); return
                    cb()

        (cb) ->
            database.get_account(
                email_address : mesg.email_address
                cb            : (error, account) ->
                    if error # no such account
                        push_to_client(message.forgot_password_response(id:mesg.id, error:"No account with e-mail address #{mesg.email_address}."))
                        cb(true); return
                    else
                        cb()
            )

        # We now know that there is an account with this email address.
        # put entry in the password_reset uuid:value table with ttl of 15 minutes, and send an email
        (cb) ->
            id = database.uuid_value_store(name:"password_reset").set(
                value : mesg.email_address
                ttl   : 60*15,
                cb    : (error, results) ->
                    if error
                        push_to_client(message.forgot_password_response(id:mesg.id, error:"Internal error generating password reset for #{mesg.email_address}."))
                        cb(true); return
                    else
                        cb()
            )

        # send an email to mesg.email_address that has a link to
        (cb) ->
            body = """
                Somebody just requested to change the password on your Sagemath Cloud account.
                If you requested this password change, please change your password by
                following the link below within 15 minutes:

                     https://cloud.sagemath.com#forgot%#{id}

                If you don't want to change your password, ignore this message.

                In case of problems, email wstein@uw.edu.
                """

            send_email
                subject : 'Sagemath Cloud password reset confirmation'
                body    : body
                to      : mesg.email_address
                cb      : (error) ->
                    if error
                        push_to_client(message.forgot_password_response(id:mesg.id, error:"Internal error sending password reset email to #{mesg.email_address}."))
                        cb(true)
                    else
                        push_to_client(message.forgot_password_response(id:mesg.id))
                        cb()
    ])


reset_forgot_password = (mesg, client_ip_address, push_to_client) ->
    if mesg.event != 'reset_forgot_password'
        push_to_client(message.error(id:mesg.id, error:"incorrect message event type: #{mesg.event}"))
        return

    email_address = account_id = db = null

    async.series([
        # check that request is valid
        (cb) ->
            db = database.uuid_value_store(name:"password_reset")
            db.get
                uuid : mesg.reset_code
                cb   : (error, value) ->
                    if error
                        push_to_client(message.reset_forgot_password_response(id:mesg.id, error:error))
                        cb(true); return
                    if not value?
                        push_to_client(message.reset_forgot_password_response(id:mesg.id, error:"This password reset request is no longer valid."))
                        cb(true); return
                    email_address = value
                    cb()

        # Verify password is valid and compute its hash.
        (cb) ->
            [valid, reason] = is_valid_password(mesg.new_password)
            if not valid
                push_to_client(message.reset_forgot_password_response(id:mesg.id, error:reason))
                cb(true)
            else
                cb()

        # Get the account_id.
        (cb) ->
            database.get_account
                email_address : email_address
                columns       : ['account_id']
                cb            : (error, account) ->
                    if error
                        push_to_client(message.reset_forgot_password_response(id:mesg.id, error:error))
                        cb(true)
                    else
                        account_id = account.account_id
                        cb()

        # Make the change
        (cb) ->
            database.change_password
                account_id: account_id
                password_hash : password_hash(mesg.new_password)
                cb : (error, account) ->
                    if error
                        push_to_client(message.reset_forgot_password_response(id:mesg.id, error:error))
                        cb(true)
                    else
                        push_to_client(message.reset_forgot_password_response(id:mesg.id)) # success
                        db.delete(uuid: mesg.reset_code)  # only allow successful use of this reset token once
                        cb()
    ])

# This function sends a message to the client (via push_to_client)
# with the account settings for the account with given id.  We assume
# that caller code has already determined that the user initiating
# this request has the given account_id.
get_account_settings = (mesg, push_to_client) ->
    account_settings = null
    async.series([
        # 1. Get entry in the database corresponding to this account.
        (cb) ->
            database.get_account
                account_id : mesg.account_id
                cb : (error, data) ->
                    if error
                        push_to_client(message.error(id:mesg.id, error:error))
                        cb(true) # bail
                    else
                        delete data['password_hash']

                        # 2. Set defaults for unset keys.  We do this so that in the
                        # long run it will always be easy to migrate the database
                        # forward (with new columns).
                        for key, val of message.account_settings_defaults
                            if not data[key]?
                                data[key] = val

                        account_settings = data
                        account_settings.id = mesg.id
                        cb()

        # 3. Get information about user plan
        (cb) ->
            database.get_plan
                plan_id : account_settings['plan_id']
                cb : (error, plan) ->
                    if error
                        push_to_client(message.error(id:mesg.id, error:error))
                        cb(true) # bail out
                    else
                        # TODO -- none of this is used anymore
                        account_settings.plan_name = plan.name
                        account_settings.storage_limit = plan.storage_limit
                        account_settings.session_limit = plan.session_limit
                        account_settings.max_session_time = plan.max_session_time
                        account_settings.ram_limit = plan.ram_limit
                        account_settings.support_level = plan.support_level

                        # 4. Send result to client
                        push_to_client(message.account_settings(account_settings))
                        cb() # done!
    ])

# mesg is an account_settings message.  We save everything in the
# message to the database.  The restricted settings are completely
# ignored if mesg.password is not set and correct.
save_account_settings = (mesg, push_to_client) ->
    if mesg.event != 'account_settings'
        push_to_client(message.error(id:mesg.id, error:"Wrong message type: #{mesg.event}"))
        return
    settings = {}
    for key of message.unrestricted_account_settings
        settings[key] = mesg[key]
    database.update_account_settings
        account_id : mesg.account_id
        settings   : settings
        cb         : (error, results) ->
            if error
                push_to_client(message.error(id:mesg.id, error:error))
            else
                push_to_client(message.account_settings_saved(id:mesg.id))


########################################
# User Feedback
########################################
report_feedback = (mesg, push_to_client, account_id) ->
    data = {}  # TODO -- put interesting info here
    database.report_feedback
        account_id  : account_id
        category    : mesg.category
        description : mesg.description
        data        : data
        nps         : mesg.nps
        cb          : (err, results) -> push_to_client(message.feedback_reported(id:mesg.id, error:err))

get_all_feedback_from_user = (mesg, push_to_client, account_id) ->
    if account_id == null
        push_to_client(message.all_feedback_from_user(id:mesg.id, error:true, data:to_json("User not signed in.")))
        return
    database.get_all_feedback_from_user
        account_id  : account_id
        cb          : (err, results) -> push_to_client(message.all_feedback_from_user(id:mesg.id, data:to_json(results), error:err))



#########################################
# Sending emails
#########################################

emailjs = require('emailjs')
email_server = null

# here's how I test this function:  require('hub').send_email(subject:'subject', body:'body', to:'wstein@gmail.com', cb:winston.debug)
exports.send_email = send_email = (opts={}) ->
    opts = defaults(opts,
        subject : required
        body    : required
        from    : 'salvusmath@gmail.com'
        to      : required
        cc      : ''
        cb      : undefined)

    async.series([
        (cb) ->
            if email_server == null
                filename = 'data/secrets/salvusmath_email_password'
                require('fs').readFile(filename, 'utf8', (error, password) ->
                    if error
                        winston.info("Unable to read the file '#{filename}', which is needed to send emails.")
                        opts.cb(error)
                    email_server  = emailjs.server.connect(
                       user     : "salvusmath"
                       password : password
                       host     : "smtp.gmail.com"
                       ssl      : true
                    )
                    cb()
                )
            else
                cb()
        (cb) ->
            email_server.send(
               text : opts.body
               from : opts.from
               to   : opts.to
               cc   : opts.cc
               subject : opts.subject,
            opts.cb)
            cb()
    ])



########################################
# Blobs
########################################

MAX_BLOB_SIZE = 12000000
MAX_BLOB_SIZE_HUMAN = "12MB"

save_blob = (opts) ->
    opts = defaults opts,
        uuid  : undefined  # if not given, is generated; function always returns the uuid that was used
        #value : required   # NOTE: value *must* be a Buffer.
        value : undefined
        cb    : required   # cb(err, ttl actually used in seconds); ttl=0 for infinite ttl
        ttl   : undefined  # object in blobstore will have *at least* this ttl in seconds; if there is already something,  in blobstore with longer ttl, we leave it; undefined = infinite ttl

    if not opts.value?
        err = "BUG -- error in call to save_blob (uuid=#{opts.uuid}); received a save_blob request with undefined value"
        winston.debug(err)
        opts.cb(err)
        return

    if opts.value.length > MAX_BLOB_SIZE
        opts.cb("blobs are limited to #{MAX_BLOB_SIZE_HUMAN} and you just tried to save one of size #{opts.value.length/1000000}MB")
        return

    # Store the blob in the database, if it isn't there already.
    db = database.uuid_blob_store(name:"blobs")
    db.get_ttl
        uuid : opts.uuid
        cb   : (err, ttl) ->
            if err
                opts.cb(err); return
            if ttl? and (ttl == 0 or ttl >= opts.ttl)
                # nothing to store -- done.
                opts.cb(false, ttl)
            else
                # store it in the database
                ttl = opts.ttl
                if not ttl?
                    ttl = 0
                f = opts.cb
                opts.cb = (err) -> f(err, ttl)
                db.set(opts)

get_blob = (opts) ->
    opts = defaults opts,
        uuid : required
        cb   : required
    database.uuid_blob_store(name:"blobs").get(opts)

# For each element of the array blob_ids, remove its ttl.
_make_blobs_permanent_cache = {}
make_blobs_permanent = (opts) ->
    opts = defaults opts,
        blob_ids   : required
        cb         : required
    uuids = (id for id in opts.blob_ids when not _make_blobs_permanent_cache[id]?)
    database.uuid_blob_store(name:"blobs").set_ttls
        uuids : uuids
        ttl   : 0
        cb    : (err) ->
            if not err
                for id in uuids
                    _make_blobs_permanent_cache[id] = true
            opts.cb(err)

########################################
# Compute Sessions (of various types)
########################################
compute_sessions = {}

# The ping timer for compute sessions is very simple:
#     - an attribute 'last_ping_time', which client code must set periodicially
#     - the input session must have a kill() method
#     - an interval timer
#     - if the timeout option is set to 0, the ping timer is not activated

# This is the time in *seconds* until a session that not being actively pinged is killed.
# This is a global var, since it must be
DEFAULT_SESSION_KILL_TIMEOUT = 3 * client_lib.DEFAULT_SESSION_PING_TIME

enable_ping_timer = (opts) ->
    opts = defaults opts,
        session : required
        timeout : DEFAULT_SESSION_KILL_TIMEOUT    # time in *seconds* until session not being actively pinged is killed

    if not opts.timeout
        # do nothing -- this will keep other code cleaner
        return

    opts.session.last_ping_time = new Date()

    timer = undefined
    check_for_timeout = () ->
        d = ((new Date()) - opts.session.last_ping_time )/1000
        if  d > opts.timeout
            clearInterval(timer)
            opts.session.kill()

    timer = setInterval(check_for_timeout, opts.timeout*1000)

########################################
# Persistent Sage Sessions
########################################
persistent_sage_sessions = {}

# The walltime and cputime are severly limited for not-logged in users, for now:
SESSION_LIMITS_NOT_LOGGED_IN = {cputime:3*60, walltime:5*60, vmem:2000, numfiles:1000, quota:128}

# The walltime and cputime are not limited for logged in users:
SESSION_LIMITS = {cputime:0, walltime:0, vmem:2000, numfiles:1000, quota:128}



#####################################################################
# SageSession -- a specific Sage process running inside a deployed
# project.  This typically corresponds to a worksheet.
#####################################################################

class SageSession
    constructor : (opts) ->
        opts = defaults opts,
            client       : required
            project_id   : required
            session_uuid : undefined
            cb           : undefined   # cb(err)

        @project_id = opts.project_id

        @clients    = [opts.client]   # start with our 1 *local* client (connected to this particular hub)

        if not opts.session_uuid?
            opts.session_uuid = uuid.v4()
        @session_uuid = opts.session_uuid

        @restart(opts.client, opts.cb)

    # handle incoming messages from sage server
    _recv: (type, mesg) =>
        switch type
            when 'json'
                winston.debug("sage_server --> hub: (session=#{@session_uuid}) #{to_safe_str(mesg)}")
                for client in @clients
                    switch mesg.event
                        when "output", "terminate_session", "execute_javascript"
                            mesg.session_uuid = @session_uuid  # tag with session uuid
                            client.push_to_client(mesg)
                        when "session_description"
                            @pid = mesg.pid
                            @limits = mesg.limits
                            client.push_to_client(message.session_started(id:@_mesg_id, session_uuid:@session_uuid, limits:mesg.limits))
                        else
                            client.push_to_client(mesg)
            when 'blob'
                save_blob
                    uuid  : mesg.uuid
                    value : mesg.blob
                    ttl   : BLOB_TTL  # deleted after this long
                    cb    : (err, ttl) ->
                        if err
                            winston.debug("Error saving blob for Sage Session -- #{err}")
            else
                raise("unknown message type '#{type}'")


    # add a new client to listen/use this session
    add_client : (client, cb) =>
        for c in @clients
            if c == client
                cb?()  # already known
                return
        mesg = {project_id : @project.project_id, id : uuid.v4() }  # id not used
        client.get_project mesg, 'write', (err, proj) =>
            if err
                cb?(err)
            else
                @clients.push(client)
                cb?()

    is_client: (client) =>
        return client in @clients

    # remove a client from listening/using this session
    remove_client: (client) =>
        @clients = (c for c in @clients if c != client)

    send_signal: (signal) =>
        if @pid? and @conn?
            sage.send_signal
                host         : @host
                port         : @port
                secret_token : @secret_token
                pid          : @pid
                signal       : signal

    kill: () =>
        @send_signal(9)
        @conn?.close()
        @conn = undefined

    send_json: (client, mesg) ->
        winston.debug("hub --> sage_server: #{misc.trunc(to_safe_str(mesg),300)}")
        async.series([
            (cb) =>
                if @conn?
                    cb()
                else
                    @restart(client, cb)
            (cb) =>
                @conn.send_json(mesg)
        ])

    send_blob: (client, uuid, blob) ->
        async.series([
            (cb) =>
                if @conn?
                    cb()
                else
                    @restart(client, cb)
            (cb) =>
                @conn.send_blob(uuid, blob)
        ])

    restart: (client, cb) =>
        winston.debug("Restarting a Sage session...")
        @kill()

        async.series([
            (cb) =>
                winston.debug("Getting project with id #{@project_id}")
                client.get_project {project_id:@project_id}, 'write', (err, project) =>
                    if err
                        cb(err)
                    else
                        @project = project
                        cb()
            (cb) =>
                winston.debug("Ensure that project is opened on a host.")
                @project.local_hub.open (err, port, secret_token) =>
                    if err
                        cb(err)
                    else
                        @port = port
                        @secret_token = secret_token
                        cb()

            (cb) =>
                winston.debug("Make connection to sage server.")
                @conn = new sage.Connection
                    port         : @port
                    secret_token : @secret_token
                    recv         : @_recv
                    cb           : cb

            (cb) =>
                mesg = message.connect_to_session
                    type         : 'sage'
                    project_id   : @project_id
                    session_uuid : @session_uuid
                @conn.send_json(mesg)
                cb()

            (cb) =>
                winston.debug("Registering the session.")
                persistent_sage_sessions[@session_uuid] = @
                compute_sessions[@session_uuid] = @
                if @session_uuid not in client.compute_session_uuids
                    client.compute_session_uuids.push(@session_uuid)
                cb()

        ], (err) => cb?(err))


##########################################
# Stateless Sage Sessions
##########################################
stateless_exec_cache = null

init_stateless_exec = () ->
    stateless_exec_cache = database.key_value_store(name:'stateless_exec')

stateless_sage_exec = (input_mesg, output_message_callback) ->
    winston.info("(hub) stateless_sage_exec #{to_safe_str(input_mesg)}")
    exec_nocache = () ->
        output_messages = []
        stateless_sage_exec_nocache(input_mesg,
            (mesg) ->
                if mesg.event == "output"
                    output_messages.push(mesg)
                output_message_callback(mesg)
                if mesg.done and input_mesg.allow_cache
                    winston.info("caching result")
                    stateless_exec_cache.set(key:[input_mesg.code, input_mesg.preparse], value:output_messages)
        )
    if not input_mesg.allow_cache
        exec_nocache()
        return
    stateless_exec_cache.get(key:[input_mesg.code, input_mesg.preparse], cb:(err, output) ->
        if output?
            winston.info("(hub) -- using cache")
            for mesg in output
                mesg.id = input_mesg.id
                output_message_callback(mesg)
        else
            exec_nocache()
    )

stateless_sage_exec_fake = (input_mesg, output_message_callback) ->
    # test mode to eliminate all of the calls to sage_server time/overhead
    output_message_callback({"stdout":eval(input_mesg.code),"done":true,"event":"output","id":input_mesg.id})

stateless_exec_using_server = (input_mesg, output_message_callback, host, port) ->
    sage_conn = new sage.Connection(
        secret_token: secret_token
        port:port
        recv:(type, mesg) ->
            winston.info("(hub) sage_conn -- received message #{to_safe_str(mesg)}")
            if type == 'json'
                output_message_callback(mesg)
            # TODO: maybe should handle 'blob' type?
        cb: ->
            winston.info("(hub) sage_conn -- sage: connected.")
            sage_conn.send_json(message.start_session(limits:{walltime:5, cputime:5, numfiles:1000, vmem:2048}))
            winston.info("(hub) sage_conn -- send: #{to_safe_str(input_mesg)}")
            sage_conn.send_json(input_mesg)
            sage_conn.send_json(message.terminate_session())
    )

# TODO: delete -- no longer makes sense
stateless_sage_exec_nocache = (input_mesg, output_message_callback) ->
    winston.info("(hub) stateless_sage_exec_nocache #{to_safe_str(input_mesg)}")
    database.random_compute_server(type:'sage', cb:(err, sage_server) ->
        if sage_server?
            stateless_exec_using_server(input_mesg, output_message_callback, sage_server.host, sage_server.port)
        else
            winston.error("(hub) no sage servers!")
            output_message_callback(message.terminate_session(reason:'no Sage servers'))
    )


#############################################
# Clean up on shutdown
#############################################

clean_up_on_shutdown = () ->
    # No point in keeping the port forwards around, since they are only *known* in RAM locally.
    winston.debug("Unforwarding ports...")
    misc_node.unforward_all_ports()


#############################################
# Connect to database
#############################################
#
# load database password from 'data/secrets/cassandra/hub'
#

connect_to_database = (cb) ->
    if database? # already did this
        cb(); return
    fs.readFile "#{SALVUS_HOME}/data/secrets/cassandra/hub", (err, password) ->
        if err
            cb(err)
        else
            new cass.Salvus
                hosts    : program.database_nodes.split(',')
                keyspace : program.keyspace
                user     : 'hub'
                password : password.toString().trim()
                cb       : (err, _db) ->
                    database = _db
                    cb(err)

#############################################
# Start everything running
#############################################
exports.start_server = start_server = () ->
    # the order of init below is important
    init_http_server()
    init_http_proxy_server()
    winston.info("Using Cassandra keyspace #{program.keyspace}")
    hosts = program.database_nodes.split(',')

    snap.set_server_id("#{program.host}:#{program.port}")

    # Once we connect to the database, start serving.
    connect_to_database (err) ->
        if err
            winston.debug("Failed to connect to database! -- #{err}")
            return

        # start updating stats cache every minute (on every hub)
        update_server_stats(); setInterval(update_server_stats, 60*1000)
        register_hub(); setInterval(register_hub, REGISTER_INTERVAL_S*1000)

        init_sockjs_server()
        init_stateless_exec()
        http_server.listen(program.port, program.host)
        winston.info("Started hub. HTTP port #{program.port}; keyspace #{program.keyspace}")

#############################################
# Process command line arguments
#############################################
program.usage('[start/stop/restart/status/nodaemon] [options]')
    .option('--port <n>', 'port to listen on (default: 5000)', parseInt, 5000)
    .option('--proxy_port <n>', 'port that the proxy server listens on (default: 5001)', parseInt, 5001)
    .option('--log_level [level]', "log level (default: INFO) useful options include WARNING and DEBUG", String, "INFO")
    .option('--host [string]', 'host of interface to bind to (default: "127.0.0.1")', String, "127.0.0.1")
    .option('--pidfile [string]', 'store pid in this file (default: "data/pids/hub.pid")', String, "data/pids/hub.pid")
    .option('--logfile [string]', 'write log to this file (default: "data/logs/hub.log")', String, "data/logs/hub.log")
    .option('--database_nodes <string,string,...>', 'comma separated list of ip addresses of all database nodes in the cluster', String, 'localhost')
    .option('--keyspace [string]', 'Cassandra keyspace to use (default: "test")', String, 'test')
    .option('--passwd [email_address]', 'Reset password of given user', String, '')
    .option('--base_url [string]', 'Base url, so https://sitenamebase_url/', String, '')  # '' or string that starts with /
    .option('--local', 'If option is specified, then *all* projects run locally as the same user as the server and store state in .sagemathcloud-local instead of .sagemathcloud; also do not kill all processes on project restart -- for development use (default: false, since not given)', Boolean, false)
    .parse(process.argv)

    # NOTE: the --local option above may be what is used later for single user installs, i.e., the version included with Sage.

console.log(program._name)
if program._name.slice(0,3) == 'hub'
    # run as a server/daemon (otherwise, is being imported as a library)
    if program.rawArgs[1] in ['start', 'restart']
        process.addListener "uncaughtException", (err) ->
            winston.debug("BUG ****************************************************************************")
            winston.debug("Uncaught exception: " + err)
            winston.debug(new Error().stack)
            winston.debug("BUG ****************************************************************************")

    if program.passwd
        console.log("Resetting password")
        reset_password program.passwd, (err) -> process.exit()
    else
        console.log("Running web server; pidfile=#{program.pidfile}")
        daemon({pidFile:program.pidfile, outFile:program.logfile, errFile:program.logfile}, start_server)<|MERGE_RESOLUTION|>--- conflicted
+++ resolved
@@ -24,11 +24,7 @@
 # Default local hub parameters -- how long until project local hubs
 # kill everything in that project, if there is no activity, where
 # activity = "receive data from a global hub".
-<<<<<<< HEAD
-DEFAULT_LOCAL_HUB_TIMEOUT = 60*60*12  # time in seconds; 0 to disable
-=======
 DEFAULT_LOCAL_HUB_TIMEOUT = 60*60*28  # time in seconds; 0 to disable
->>>>>>> 9a5d3788
 
 # Anti DOS parameters:
 # If a client sends a burst of messages, we space handling them out by this many milliseconds:.
