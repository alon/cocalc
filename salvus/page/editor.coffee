--- conflicted
+++ resolved
@@ -228,15 +228,12 @@
     icon   : 'fa-graduation-cap'
     opts   : {}
     name   : 'course'
-<<<<<<< HEAD
-=======
-    
+
 file_associations['sage-chat'] =
     editor : 'chat'
     icon   : 'fa-comment'
     opts   : {}
     name   : 'chat'
->>>>>>> ffe888c2
 
 file_associations['sage-history'] =
     editor : 'history'
