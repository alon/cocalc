###############################################################################
#
# SageMathCloud: A collaborative web-based interface to Sage, IPython, LaTeX and the Terminal.
#
#    Copyright (C) 2015, William Stein
#
#    This program is free software: you can redistribute it and/or modify
#    it under the terms of the GNU General Public License as published by
#    the Free Software Foundation, either version 3 of the License, or
#    (at your option) any later version.
#
#    This program is distributed in the hope that it will be useful,
#    but WITHOUT ANY WARRANTY; without even the implied warranty of
#    MERCHANTABILITY or FITNESS FOR A PARTICULAR PURPOSE.  See the
#    GNU General Public License for more details.
#
#    You should have received a copy of the GNU General Public License
#    along with this program.  If not, see <http://www.gnu.org/licenses/>.
#
###############################################################################

misc = require('smc-util/misc')
misc_page = require('./misc_page')
underscore = require('underscore')

{React, ReactDOM, Actions, Store, Table, rtypes, rclass, Redux}  = require('./smc-react')

ReactDOMServer = require('react-dom/server')

<<<<<<< HEAD
{Col, Row, Button, ButtonGroup, ButtonToolbar, Input, Panel, Well, SplitButton, MenuItem, Alert} = require('react-bootstrap')
=======
{Col, Row, Button, ButtonGroup, ButtonToolbar, FormControl, FormGroup, Panel, Well, SplitButton, MenuItem} = require('react-bootstrap')
>>>>>>> 446c2a60
{ErrorDisplay, Icon, Loading, TimeAgo, Tip, ImmutablePureRenderMixin, Space} = require('./r_misc')
{User} = require('./users')
{salvus_client} = require('./salvus_client')
{file_associations} = require('./editor')
Dropzone = require('react-dropzone-component')

v = misc.keys(file_associations)
v.sort()

file_type_list = (list, exclude) ->
    extensions = []
    file_types_so_far = {}
    for ext in list
        if not ext
            continue
        data = file_associations[ext]
        if exclude and data.exclude_from_menu
            continue
        if data.name? and not file_types_so_far[data.name]
            file_types_so_far[data.name] = true
            extensions.push ext
    return extensions

new_file_button_types = file_type_list(v, true)

# A link that goes back to the current directory
# FUTURE: refactor to use PathSegmentLink?
PathLink = exports.PathLink = rclass
    displayName : 'ProjectNew-PathLink'

    mixins : [ImmutablePureRenderMixin]

    propTypes :
        path       : rtypes.string.isRequired
        actions    : rtypes.object.isRequired
        default    : rtypes.string

    getDefaultProps : ->
        default : 'home directory of project'

    styles :
        cursor : 'pointer'

    handle_click : ->
        @props.actions.set_active_tab('files')

    render : ->
        <a style={@styles} onClick={@handle_click}>{if @props.path then @props.path else @props.default}</a>

ProjectNewHeader = rclass
    displayName : 'ProjectNew-ProjectNewHeader'

    mixins : [ImmutablePureRenderMixin]

    propTypes :
        current_path : rtypes.string
        actions      : rtypes.object.isRequired

    render : ->
        <h1 style={marginTop:"0px"}>
            <Icon name='plus-circle' /> Create new files in<Space/>
            <PathLink
                path       = {@props.current_path}
                actions    = {@props.actions} />
        </h1>

exports.NewFileButton = NewFileButton = rclass
    displayName : 'ProjectNew-ProjectNewFileButton'

    mixins : [ImmutablePureRenderMixin]

    propTypes :
        name     : rtypes.string
        icon     : rtypes.string
        on_click : rtypes.func
        ext      : rtypes.string

    on_click : ->
        if @props.ext?
            @props.on_click(@props.ext)
        else
            @props.on_click()
    render : ->
        <Button onClick={@on_click}  style={marginRight:'5px'} >
            <Icon name={@props.icon} /> {@props.name}
            {@props.children}
        </Button>

NewFileDropdown = rclass
    propTypes :
        create_file : rtypes.func

    mixins : [ImmutablePureRenderMixin]

    file_dropdown_icon : ->
        <span>
            <Icon name='file' /> File
        </span>

    file_dropdown_item : (i, ext) ->
        data = file_associations[ext]
        <MenuItem eventKey=i key={i} onSelect={=>@props.create_file(ext)}>
            <Icon name={data.icon.substring(3)} /> <span style={textTransform:'capitalize'}>{data.name} </span> <span style={color:'#666'}>(.{ext})</span>
        </MenuItem>

    render : ->
        <SplitButton id='new_file_dropdown'  title={@file_dropdown_icon()} onClick={=>@props.create_file()}>
            {(@file_dropdown_item(i, ext) for i, ext of new_file_button_types)}
        </SplitButton>

# Use Rows and Cols to append more buttons to this class.
# Could be changed to auto adjust to a list of pre-defined button names.
exports.FileTypeSelector = FileTypeSelector = rclass
    proptypes :
        create_file : rtypes.func.required
        create_folder : rtypes.func.required
        styles : rtypes.object

    render : ->
        row_style =
            marginBottom:'8px'
        <div>
            <Row style={row_style}>
                <Col sm=6>
                    <Tip icon='file-code-o' title='SageMath Worksheet' tip='Create an interactive worksheet for using the SageMath mathematical software, R, and many other systems.  Do sophisticated mathematics, draw plots, compute integrals, work with matrices, etc.'>
                        <NewFileButton icon='file-code-o' name='SageMath Worksheet' on_click={@props.create_file} ext='sagews' />
                    </Tip>
                    <Tip icon='file-code-o' title='Jupyter Notebook' tip='Create an interactive notebook for using Python, Julia, R and more.'>
                        <NewFileButton icon='file-code-o' name='Jupyter Notebook' on_click={@props.create_file} ext={'ipynb'}} />
                    </Tip>
                </Col>
                <Col sm=6>
                    <Tip icon='file' title='Any Type of File' tip='Create a wide range of files, including HTML, Markdown, C/C++ and Java programs, etc.'>
                        <NewFileDropdown create_file={@props.create_file} />
                    </Tip>
                    <span style={marginRight:'5px'}></span>
                    <Tip
                        title='Folder'  placement='left' icon='folder-open-o'
                        tip='Create a folder in which to store and organize your files.  SageMathCloud provides a full featured filesystem.' >
                        <NewFileButton
                            icon='folder-open-o' name='Folder'
                            on_click={@props.create_folder} />
                    </Tip>
                </Col>
            </Row>
            <Row style={row_style}>
                <Col sm=6>
                    <Tip title='LaTeX Document'   icon='file-excel-o'
                        tip='Create a professional quality technical paper that contains sophisticated mathematical formulas.'>
                        <NewFileButton icon='file-excel-o' name='LaTeX Document' on_click={@props.create_file} ext='tex' />
                    </Tip>
                    <Tip title='Terminal'  icon='terminal'
                        tip="Create a command line terminal.  SageMathCloud includes a full interactive Linux command line console and color xterm.  Run command line software, vim, emacs and more.">
                        <NewFileButton icon='terminal' name='Terminal' on_click={@props.create_file} ext='term' />
                    </Tip>
                    <Tip title='Task List'   icon='tasks'
                        tip='Create a todo list to keep track of everything you are doing on a project.  Put #hashtags in the item descriptions and set due dates.'>
                        <NewFileButton icon='tasks' name='Task List' on_click={@props.create_file} ext='tasks' />
                    </Tip>
                </Col>
                <Col sm=6>
                    <Tip title='Manage a Course'  placement='left'  icon='graduation-cap'
                        tip='If you are a teacher, click here to create a new course.  This is a file that you can add students and assignments to, and use to automatically create projects for everybody, send assignments to students, collect them, grade them, etc.'>
                        <NewFileButton icon='graduation-cap' name='Manage a Course' on_click={@props.create_file} ext='course' />
                    </Tip>
                </Col>
            </Row>
            {@props.children}
        </div>

ProjectNewForm = rclass ({name}) ->
    displayName : 'ProjectNewForm'

    reduxProps :
        "#{name}" :
            current_path     : rtypes.string
            default_filename : rtypes.string
        projects :
            project_map      : rtypes.immutable
            get_total_project_quotas : rtypes.func

    propTypes :
        actions        : rtypes.object.isRequired

    getInitialState : ->
        filename : @props.default_filename ? @default_filename()
        warning  : false

    componentWillReceiveProps: (newProps) ->
        if newProps.default_filename != @props.default_filename
            @setState(filename: newProps.default_filename)

    default_filename : ->
        return require('./account').default_filename()

    focus_input : ->
        ReactDOM.findDOMNode(@refs.project_new_filename).focus()

    create_file : (ext) ->
        @props.actions.create_file
            name         : @state.filename
            ext          : ext
            current_path : @props.current_path
            on_download  : ((a) => @setState(download: a))
            on_error     : ((a) => @setState(error: a))
            on_empty     : @focus_input

    submit : (e) ->
        e.preventDefault()
        if @state.filename[@state.filename.length - 1] == '/'
            @create_folder()
        else if @refs.project_new_filename.getValue().includes('.')
            @create_file()
        else
            @setState(warning : true)
            @refs.project_new_filename.getInputDOMNode().disabled = true

    render_header: ->
        if @props.current_path?
            <ProjectNewHeader
                current_path = {@props.current_path}
                actions      = {@props.actions} />

    render_error : ->
        error = @state.error
        if error is 'not running'
            message = 'The project is not running. Please try again in a moment'
        else
            message = error
        <ErrorDisplay error={message} onClose={=>@setState(error:'')} />

    blocked: ->
        if not @props.project_map?
            return ''
        if @props.get_total_project_quotas(@props.project_id)?.network
            return ''
        else
            return ' (internet access blocked -- see project settings)'

    create_folder : ->
        on_error = (a) => @setState(error: a)
        @props.actions.create_folder
            name         : @state.filename
            current_path : @props.current_path
            on_error     : on_error
            switch_over  : true

    decline_file : ->
        @setState(warning : false)
        @refs.project_new_filename.getInputDOMNode().disabled = false
        @refs.project_new_filename.getInputDOMNode().focus()

    render_alert : ->
        <Alert bsStyle='warning' style={marginTop: '10px', fontWeight : 'bold'}>
            <p>Warning: Are you sure you want to create a file with no extensions?</p>
            <ButtonToolbar>
                <Button onClick={@create_file} bsStyle='success'>
                    Create file
                </Button>
                <Button onClick={@decline_file} bsStyle='default'>
                    Cancel
                </Button>
            </ButtonToolbar>
        </Alert>


    render : ->
        <div>
            {@render_header()}
            <Row key={@props.default_filename} >  {#  key is so autofocus works below}
                <Col sm=3>
                    <h4><Icon name='plus' /> Create a new file or directory</h4>
                </Col>
                <Col sm=9>
                    <h4 style={color:"#666"}>Name your file, folder or paste in a link</h4>
                    <form onSubmit={@submit}>
                        <FormGroup>
                            <FormControl
                                autoFocus
                                ref         = 'project_new_filename'
                                value       = @state.filename
                                type        = 'text'
                                placeholder = 'Name your file, folder, or paste in a link...'
                                onChange    = {=>@setState(filename : ReactDOM.findDOMNode(@refs.project_new_filename).value)} />
                        </FormGroup>
                    </form>
                    {@render_alert() if @state.warning}
                    {if @state.error then @render_error()}
                    <h4 style={color:"#666"}>Select the type</h4>
                    <FileTypeSelector create_file={@create_file} create_folder={@create_folder}>
                        <Row>
                            <Col sm=6>
                                <Tip title='Download files from the Internet'  icon = 'cloud'
                                    tip="Paste a URL into the box above, then click here to download a file from the internet. #{@blocked()}" >
                                    <NewFileButton
                                        icon     = 'cloud'
                                        name     = {"Download from Internet #{@blocked()}"}
                                        on_click = {@create_file}
                                        loading  = {@state.downloading} />
                                </Tip>
                            </Col>
                            <Col sm=6>
                                <Tip title='Create a Chatroom'  placement='left'  icon='comment'
                                    tip='Create a chatroom for chatting with other collaborators on this project.'>
                                    <NewFileButton icon='comment' name='Create a Chatroom' on_click={@create_file} ext='sage-chat' />
                                </Tip>
                            </Col>
                        </Row>
                    </FileTypeSelector>
                </Col>
            </Row>
        </div>

FileUpload = rclass ({name}) ->
    displayName : 'ProjectNew-FileUpload'

    reduxProps :
        "#{name}" :
            current_path : rtypes.string

    propTypes :
        project_id : rtypes.string.isRequired

    mixins : [ImmutablePureRenderMixin]

    template : ->
        <div className='dz-preview dz-file-preview'>
            <div className='dz-details'>
                <div className='dz-filename'><span data-dz-name></span></div>
                <img data-dz-thumbnail />
            </div>
            <div className='dz-progress'><span className='dz-upload' data-dz-uploadprogress></span></div>
            <div className='dz-success-mark'><span><Icon name='check'></span></div>
            <div className='dz-error-mark'><span><Icon name='times'></span></div>
            <div className='dz-error-message'><span data-dz-errormessage></span></div>
        </div>

    postUrl : ->
        dest_dir = misc.encode_path(@props.current_path)
        postUrl  = window.smc_base_url + "/upload?project_id=#{@props.project_id}&dest_dir=#{dest_dir}"
        return postUrl

    render : ->
        <Row>
            <Col sm=3>
                <h4><Icon name='cloud-upload' /> Upload files from your computer</h4>
            </Col>
            <Col sm=8>
                <Tip icon='file' title='Drag and drop files'
                    tip='Drag and drop files from your computer into the box below to upload them into your project.  You can upload individual files that are up to 30MB in size.'>
                    <h4 style={color:"#666"}>Drag and drop files (Currently, each file must be under 30MB; for bigger files, use SSH as explained in project settings.)</h4>
                </Tip>
                <div style={border: '2px solid #ccc', boxShadow: '4px 4px 2px #bbb', borderRadius: '5px', padding: 0}>
                    <Dropzone
                        config={postUrl: @postUrl }
                        eventHandlers={{}}
                        djsConfig={previewTemplate: ReactDOMServer.renderToStaticMarkup(@template())} />
                </div>
            </Col>
        </Row>

exports.ProjectNew = rclass ({name}) ->
    propTypes :
        project_id : rtypes.string
        name : rtypes.string

    render : ->
        <div style={padding:'15px'}>
            <ProjectNewForm project_id={@props.project_id} name={@props.name} actions={@actions(name)} />
            <hr />
            <FileUpload project_id={@props.project_id} name={@props.name} />
        </div><|MERGE_RESOLUTION|>--- conflicted
+++ resolved
@@ -27,11 +27,8 @@
 
 ReactDOMServer = require('react-dom/server')
 
-<<<<<<< HEAD
-{Col, Row, Button, ButtonGroup, ButtonToolbar, Input, Panel, Well, SplitButton, MenuItem, Alert} = require('react-bootstrap')
-=======
-{Col, Row, Button, ButtonGroup, ButtonToolbar, FormControl, FormGroup, Panel, Well, SplitButton, MenuItem} = require('react-bootstrap')
->>>>>>> 446c2a60
+
+{Col, Row, Button, ButtonGroup, ButtonToolbar, FormControl, FormGroup, Panel, Well, SplitButton, MenuItem, Alert} = require('react-bootstrap')
 {ErrorDisplay, Icon, Loading, TimeAgo, Tip, ImmutablePureRenderMixin, Space} = require('./r_misc')
 {User} = require('./users')
 {salvus_client} = require('./salvus_client')
@@ -243,11 +240,10 @@
         e.preventDefault()
         if @state.filename[@state.filename.length - 1] == '/'
             @create_folder()
-        else if @refs.project_new_filename.getValue().includes('.')
+        else if ReactDOM.findDOMNode(@refs.project_new_filename).value.includes('.')
             @create_file()
         else
             @setState(warning : true)
-            @refs.project_new_filename.getInputDOMNode().disabled = true
 
     render_header: ->
         if @props.current_path?
@@ -281,14 +277,14 @@
 
     decline_file : ->
         @setState(warning : false)
-        @refs.project_new_filename.getInputDOMNode().disabled = false
-        @refs.project_new_filename.getInputDOMNode().focus()
+        ReactDOM.findDOMNode(@refs.project_new_filename).disabled = false
+        ReactDOM.findDOMNode(@refs.project_new_filename).focus()
 
     render_alert : ->
         <Alert bsStyle='warning' style={marginTop: '10px', fontWeight : 'bold'}>
             <p>Warning: Are you sure you want to create a file with no extensions?</p>
             <ButtonToolbar>
-                <Button onClick={@create_file} bsStyle='success'>
+                <Button onClick={=>@create_file()} bsStyle='success'>
                     Create file
                 </Button>
                 <Button onClick={@decline_file} bsStyle='default'>
@@ -314,6 +310,7 @@
                                 ref         = 'project_new_filename'
                                 value       = @state.filename
                                 type        = 'text'
+                                disabled    = @state.warning
                                 placeholder = 'Name your file, folder, or paste in a link...'
                                 onChange    = {=>@setState(filename : ReactDOM.findDOMNode(@refs.project_new_filename).value)} />
                         </FormGroup>
