###############################################################################
#
# SageMathCloud: A collaborative web-based interface to Sage, IPython, LaTeX and the Terminal.
#
#    Copyright (C) 2014, William Stein
#
#    This program is free software: you can redistribute it and/or modify
#    it under the terms of the GNU General Public License as published by
#    the Free Software Foundation, either version 3 of the License, or
#    (at your option) any later version.
#
#    This program is distributed in the hope that it will be useful,
#    but WITHOUT ANY WARRANTY; without even the implied warranty of
#    MERCHANTABILITY or FITNESS FOR A PARTICULAR PURPOSE.  See the
#    GNU General Public License for more details.
#
#    You should have received a copy of the GNU General Public License
#    along with this program.  If not, see <http://www.gnu.org/licenses/>.
#
###############################################################################


###
Synchronized Documents

A merge map, with the arrows pointing upstream:

        else
            @editor._set("Loading...")

     [client]s.. ---> [hub] ---> [local hub] <--- [hub] <--- [client] <--- YOU ARE HERE
                      /|\             |
     [client]-----------             \|/
                              [a file on disk]

The Global Architecture of Synchronized Documents:

Imagine say 1000 clients divided evenly amongst 10 hubs (so 100 clients per hub).
There is only 1 local hub, since it is directly linked to an on-disk file.

The global hubs manage their 100 clients each, merging together sync's, and sending them
(as a batch) to the local hub.  Broadcast messages go from a client, to its hub, then back
to the other 99 clients, then on to the local hub, out to 9 other global hubs, and off to
their 900 clients in parallel.

###

# seconds to wait for synchronized doc editing session, before reporting an error.
# Don't make this too short, since when we open a link to a file in a project that
# hasn't been opened in a while, it can take a while.
CONNECT_TIMEOUT_S = 20

DEFAULT_TIMEOUT   = 35

log = (s) -> console.log(s)

diffsync = require('diffsync')

misc     = require('misc')
{defaults, required} = misc

misc_page = require('misc_page')

message  = require('message')

{salvus_client} = require('salvus_client')
{alert_message} = require('alerts')

{IS_MOBILE} = require("feature")

async = require('async')

templates           = $("#salvus-editor-templates")
cell_start_template = templates.find(".sagews-input")
output_template     = templates.find(".sagews-output")

{render_3d_scene} = require("3d")

account = require('account')

to_markdown = require('to-markdown').toMarkdown


CLIENT_SIDE_MODE_LINES = []
for mode in ['md', 'html', 'coffeescript', 'javascript']
    for s in ['', '(hide=false)', '(hide=true)', '(once=false)']
        CLIENT_SIDE_MODE_LINES.push("%#{mode}#{s}")


# Return true if there are currently unsynchronized changes, e.g., due to the network
# connection being down, or SageMathCloud not working, or a bug.
exports.unsynced_docs = () ->
    return $(".salvus-editor-codemirror-not-synced:visible").length > 0

class DiffSyncDoc
    # Define exactly one of cm or string.
    #     cm     = a live codemirror editor
    #     string = a string
    constructor: (opts) ->
        @opts = defaults opts,
            cm       : undefined
            string   : undefined
            readonly : false   # only impacts the editor
        if not ((opts.cm? and not opts.string?) or (opts.string? and not opts.cm?))
            console.log("BUG -- exactly one of opts.cm and opts.string must be defined!")

    copy: () =>
        # always degrades to a string
        if @opts.cm?
            return new DiffSyncDoc(string:@opts.cm.getValue())
        else
            return new DiffSyncDoc(string:@opts.string)

    string: () =>
        if @opts.string?
            return @opts.string
        else
            return @opts.cm.getValue()  # WARNING: this is *not* cached.

    diff: (v1) =>
        # TODO: when either is a codemirror object, can use knowledge of where/if
        # there were edits as an optimization
        return diffsync.dmp.patch_make(@string(), v1.string())

    patch: (p) =>
        return new DiffSyncDoc(string: diffsync.dmp.patch_apply(p, @string())[0])

    checksum: () =>
        return @string().length

    patch_in_place: (p) =>
        if @opts.string
            console.log("patching string in place -- should never happen")
            @opts.string = diffsync.dmp.patch_apply(p, @string())[0]
        else
            cm = @opts.cm
            cm.patchApply(p)

# DiffSyncDoc is useful outside, e.g., for task list.
exports.DiffSyncDoc = DiffSyncDoc

codemirror_diffsync_client = (cm_session, content) ->
    # This happens on initialization and reconnect.  On reconnect, we could be more
    # clever regarding restoring the cursor and the scroll location.
    cm_session.codemirror._cm_session_cursor_before_reset = cm_session.codemirror.getCursor()
    cm_session.codemirror.setValueNoJump(content)

    return new diffsync.CustomDiffSync
        doc            : new DiffSyncDoc(cm:cm_session.codemirror, readonly: cm_session.readonly)
        copy           : (s) -> s.copy()
        diff           : (v0,v1) -> v0.diff(v1)
        patch          : (d, v0) -> v0.patch(d)
        checksum       : (s) -> s.checksum()
        patch_in_place : (p, v0) -> v0.patch_in_place(p)

# The DiffSyncHub class represents a global hub viewed as a
# remote server for this client.
class DiffSyncHub
    constructor: (@cm_session) ->

    connect: (remote) =>
        @remote = remote

    recv_edits: (edit_stack, last_version_ack, cb) =>
        @cm_session.call
            message : message.codemirror_diffsync(edit_stack:edit_stack, last_version_ack:last_version_ack)
            timeout : DEFAULT_TIMEOUT
            cb      : (err, mesg) =>
                if err
                    cb(err)
                else if mesg.event != 'codemirror_diffsync'
                    # various error conditions, e.g., reconnect, etc.
                    if mesg.error?
                        cb(mesg.error)
                    else
                        cb(true)
                else
                    @remote.recv_edits(mesg.edit_stack, mesg.last_version_ack, cb)


{EventEmitter} = require('events')

class AbstractSynchronizedDoc extends EventEmitter
    constructor: (opts) ->
        @opts = defaults opts,
            project_id : required
            filename   : required
            sync_interval : 1000    # no matter what, we won't send sync messages back to the server more frequently than this (in ms)
            cb         : required   # cb(err) once doc has connected to hub first time and got session info; will in fact keep trying until success

        @project_id = @opts.project_id   # must also be set by derived classes that don't call this constructor!
        @filename   = @opts.filename

        @connect    = misc.retry_until_success_wrapper
            f         : @_connect
            max_delay : 7000
            max_tries : 25
            #logname   : 'connect'
            #verbose   : true
        ##@connect    = misc.retry_until_success_wrapper(f:@_connect)#, logname:'connect')

        @sync       = misc.retry_until_success_wrapper(f:@_sync, min_interval:@opts.sync_interval)#, logname:'sync')
        @save       = misc.retry_until_success_wrapper(f:@_save, min_interval:2*@opts.sync_interval)#, logname:'save')

        #console.log("connect: constructor")
        @connect (err) =>
            opts.cb(err, @)

    _connect: (cb) =>
        throw "define _connect in derived class"

    _add_listeners: () =>
        # We *have* to wrapper all the listeners
        if @_listeners?
            # if we already added listeners before (for a prior connection?), remove them before re-adding them?
            @_remove_listeners()
        @_listeners =
            codemirror_diffsync_ready : ((mesg) => @__diffsync_ready(mesg))
            codemirror_bcast          : ((mesg) => @__receive_broadcast(mesg))
            signed_in                 : (()     => @__reconnect())
        for e, f of @_listeners
            salvus_client.on(e, f)

    _remove_listeners: () =>
        for e, f of @_listeners
            salvus_client.removeListener(e, f)

    __diffsync_ready: (mesg) =>
        if mesg.session_uuid == @session_uuid
            @_patch_moved_cursor = true
            @sync()

    send_broadcast_message: (mesg, self) =>
        if @session_uuid?  # can't send until we have connected.
            m = message.codemirror_bcast
                session_uuid : @session_uuid
                mesg         : mesg
                self         : self    #if true, then also include this client to receive message
            @call
                message : m
                timeout : 0

    __receive_broadcast: (mesg) =>
        if mesg.session_uuid == @session_uuid
            switch mesg.mesg.event
                when 'update_session_uuid'
                    # This just doesn't work yet -- not really implemented in the hub -- so we force
                    # a full reconnect, which is safe.
                    #@session_uuid = mesg.mesg.new_session_uuid
                    #console.log("connect: update_session_uuid")
                    @connect()
                when 'cursor'
                    @_receive_cursor(mesg)
                else
                    @_receive_broadcast?(mesg)  # can be define in derived class

    __reconnect: () =>
        # The main websocket to the remote server died then came back, so we
        # setup a new syncdoc session with the remote hub.  This will work fine,
        # even if we connect to a different hub.
        #console.log("connect: __reconnect")
        @connect (err) =>

    _apply_patch_to_live: (patch) =>
        @dsync_client._apply_edits_to_live(patch)

    # @live(): the current live version of this document as a DiffSyncDoc or string, or
    # @live(s): set the live version
    live: (s) =>
        if s?
            @dsync_client.live = s
        else
            return @dsync_client?.live

    # "sync(cb)": keep trying to synchronize until success; then do cb()
    # _sync(cb) -- try once to sync; on any error cb(err).
    _sync: (cb) =>
        @_presync?()
        before = @live()
        if before.string?
            before = before.string()
        #console.log("_sync, live='#{before}'")
        @dsync_client.push_edits (err) =>
            if err
                if typeof(err)=='string' and err.indexOf('retry') != -1
                    # This is normal -- it's because the diffsync algorithm only allows sync with
                    # one client (and upstream) at a time.
                    cb?(err)
                else if err == 'reloading'
                    cb?(err)
                else  # all other errors should reconnect first.
                    #console.log("connect: due to sync error: #{err}")
                    @connect () =>
                        cb?(err)
                #console.log("_sync: error -- #{err}")
            else
                # Emit event that indicates document changed as
                # a result of sync; it's critical to do this even
                # if we're not done syncing, since it's used, e.g.,
                # by Sage worksheets to render special codes.
                @emit('sync')

                s = @live()
                if s.copy?
                    s = s.copy()
                @_last_sync = s    # What was the last successful sync with upstream.

                after = @live()
                if after.string?
                    after = after.string()
                if before != after
                    #console.log("change during sync so doing again")
                    cb?("file changed during sync")
                    return

                # success!
                #console.log("_sync: success")
                cb?()

    # save(cb): write out file to disk retrying until success = worked *and* what was saved to disk eq.
    # _save(cb): try to sync then write to disk; if anything goes wrong, cb(err).
    #         if success, does cb()
    _save: (cb) =>
        if not @dsync_client?
            cb("must be connected before saving"); return
        if @readonly
            cb(); return
        @sync (err) =>
            if err
                cb(err); return
            @call
                message : message.codemirror_write_to_disk()
                timeout : DEFAULT_TIMEOUT
                cb      : (err, resp) =>
                    if err
                        cb(err)
                    else if resp.event == 'error'
                        cb(resp.error)
                    else if resp.event == 'success' or resp.event == 'codemirror_wrote_to_disk'
                        @_post_save_success?()
                        if not resp.hash?
                            console.log("_save: please restart your project server to get updated hash support")
                            cb(); return
                        if resp.hash?
                            live = @live()
                            if live.string?
                                live = live.string()
                            hash = misc.hash_string(live)
                            # console.log("_save: remote hash=#{resp.hash}; local hash=#{hash}")
                            if hash != resp.hash
                                cb("file changed during save")
                            else
                                cb()
                    else
                        cb("unknown response type #{misc.to_json(resp)}")

    call: (opts) =>
        opts = defaults opts,
            message        : required
            timeout        : DEFAULT_TIMEOUT
            multi_response : false
            cb             : undefined
        opts.message.session_uuid = @session_uuid
        salvus_client.call_local_hub
            multi_response : opts.multi_response
            message        : opts.message
            timeout        : opts.timeout
            project_id     : @project_id
            cb             : (err, resp) =>
                #console.log("call: #{err}, #{misc.to_json(resp)}")
                opts.cb?(err, resp)

    broadcast_cursor_pos: (pos) =>
        @send_broadcast_message({event:'cursor', pos:pos, patch_moved_cursor:@_patch_moved_cursor}, false)
        delete @_patch_moved_cursor

    _receive_cursor: (mesg) =>
        # If the cursor has moved, draw it.  Don't bother if it hasn't moved, since it can get really
        # annoying having a pointless indicator of another person.
        key = mesg.color + mesg.name
        if not @other_cursors?
            @other_cursors = {}
        else
            pos = @other_cursors[key]
            if pos? and JSON.stringify(pos) == JSON.stringify(mesg.mesg.pos)
                return
        # cursor moved.
        @other_cursors[key] = mesg.mesg.pos   # record current position
        @draw_other_cursor(mesg.mesg.pos, '#' + mesg.color, mesg.name, mesg.mesg.patch_moved_cursor)

    draw_other_cursor: (pos, color, name) =>
        # overload this in derived class

    file_path: () =>
        if not @_file_path?
            @_file_path = misc.path_split(@filename).head
        return @_file_path

class SynchronizedString extends AbstractSynchronizedDoc
    # "connect(cb)": Connect to the given server; will retry until it succeeds.
    # _connect(cb): Try once to connect and on any error, cb(err).
    _connect: (cb) =>

        if @_connect_lock  # this lock is purely defense programming; it should be impossible for it to be hit.
            m = "bug -- connect_lock bug in SynchronizedString; this should never happen -- PLEASE REPORT!"
            alert_message(type:"error", message:m)
            cb(m)
        @_connect_lock = true

        @_remove_listeners()
        delete @session_uuid
        #console.log("_connect -- '#{@filename}'")
        @call
            timeout : CONNECT_TIMEOUT_S    # a reasonable amount of time, since file could be *large* and don't want to timeout when sending it to the client over a slow connection...
            message : message.codemirror_get_session
                path         : @filename
                project_id   : @project_id
            cb      : (err, resp) =>
                if resp.event == 'error'
                    err = resp.error
                if err
                    delete @_connect_lock
                    cb?(err); return

                @session_uuid = resp.session_uuid
                @readonly = resp.readonly

                patch = undefined
                synced_before = false
                if @_last_sync?
                    # We have sync'd before.
                    @_presync?() # give syncstring chance to be updated by true live.
                    patch = @dsync_client._compute_edits(@_last_sync, @live())
                    synced_before = true

                @dsync_client = new diffsync.DiffSync(doc:resp.content)

                if not synced_before
                    # This initialiation is the first.
                    @_last_sync   = resp.content
                    reconnect = false

                @dsync_server = new DiffSyncHub(@)
                @dsync_client.connect(@dsync_server)
                @dsync_server.connect(@dsync_client)
                @_add_listeners()

                if reconnect
                    @emit('reconnect')

                delete @_connect_lock
                cb?()

                # This patch application below must happen *AFTER* everything above, including
                # the callback, since that fully initializes the document and sync mechanisms.
                if synced_before
                    # applying missed patches to the new upstream version that we just got from the hub.
                    #console.log("now applying missed patches to the new upstream version that we just got from the hub: ", patch)
                    @_apply_patch_to_live(patch)
                    reconnect = true

    disconnect_from_session: (cb) =>
        @_remove_listeners()
        delete @dsync_client
        delete @dsync_server
        if @session_uuid? # no need to re-disconnect if not connected (and would cause serious error!)
            @call
                timeout : DEFAULT_TIMEOUT
                message : message.codemirror_disconnect(session_uuid : @session_uuid)
                cb      : cb



synchronized_string = (opts) ->
    new SynchronizedString(opts)

exports.synchronized_string = synchronized_string

class SynchronizedDocument extends AbstractSynchronizedDoc
    constructor: (@editor, opts, cb) ->  # if given, cb will be called when done initializing.
        @opts = defaults opts,
            cursor_interval   : 1000
            sync_interval     : 750     # never send sync messages up stream more often than this
            revision_tracking : account.account_settings.settings.editor_settings.track_revisions   # if true, save every revision in @.filename.sage-history
        @project_id = @editor.project_id
        @filename   = @editor.filename

        # @connect    = @_connect
        @connect    = misc.retry_until_success_wrapper
            f         : @_connect
            max_delay : 7000
            max_tries : 25
            #logname   : 'connect'
            #verbose   : true

        @sync       = misc.retry_until_success_wrapper(f:@_sync, min_interval:@opts.sync_interval)#, logname:'sync')
        @save       = misc.retry_until_success_wrapper(f:@_save, min_interval:2*@opts.sync_interval)#, logname:'save')


        @editor.save = @save
        @codemirror  = @editor.codemirror
        @codemirror1 = @editor.codemirror1
        @editor._set("Loading...")
        @codemirror.setOption('readOnly', true)
        @codemirror1.setOption('readOnly', true)
        @element     = @editor.element

        synchronized_string
            project_id    : @project_id
            filename      : misc.meta_file(@filename, 'chat')
            sync_interval : 1000
            cb            : (err, chat_session) =>
                if not err  # err actually can't happen, since we retry until success...
                    @chat_session = chat_session
                    @init_chat()

        @on 'sync', () =>
            @ui_synced(true)

        #console.log("connect: constructor")
        @connect (err) =>
            if err
                err = misc.to_json(err)  # convert to string
                if err.indexOf("ENOENT") != -1
                    bootbox.alert "<h3>Unable to open '#{@filename}'</h3> - file does not exist", () =>
                        @editor.editor.close(@filename)
                else
                    bootbox.alert "<h3>Unable to open '#{@filename}'</h3> - #{err}", () =>
                        @editor.editor.close(@filename)
            else
                @ui_synced(false)
                @editor.init_autosave()
                @sync()
                @init_cursorActivity_event()
                @codemirror.on 'change', (instance, changeObj) =>
                    #console.log("change event when live='#{@live().string()}'")
                    if changeObj.origin?
                        if changeObj.origin == 'undo'
                            @on_undo(instance, changeObj)
                        if changeObj.origin == 'redo'
                            @on_redo(instance, changeObj)
                        if changeObj.origin != 'setValue'
                            @ui_synced(false)
                            #console.log("change event causing call to sync")
                            @sync()
            # Done initializing and have got content.
            cb?()

    codemirrors: () =>
        v = [@codemirror]
        if @editor._split_view
            v.push(@codemirror1)
        return v

    focused_codemirror: () =>
        if @editor.codemirror_with_last_focus?
            return @editor.codemirror_with_last_focus
        else
            return @codemirror

    _sync: (cb) =>
        if not @dsync_client?
            cb("not initialized")
            return
        @editor.activity_indicator()
        super(cb)

    _connect: (cb) =>
        if @_connect_lock  # this lock is purely defense programming; it should be impossible for it to be hit.
            m = "bug -- connect_lock bug in SynchronizedDocument; this should never happen -- PLEASE REPORT!"
            alert_message(type:"error", message:m)
            cb(m)

        #console.log("_connect -- '#{@filename}'")
        @_remove_listeners()
        @other_cursors = {}
        delete @session_uuid
        @ui_loading()
        @call
            timeout : CONNECT_TIMEOUT_S              # a reasonable amount of time, since file could be *large*
            message : message.codemirror_get_session
                path         : @filename
                project_id   : @editor.project_id
            cb      : (err, resp) =>
                @ui_loaded()
                if resp.event == 'error'
                    err = resp.error
                if err
                    delete @_connect_lock
                    cb?(err); return

                @session_uuid = resp.session_uuid
                @readonly = resp.readonly
                if @readonly
                    @editor.set_readonly_ui()

                @codemirror.setOption('readOnly', @readonly)
                @codemirror1.setOption('readOnly', @readonly)

                if @_last_sync?
                    #console.log("We have sync'd before.")
                    synced_before = true
                    patch = @dsync_client._compute_edits(@_last_sync, @live())
                else
                    #console.log("This initialization is the first sync.")
                    @_last_sync   = DiffSyncDoc(string:resp.content)
                    synced_before = false
                    @editor._set(resp.content)
                    @codemirror.clearHistory()  # ensure that the undo history doesn't start with "empty document"
                    @codemirror1.clearHistory()
                    # I saw one case once where the above clearHistory didn't work -- i.e., we were
                    # still able to undo to the empty document; I don't understand how that is possible,
                    # since it should be totally synchronous.  So just in case, I'm doing another clearHistory
                    # 1 second after the document loads -- this means everything the user types
                    # in the first 1 second of editing can't be undone, which seems acceptable.
                    setTimeout( ( () => @codemirror.clearHistory(); @codemirror1.clearHistory() ), 1000)

                @dsync_client = codemirror_diffsync_client(@, resp.content)
                @dsync_server = new DiffSyncHub(@)
                @dsync_client.connect(@dsync_server)
                @dsync_server.connect(@dsync_client)

                @_add_listeners()
                @editor.has_unsaved_changes(false) # TODO: start with no unsaved changes -- not tech. correct!!

                @emit 'connect'    # successful connection

                delete @_connect_lock
                cb?()

                # This patch application below must happen *AFTER* everything above, including
                # the callback, since that fully initializes the document and sync mechanisms.
                if synced_before
                    # applying missed patches to the new upstream version that we just got from the hub.
                    #console.log("now applying missed patches to the new upstream version that we just got from the hub: ", patch)
                    @_apply_patch_to_live(patch)
                    @emit('sync')

                if @opts.revision_tracking
                    @call
                        message : message.codemirror_revision_tracking
                            session_uuid : @session_uuid
                            enable       : true
                        timeout : 120
                        cb      : (err, resp) =>
                            if resp.event == 'error'
                                err = resp.error
                            if err
                                #alert_message(type:"error", message:)
                                # usually this is harmless -- it could happen on reconnect or network is flakie.
                                console.log("ERROR: ", "error enabling revision saving -- #{err} -- #{@editor.filename}")

    ui_loading: () =>
        @element.find(".salvus-editor-codemirror-loading").show()

    ui_loaded: () =>
        @element.find(".salvus-editor-codemirror-loading").hide()


    on_undo: (instance, changeObj) =>
        # do nothing in base class

    on_redo: (instance, changeObj) =>
        # do nothing in base class

    __reconnect: () =>
        # The main websocket to the remote server died then came back, so we
        # setup a new syncdoc session with the remote hub.  This will work fine,
        # even if we connect to a different hub.
        #console.log("connect: __reconnect")
        @connect (err) =>

    disconnect_from_session: (cb) =>
        @_remove_listeners()
        @_remove_execute_callbacks()
        if @session_uuid?
            # no need to re-disconnect (and would cause serious error!)
            @call
                timeout : DEFAULT_TIMEOUT
                message : message.codemirror_disconnect()
                cb      : cb

        @chat_session?.disconnect_from_session()

    execute_code: (opts) =>
        opts = defaults opts,
            code     : required
            data     : undefined
            preparse : true
            cb       : undefined
        uuid = misc.uuid()
        if @_execute_callbacks?
            @_execute_callbacks.push(uuid)
        else
            @_execute_callbacks = [uuid]
        @call
            multi_response : true
            message        : message.codemirror_execute_code
                id           : uuid
                code         : opts.code
                data         : opts.data
                preparse     : opts.preparse
                session_uuid : @session_uuid
            cb : opts.cb

        if opts.cb?
            salvus_client.execute_callbacks[uuid] = opts.cb

    _remove_execute_callbacks: () =>
        if @_execute_callbacks?
            for uuid in @_execute_callbacks
                delete salvus_client.execute_callbacks[uuid]
            delete @_execute_callbacks

    introspect_line: (opts) =>
        opts = defaults opts,
            line     : required
            preparse : true
            timeout  : undefined
            cb       : required

        @call
            message : message.codemirror_introspect
                line         : opts.line
                preparse     : opts.preparse
                session_uuid : @session_uuid
            timeout : opts.timeout
            cb      : opts.cb

    ui_synced: (synced) =>
        if synced
            if @_ui_synced_timer?
                clearTimeout(@_ui_synced_timer)
                delete @_ui_synced_timer
            @element.find(".salvus-editor-codemirror-not-synced").hide()
            #@element.find(".salvus-editor-codemirror-synced").show()
        else
            if @_ui_synced_timer?
                return
            show_spinner = () =>
                @element.find(".salvus-editor-codemirror-not-synced").show()
                #@element.find(".salvus-editor-codemirror-synced").hide()
            @_ui_synced_timer = setTimeout(show_spinner, 8*@opts.sync_interval)

    init_cursorActivity_event: () =>
        for i, cm of [@codemirror, @codemirror1]
            cm.on 'cursorActivity', (instance) =>
                @send_cursor_info_to_hub_soon()
                # console.log("setting cursor#{instance.name} to #{misc.to_json(instance.getCursor())}")
                @editor.local_storage("cursor#{instance.name}", instance.getCursor())

    init_chat: () =>
        chat = @element.find(".salvus-editor-codemirror-chat")
        input = chat.find(".salvus-editor-codemirror-chat-input")

        # send chat message
        input.keydown (evt) =>
            if evt.which == 13 # enter
                content = $.trim(input.val())
                if content != ""
                    input.val("")
                    @write_chat_mesg(content)
                return false

        @chat_session.on 'sync', @render_chat_log

        @render_chat_log()  # first time
        @init_chat_toggle()
        @new_chat_indicator(false)

    write_chat_mesg: (content, cb) =>
        s = misc.to_json(new Date())
        chat = misc.to_json
            name : account.account_settings.fullname()
            color: account.account_settings.account_id().slice(0,6)
            date : s.slice(1, s.length-1)
            mesg : {event:'chat', content:content}
        @chat_session.live(@chat_session.live() + "\n" + chat)
        # save to disk after each message
        @chat_session.save(cb)

    init_chat_toggle: () =>
        title = @element.find(".salvus-editor-chat-title")
        title.click () =>
            if @editor._chat_is_hidden? and @editor._chat_is_hidden
                @show_chat_window()
            else
                @hide_chat_window()
        if @editor._chat_is_hidden
            @hide_chat_window()
        else
            @show_chat_window()

    show_chat_window: () =>
        # SHOW the chat window
        @editor._chat_is_hidden = false
        @editor.local_storage("chat_is_hidden", false)
        @element.find(".salvus-editor-chat-show").hide()
        @element.find(".salvus-editor-chat-hide").show()
        @element.find(".salvus-editor-codemirror-input-box").removeClass('col-sm-12').addClass('col-sm-9')
        @element.find(".salvus-editor-codemirror-chat-column").show()
        # see http://stackoverflow.com/questions/4819518/jquery-ui-resizable-does-not-support-position-fixed-any-recommendations
        # if you want to try to make this resizable
        @new_chat_indicator(false)
        @editor.show()  # updates editor width
        @editor.emit 'show-chat'
        @render_chat_log()


    hide_chat_window: () =>
        # HIDE the chat window
        @editor._chat_is_hidden = true
        @editor.local_storage("chat_is_hidden", true)
        @element.find(".salvus-editor-chat-hide").hide()
        @element.find(".salvus-editor-chat-show").show()
        @element.find(".salvus-editor-codemirror-input-box").removeClass('col-sm-9').addClass('col-sm-12')
        @element.find(".salvus-editor-codemirror-chat-column").hide()
        @editor.show()  # update size/display of editor (especially the width)
        @editor.emit 'hide-chat'

    new_chat_indicator: (new_chats) =>
        # Show a new chat indicatorif new_chats=true
        # if new_chats=true, indicate that there are new chats
        # if new_chats=false, don't indicate new chats.
        elt = @element.find(".salvus-editor-chat-new-chats")
        elt2 = @element.find(".salvus-editor-chat-no-new-chats")
        if new_chats
            elt.show()
            elt2.hide()
        else
            elt.hide()
            elt2.show()

    render_chat_log: () =>
        if not @chat_session?
            # try again in a few seconds -- not done loading
            setTimeout(@render_chat_log, 5000)
            return
        messages = @chat_session.live()
        if not messages?
            # try again in a few seconds -- not done loading
            setTimeout(@render_chat_log, 5000)
            return
        if not @_last_size?
            @_last_size = messages.length

        if @_last_size != messages.length
            @new_chat_indicator(true)
            @_last_size = messages.length
            if not @editor._chat_is_hidden
                f = () =>
                    @new_chat_indicator(false)
                setTimeout(f, 3000)

        if @editor._chat_is_hidden
            # For this right here, we need to use the database to determine if user has seen all chats.
            # But that is a nontrivial project to implement, so save for later.   For now, just start
            # assuming user has seen them.

            # done -- no need to render anything.
            return

        output = @element.find(".salvus-editor-codemirror-chat-output")
        output.empty()

        messages = messages.split('\n')

        if not @_max_chat_length?
            @_max_chat_length = 100

        if messages.length > @_max_chat_length
            output.append($("<a style='cursor:pointer'>(#{messages.length - @_max_chat_length} chats omited)</a><br>"))
            output.find("a:first").click (e) =>
                @_max_chat_length += 100
                @render_chat_log()
                output.scrollTop(0)
            messages = messages.slice(messages.length - @_max_chat_length)

        for m in messages
            if $.trim(m) == ""
                continue
            try
                mesg = JSON.parse(m)
            catch e
                continue # skip
            date = new Date(mesg.date)
            entry = templates.find(".salvus-chat-entry").clone()
            output.append(entry)
            header = entry.find(".salvus-chat-header")
            if (not last_chat_name?) or last_chat_name != mesg.name or ((date.getTime() - last_chat_time) > 60000)
                header.find(".salvus-chat-header-name").text(mesg.name).css(color:"#"+mesg.color)
                header.find(".salvus-chat-header-date").attr('title', date.toISOString()).timeago()
            else
                header.hide()
            last_chat_name = mesg.name
            last_chat_time = new Date(mesg.date).getTime()

            entry.find(".salvus-chat-entry-content").html(misc_page.markdown_to_html(mesg.mesg.content).s).mathjax()

        output.scrollTop(output[0].scrollHeight)

    send_cursor_info_to_hub: () =>
        delete @_waiting_to_send_cursor
        if not @session_uuid # not yet connected to a session
            return
        if @editor.codemirror_with_last_focus?
            @broadcast_cursor_pos(@editor.codemirror_with_last_focus.getCursor())

    send_cursor_info_to_hub_soon: () =>
        if @_waiting_to_send_cursor?
            return
        @_waiting_to_send_cursor = setTimeout(@send_cursor_info_to_hub, @opts.cursor_interval)


    # Move the cursor with given color to the given pos.
    draw_other_cursor: (pos, color, name, patch_moved_cursor) =>
        if not @codemirror?
            return
        if not @_cursors?
            @_cursors = {}
        id = color + name
        cursor_data = @_cursors[id]
        if not cursor_data?
            cursor = templates.find(".salvus-editor-codemirror-cursor").clone().show()
            inside = cursor.find(".salvus-editor-codemirror-cursor-inside")
            inside.css
                'background-color': color
            label = cursor.find(".salvus-editor-codemirror-cursor-label")
            label.css('color':color)
            label.text(name)
            cursor_data = {cursor: cursor, pos:pos}
            @_cursors[id] = cursor_data
        else
            cursor_data.pos = pos

        if not patch_moved_cursor  # only restart cursor fade out if user initiated.
            # first fade the label out
            cursor_data.cursor.find(".salvus-editor-codemirror-cursor-label").stop().show().animate(opacity:1).fadeOut(duration:16000)
            # Then fade the cursor out (a non-active cursor is a waste of space).
            cursor_data.cursor.stop().show().animate(opacity:1).fadeOut(duration:60000)
        #console.log("Draw #{name}'s #{color} cursor at position #{pos.line},#{pos.ch}", cursor_data.cursor)
        @codemirror.addWidget(pos, cursor_data.cursor[0], false)

    _save: (cb) =>
        if @editor.opts.delete_trailing_whitespace
            omit_lines = {}
            for k, x of @other_cursors
                omit_lines[x.line] = true
            @focused_codemirror().delete_trailing_whitespace(omit_lines:omit_lines)
        super(cb)

    _apply_changeObj: (changeObj) =>
        @codemirror.replaceRange(changeObj.text, changeObj.from, changeObj.to)
        if changeObj.next?
            @_apply_changeObj(changeObj.next)

    refresh_soon: (wait) =>
        if not wait?
            wait = 1000
        if @_refresh_soon?
            # We have already set a timer to do a refresh soon.
            #console.log("not refresh_soon since -- We have already set a timer to do a refresh soon.")
            return
        do_refresh = () =>
            delete @_refresh_soon
            for cm in [@codemirror, @codemirror1]
                cm.refresh()
        @_refresh_soon = setTimeout(do_refresh, wait)

    interrupt: () =>
        @close_on_action()

    close_on_action: (element) =>
        # Close popups (e.g., introspection) that are set to be closed when an
        # action, such as "execute", occurs.
        if element?
            if not @_close_on_action_elements?
                @_close_on_action_elements = [element]
            else
                @_close_on_action_elements.push(element)
        else if @_close_on_action_elements?
            for e in @_close_on_action_elements
                e.remove()
            @_close_on_action_elements = []

{ MARKERS, FLAGS, ACTION_FLAGS } = diffsync

class SynchronizedWorksheet extends SynchronizedDocument
    constructor: (@editor, @opts) ->
        # these two lines are assumed, at least by the history browser
        @codemirror  = @editor.codemirror
        @codemirror1 = @editor.codemirror1

        if @opts.static_viewer
            @readonly   = true
            @project_id = @editor.project_id
            @filename   = @editor.filename
            return

        opts0 =
            cursor_interval : @opts.cursor_interval
            sync_interval   : @opts.sync_interval
        super @editor, opts0, () =>
            @process_sage_updates(caller:"constructor")

        @init_worksheet_buttons()
        @init_html_editor_buttons()

        @on 'sync', () =>
            #console.log("sync")
            @process_sage_update_queue()

        @editor.on 'show', (height) =>
            @process_sage_updates(caller:"show")
            w = @cm_lines().width()
            for cm in @codemirrors()
                for mark in cm.getAllMarks()
                    elt = @elt_at_mark(mark)
                    if elt?
                        if elt.hasClass('sagews-output')
                            elt.css('width', (w-25) + 'px')
                        else if elt.hasClass('sagews-input')
                            elt.css('width', w + 'px')

        v = [@codemirror, @codemirror1]
        for cm in v
            cm.on 'beforeChange', (instance, changeObj) =>
                #console.log("beforeChange (#{instance.name}): #{misc.to_json(changeObj)}")
                # Set the evaluated flag to false for the cell that contains the text
                # that just changed (if applicable)
                if changeObj.origin == 'undo' or changeObj.origin == 'redo'
                    return
                if changeObj.origin? and changeObj.origin != 'setValue'
                    line = changeObj.from.line
                    mark = @find_input_mark(line)
                    if mark?
                        @remove_cell_flag(mark, FLAGS.this_session)

                if changeObj.origin == 'paste'
                    changeObj.cancel()
                    # WARNING: The Codemirror manual says "Note: you may not do anything
                    # from a "beforeChange" handler that would cause changes to the
                    # document or its visualization."  I think this is OK below though
                    # since we just canceled the change.
                    @remove_cell_flags_from_changeObj(changeObj, ACTION_FLAGS)
                    @_apply_changeObj(changeObj)
                    @process_sage_updates(caller:"paste")
                    @sync()

            cm.sage_update_queue = []
            cm.on 'change', (instance, changeObj) =>
                if changeObj.origin == 'undo' or changeObj.origin == 'redo'
                    return
                if changeObj.origin != '+input' and (instance.name == '0' or @editor._split_view)
                    start = changeObj.from.line
                    stop  = changeObj.to.line + changeObj.text.length
                    if not @_update_queue_start? or start < @_update_queue_start
                        @_update_queue_start = start
                    if not @_update_queue_stop? or stop > @_update_queue_stop
                        @_update_queue_stop = stop

                #if @editor._split_view
                    # TODO: make faster by using change object to determine line range to consider!
                #    @process_sage_updates
                #        cm            : instance
                #        ignore_output : true
                #        caller: "change"

    process_sage_update_queue: () =>
        if @_update_queue_start?
            @process_sage_updates
                start  : @_update_queue_start
                stop   : @_update_queue_stop
                caller : 'queue'
            @_update_queue_start = undefined
            @_update_queue_stop  = undefined

    init_worksheet_buttons: () =>
        buttons = @element.find(".salvus-editor-codemirror-worksheet-buttons")
        buttons.show()
        buttons.find("a").tooltip(delay:{ show: 500, hide: 100 })
        buttons.find("a[href=#execute]").click () =>
            @action(execute:true, advance:true)
            return false
        buttons.find("a[href=#toggle-input]").click () =>
            @action(execute:false, toggle_input:true)
            return false
        buttons.find("a[href=#toggle-output]").click () =>
            @action(execute:false, toggle_output:true)
            return false
        buttons.find("a[href=#delete-output]").click () =>
            @action(execute:false, delete_output:true)
            return false
        buttons.find("a[href=#tab]").click () =>
            @editor.press_tab_key(@editor.codemirror_with_last_focus)
            return false
        interrupt_button = buttons.find("a[href=#interrupt]").click () =>
            interrupt_button.find("i").addClass('fa-spin')
            @interrupt
                maxtime : 15
                cb : (err) =>
                    interrupt_button.find("i").removeClass('fa-spin')
                    if err
                        alert_message(type:"error", message:"Unable to interrupt Sage worksheet; you might try restarting the worksheet instead.")
            return false
        kill_button = buttons.find("a[href=#kill]").click () =>
            kill_button.find("i").addClass('fa-spin')
            @kill
                restart : true
                cb      : (err) =>
                    kill_button.find("i").removeClass('fa-spin')
                    if err
                        alert_message(type:"error", message:"Unable to restart Sage worksheet (maybe system is heavily loaded so Sage is taking a while to start up -- try again in a minute)")
            return false

    html_editor_save_selection: () =>
        @html_editor_selection = misc_page.get_selection()

    html_editor_restore_selection: () =>
        if @html_editor_selection?
            misc_page.restore_selection(@html_editor_selection)

    html_editor_div_changed: () =>
        console.log("@html_editor_div_changed: todo")

    init_html_editor_buttons: () =>
        button_bar = @element.find(".salvus-editor-codemirror-worksheet-editable-buttons")
        button_bar.show()

        that = @
        button_bar.find("a").click () ->
            args = $(this).data('args')
            cmd  = $(this).attr('href').slice(1)
            #console.log(cmd, args)
            if args?
                args = "#{args}".split(',')
            that.html_editor_restore_selection()
            document.execCommand(cmd, 0, args)  # TODO: make more cross platform
            that.html_editor_save_selection()
            that.html_editor_div_changed()

        # initialize the color control
        init_color_control = () =>
            elt   = button_bar.find(".sagews-output-editor-foreground-color-selector")
            button_bar_input = elt.find("input").colorpicker()
            sample = elt.find("i")
            set = (hex) ->
                that.html_editor_restore_selection()
                document.execCommand("foreColor", 0, [hex])
                that.html_editor_save_selection()
                that.html_editor_div_changed()

            button_bar_input.change (ev) ->
                hex = button_bar_input.val()
                button_bar_input.colorpicker('setValue', hex)
                set(hex)

            button_bar_input.on "changeColor", (ev) ->
                hex = ev.color.toHex()
                sample.css("background-color", hex)
                set(hex)

            sample.click (ev) ->
                that.html_editor_restore_selection()
                button_bar_input.colorpicker('show')

        init_color_control()

        # initialize the color control
        init_background_color_control = () =>
            elt   = button_bar.find(".sagews-output-editor-background-color-selector")
            button_bar_input = elt.find("input").colorpicker()
            sample = elt.find("i")
            set = (hex) ->
                that.html_editor_restore_selection()
                document.execCommand("hiliteColor", 0, [hex])
                that.html_editor_save_selection()
                that.html_editor_div_changed()

            button_bar_input.change (ev) ->
                hex = button_bar_input.val()
                button_bar_input.colorpicker('setValue', hex)
                set(hex)

            button_bar_input.on "changeColor", (ev) ->
                hex = ev.color.toHex()
                sample.css("background-color", hex)
                set(hex)

            sample.click (ev) ->
                that.html_editor_restore_selection()
                button_bar_input.colorpicker('show')

        init_background_color_control()

    _is_dangerous_undo_step: (cm, changes) =>
        for c in changes
            if c.from.line == c.to.line
                if c.from.line < cm.lineCount()  # ensure we have such line in document
                    line = cm.getLine(c.from.line)
                    if line? and line.length > 0 and (line[0] == MARKERS.output or line[0] == MARKERS.cell)
                        return true
            for t in c.text
                if MARKERS.output in t or MARKERS.cell in t
                    return true
        return false

    on_undo: (cm, changeObj) =>
        u = cm.getHistory().undone
        if u.length > 0 and @_is_dangerous_undo_step(cm, u[u.length-1].changes)
            #console.log("on_undo(repeat)")
            try
                cm.undo()
            catch e
                console.log("skipping undo: ",e)

    on_redo: (cm, changeObj) =>
        u = cm.getHistory().done
        if u.length > 0 and @_is_dangerous_undo_step(cm, u[u.length-1].changes)
            try
                cm.redo()
            catch e
                console.log("skipping redo: ",e)

    interrupt: (opts={}) =>
        opts = defaults opts,
            maxtime : 15
            cb      : undefined
        if @readonly
            opts.cb?(); return
        @close_on_action()
        t = misc.walltime()
        async.series([
            (cb) =>
                @send_signal
                    signal : 2
                    cb     : cb
            (cb) =>
                @start
                    maxtime : opts.maxtime - misc.walltime(t)
                    cb      : cb
        ], (err) => opts.cb?(err))

    kill: (opts={}) =>
        opts = defaults opts,
            restart : false
            maxtime : 60
            cb      : undefined
        if @readonly
            opts.cb?(); return
        t = misc.walltime()
        @close_on_action()
        # Set any running cells to not running.
        for cm in [@codemirror, @codemirror1]
            for marker in cm.getAllMarks()
                if marker.type == MARKERS.cell
                    for flag in ACTION_FLAGS
                        @remove_cell_flag(marker, flag)
        @process_sage_updates(caller:"kill")
        async.series([
            (cb) =>
                @send_signal
                    signal : 3
                    cb     : cb
            (cb) =>
                setTimeout(cb, 500)
            (cb) =>
                @send_signal
                    signal : 9
                    cb     : cb
            (cb) =>
                if opts.restart
                    @start
                        maxtime : opts.maxtime - misc.walltime(t)
                        cb      : cb
                else
                    cb()
        ], (err) => opts.cb?(err))

    # ensure that the sage process is working and responding to compute requests by doing an introspection.
    start: (opts={}) =>
        opts = defaults opts,
            maxtime : 60        # (roughly) maximum amount of time to try to restart
            cb      : undefined
        if @readonly
            opts.cb?(); return

        if opts.maxtime <= 0
            opts.cb?("timed out trying to start Sage worksheet - system may be heavily loaded or Sage is broken.")
            return

        t = misc.walltime()
        @introspect_line
            line     : "open?"
            timeout  : 10   # give it 10 seconds max each time to work
            preparse : false
            cb       : (err) =>
                if not err
                    # success
                    opts.cb?()
                else
                    # try again
                    @start
                        maxtime : opts.maxtime - misc.walltime(t)
                        cb      : opts.cb

    send_signal: (opts) =>
        opts = defaults opts,
            signal : 2
            cb     : undefined
        if @readonly
            opts.cb?(); return
        if not @session_uuid?
            opts.cb?("session_uuid must be set before sending a signal")
            return
        @call
            message: message.codemirror_send_signal
                signal : opts.signal
                session_uuid : @session_uuid
            cb : (err) =>
                @sync()
                setTimeout( (() => @sync()), 50 )
                opts.cb?(err)

    introspect: () =>
        if @opts.static_viewer
            return
        if @readonly
            return
        # TODO: obviously this wouldn't work in both sides of split worksheet.
        cm = @focused_codemirror()
        pos  = cm.getCursor()
        line = cm.getLine(pos.line).slice(0, pos.ch)
        if pos.ch == 0 or line[pos.ch-1] in ")]}'\"\t "
            if @editor.opts.spaces_instead_of_tabs
                cm.tab_as_space()
            else
                CodeMirror.commands.defaultTab(cm)
            return
        @introspect_line
            line : line
            cb   : (err, mesg) =>
                if err
                    alert_message(type:"error", message:"Unable to introspect -- #{err}")
                else if mesg.event == "error"
                    alert_message(type:"error", message:"Unable to introspect -- #{mesg.error}")
                else
                    from = {line:pos.line, ch:pos.ch - mesg.target.length}
                    elt = undefined
                    switch mesg.event
                        when 'introspect_completions'
                            cm.showCompletions
                                from             : from
                                to               : pos
                                completions      : mesg.completions
                                target           : mesg.target
                                completions_size : @editor.opts.completions_size

                        when 'introspect_docstring'
                            elt = cm.showIntrospect
                                from      : from
                                content   : mesg.docstring
                                target    : mesg.target
                                type      : "docstring"

                        when 'introspect_source_code'
                            elt = cm.showIntrospect
                                from      : from
                                content   : mesg.source_code
                                target    : mesg.target
                                type      : "source-code"

                        else
                            console.log("BUG -- introspect_line -- unknown event #{mesg.event}")
                    if elt?
                        @close_on_action(elt)

    elt_at_mark: (mark) =>
        elt = mark.replacedWith
        if elt?
            return $(elt)

    cm_wrapper: () =>
        if @_cm_wrapper?
            return @_cm_wrapper
        return @_cm_wrapper = $(@codemirror.getWrapperElement())

    cm_lines: () =>
        if @_cm_lines?
            return @_cm_lines
        return @_cm_lines = @cm_wrapper().find(".CodeMirror-lines")

    pad_bottom_with_newlines: (n) =>
        if @opts.static_viewer
            return
        cm = @codemirror
        m = cm.lineCount()
        if m <= 13  # don't bother until worksheet gets big
            return
        j = m-1
        while j >= 0 and j >= m-n and cm.getLine(j).length == 0
            j -= 1
        k = n - (m - (j + 1))
        if k > 0
            cursor = cm.getCursor()
            cm.replaceRange(Array(k+1).join('\n'), {line:m+1, ch:0} )
            cm.setCursor(cursor)

    # change the codemirror editor to reflect the proper sagews worksheet markup.
    process_sage_updates: (opts={}) =>
        opts = defaults opts,
            start         : undefined    # process starting at this line (0-based); 0 if not given
            stop          : undefined    # end at this line (0-based); last line if not given
            cm            : undefined    # only markup changes, etc., using the given editor (uses all visible ones by default)
            pad_bottom    : 10           # ensure there are this many blank lines at bottom of document
            caller        : undefined
        # For each line in the editor (or starting at line start), check if the line
        # starts with a cell or output marker and is not already marked.
        # If not marked, mark it appropriately, and possibly process any
        # changes to that line.
        ##tm = misc.mswalltime()
        if opts.pad_bottom
            @pad_bottom_with_newlines(opts.pad_bottom)
        if not opts.cm?
            @_process_sage_updates(@editor.codemirror, opts.start, opts.stop)
            if @editor._split_view
                @_process_sage_updates(@editor.codemirror1, opts.start, opts.stop)
        else
            @_process_sage_updates(opts.cm, opts.start, opts.stop)
        ##console.log("process_sage_updates(opts=#{misc.to_json({caller:opts.caller, start:opts.start, stop:opts.stop})}): time=#{misc.mswalltime(tm)}ms")

    _process_sage_updates: (cm, start, stop) =>

        if not start?
            start = 0
        if not stop?
            stop = cm.lineCount()-1

        for line in [start..stop]
            x = cm.getLine(line)
            # console.log("line=#{line}: '#{misc.trunc(x,256)}'")
            if not x?
                continue

            if x[0] == MARKERS.cell
                marks = cm.findMarksAt({line:line, ch:1})
                if not marks? or marks.length == 0
                    @mark_cell_start(cm, line)
                else
                    first = true
                    for mark in marks
                        if not first # there should only be one mark
                            mark.clear()
                            continue
                        first = false
                        # The mark should only span one line:
                        #   insertions when applying a patch can unfortunately mess this up,
                        #   so we have to re-do any that accidentally span multiple lines.
                        m = mark.find()
                        if m.from.line != m.to.line
                            mark.clear()
                            @mark_cell_start(cm, line)
                flagstring = x.slice(37, x.length-1)
                mark = cm.findMarksAt({line:line, ch:1})[0]
                # It's possible mark isn't defined above, in case of some weird file corruption (say
                # intentionally by the user).  That's why we have "mark?" in the condition below.
                if mark? and flagstring != mark.flagstring
                    if not mark.flagstring?
                        mark.flagstring = ''
                    # only do something if the flagstring changed.
                    if not @opts.static_viewer
                        elt = @elt_at_mark(mark)
                        if FLAGS.execute in flagstring
                            elt.data('execute',FLAGS.execute)
                            @set_input_state(elt:elt, run_state:'execute')
                        else if FLAGS.running in flagstring
                            elt.data('execute',FLAGS.running)
                            @set_input_state(elt:elt, run_state:'running')
                        else
                            # code is not running
                            elt.data('execute','done')
                            @set_input_state(elt:elt, run_state:'done')
                        # set marker of whether or not this cell was evaluated during this session
                        if FLAGS.this_session in flagstring
                            @set_input_state(elt:elt, eval_state:true)
                        else
                            @set_input_state(elt:elt, eval_state:false)

                    if FLAGS.hide_input in flagstring and FLAGS.hide_input not in mark.flagstring
                        @hide_input(line)
                    else if FLAGS.hide_input in mark.flagstring and FLAGS.hide_input not in flagstring
                        @show_input(line)

                    if FLAGS.hide_output in flagstring and FLAGS.hide_output not in mark.flagstring
                        @hide_output(line)
                    else if FLAGS.hide_output in mark.flagstring and FLAGS.hide_output not in flagstring
                        @show_output(line)

                    mark.flagstring = flagstring

            else
                if x[0] == MARKERS.output
                    marks = cm.findMarksAt({line:line, ch:1})
                    if marks.length == 0
                        @mark_output_line(cm, line)
                    mark = cm.findMarksAt({line:line, ch:1})[0]
                    if mark? and not mark.editing
                        uuid = cm.getRange({line:line,ch:1}, {line:line,ch:37})
                        if misc.is_valid_uuid_string(uuid)
                            if mark.uuid != uuid # uuid changed -- completely new output
                                mark.processed = 38
                                mark.uuid = uuid
                                output = @elt_at_mark(mark)
                                output.find(".sagews-output-editor").hide()
                                output.find(".sagews-output-editor-content").empty()
                                output.find(".sagews-output-messages").empty()
                                output.data('blobs',[])  # used to track visible files displaying data from database blob store
                            if mark.processed < x.length-1
                                # new output to process
                                t = x.slice(mark.processed, x.length-1)
                                for s in t.split(MARKERS.output)
                                    if s.length > 0
                                        output = @elt_at_mark(mark)
                                        # appearance of output shows output (bad design?)
                                        output.removeClass('sagews-output-hide')
                                        try
                                            #t = misc.mswalltime()
                                            @process_output_mesg
                                                mesg:JSON.parse(s)
                                                element:output.find("span:first")
                                            #console.log("time to parse = ", misc.mswalltime(t))
                                            mark.processed += 1 + s.length
                                        catch e
                                            console.log(e.stack)
                                            log("BUG: error rendering output: '#{s}' -- #{e}")
                                            break
                                    else
                                        mark.processed += 1


                else if x.indexOf(MARKERS.output) != -1
                    #console.log("correcting merge/paste issue with output marker line (line=#{line})")
                    ch = x.indexOf(MARKERS.output)
                    cm.replaceRange('\n', {line:line, ch:ch})
                    @process_sage_updates(start:line, stop:line+2, caller:"fix output")
                    return

                else if x.indexOf(MARKERS.cell) != -1
                    #console.log("correcting merge/paste issue with cell marker (line=#{line})")
                    ch = x.indexOf(MARKERS.cell)
                    cm.replaceRange('\n', {line:line, ch:ch})
                    @process_sage_updates(start:line, stop:line+2, caller:"fix input")
                    return

    ##################################################################################
    # Toggle visibility of input/output portions of cells -
    #    This is purely a client-side display function; it doesn't change
    #    the document or cause any sync to happen!
    ##################################################################################

    set_input_state: (opts) =>
        opts = defaults opts,
            elt        : undefined
            line       : undefined
            eval_state : undefined    # undefined, true, false
            run_state  : undefined    # undefined, 'execute', 'running', 'done'
        if opts.elt?
            elt = opts.elt
        else if opts.line?
            mark = cm.findMarksAt({line:opts.line, ch:1})[0]
            if not mark?
                return
            elt = @elt_at_mark(mark)
        if opts.eval_state?
            e = elt.find(".sagews-input-eval-state")
            if opts.eval_state
                e.addClass('sagews-input-evaluated').removeClass('sagews-input-unevaluated')
            else
                e.addClass('sagews-input-unevaluated').removeClass('sagews-input-evaluated')
        if opts.run_state?
            e = elt.find(".sagews-input-run-state")
            if opts.run_state == 'execute'
                e.addClass('sagews-input-execute').removeClass('sagews-input-running').addClass('blink')
            else if opts.run_state == 'running'
                e.addClass('sagews-input-running').removeClass('sagews-input-execute').addClass('blink')
            else if opts.run_state == 'done'
                e.removeClass('sagews-input-execute').removeClass('sagews-input-running').removeClass('blink')


    # hide_input: hide input part of cell that has start marker at the given line.
    hide_input: (line) =>
        end = line+1
        cm = @codemirror
        while end < cm.lineCount()
            c = cm.getLine(end)[0]
            if c == MARKERS.cell or c == MARKERS.output
                break
            end += 1

        line += 1

        #hide = $("<div>")
        opts =
            shared         : true
            inclusiveLeft  : true
            inclusiveRight : true
            atomic         : true
            #replacedWith   : hide[0]
            collapsed      : true
        marker = cm.markText({line:line, ch:0}, {line:end-1, ch:cm.getLine(end-1).length}, opts)
        marker.type = 'hide_input'
        for c in @codemirrors()
            c.refresh()

    show_input: (line) =>
        for cm in [@codemirror, @codemirror1]
            for marker in cm.findMarksAt({line:line+1, ch:0})
                if marker.type == 'hide_input'
                    marker.clear()

    hide_output: (line) =>
        for cm in [@codemirror, @codemirror1]
            mark = @find_output_mark(line, cm)
            if mark?
                @elt_at_mark(mark).addClass('sagews-output-hide')

    show_output: (line) =>
        for cm in [@codemirror, @codemirror1]
            mark = @find_output_mark(line, cm)
            if mark?
                @elt_at_mark(mark).removeClass('sagews-output-hide')

    execute_code: (opts) ->
        opts = defaults opts,
            code     : required
            cb       : undefined
            data     : undefined
            preparse : true
            uuid     : undefined

        if @readonly
            opts.cb?(); return
        if opts.uuid?
            uuid = opts.uuid
        else
            uuid = misc.uuid()

        if opts.cb?
            salvus_client.execute_callbacks[uuid] = opts.cb

        @call
            multi_response : true
            message        : message.codemirror_execute_code
                session_uuid : @session_uuid
                id           : uuid
                code         : opts.code
                data         : opts.data
                preparse     : opts.preparse

        return uuid

    interact: (output, desc) =>
        # Create and insert DOM objects corresponding to this interact
        elt = $("<div class='sagews-output-interact'>")
        interact_elt = $("<span>")
        elt.append(interact_elt)
        output.append(elt)

        if @readonly
            interact_elt.text("(interacts not available)").addClass('lighten')
            return

        # Call jQuery plugin to make it all happen.
        interact_elt.sage_interact(desc:desc, execute_code:@execute_code, process_output_mesg:@process_output_mesg)

    jump_to_output_matching_jquery_selector: (selector) =>
        cm = @focused_codemirror()
        for x in cm.getAllMarks()
            t = $(x.replacedWith).find(selector)
            if t.length > 0
                cm.scrollIntoView(x.find().from, cm.getScrollInfo().clientHeight/2)
                return

    process_html_output: (e) =>
        # makes tables look MUCH nicer
        e.find("table").addClass('table')

        # handle a links
        a = e.find('a')

        # make links open in a new tab
        a.attr("target","_blank")

        that = @
        for x in a
            y = $(x)
            href = y.attr('href')
            if href?
                if href[0] == '#'
                    # target is internal anchor to id
                    # make internal links in the same document scroll the target into view.
                    y.click (e) ->
                        that.jump_to_output_matching_jquery_selector($(e.target).attr('href'))
                        return false
                else if href.indexOf(document.location.origin) == 0
                    # target starts with cloud URL or is absolute, so we open the
                    # link directly inside this browser tab
                    y.click (e) ->
                        n = (document.location.origin + '/projects/').length
                        target = $(@).attr('href').slice(n)
                        require('projects').load_target(decodeURI(target), not(e.which==2 or (e.ctrlKey or e.metaKey)))
                        return false
                else if href.indexOf('http://') != 0 and href.indexOf('https://') != 0
                    # internal link
                    y.click (e) ->
                        target = $(@).attr('href')
                        if target.indexOf('/projects/') == 0
                            # fully absolute (but without https://...)
                            target = decodeURI(target.slice('/projects/'.length))
                        else if target[0] == '/' and target[37] == '/' and misc.is_valid_uuid_string(target.slice(1,37))
                            # absolute path with /projects/ omitted -- /..project_id../files/....
                            target = decodeURI(target.slice(1))  # just get rid of leading slash
                        else if target[0] == '/'
                            # absolute inside of project
                            target = "#{that.project_id}/files#{decodeURI(target)}"
                        else
                            # realtive to current path
                            target = "#{that.project_id}/files/#{that.file_path()}/#{decodeURI(target)}"
                        require('projects').load_target(target, not(e.which==2 or (e.ctrlKey or e.metaKey)))
                        return false

        # make relative links to images use the raw server
        a = e.find("img")
        for x in a
            y = $(x)
            src = y.attr('src')
            if src.indexOf('://') != -1
                continue
            new_src = "/#{@project_id}/raw/#{@file_path()}/#{src}"
            y.attr('src', new_src)


    _post_save_success: () =>
        @remove_output_blob_ttls()

    remove_output_blob_ttls: (cb) =>
        v = {}
        for a in @cm_wrapper().find(".sagews-output")
            blobs = $(a).data('blobs')
            if blobs?
                for uuid in blobs
                    v[uuid] = true
        uuids = misc.keys(v)
        if uuids?
            salvus_client.remove_blob_ttls
                uuids : uuids
                cb    : cb

    process_output_mesg: (opts) =>
        opts = defaults opts,
            mesg    : required
            element : required
            mark     : undefined
        mesg = opts.mesg
<<<<<<< HEAD
        output = opts.element.find(".sagews-output-messages")
=======
        output = opts.element
>>>>>>> 60970652
        # mesg = object
        # output = jQuery wrapped element

        if mesg.clear? and mesg.clear
            output.empty()

        if mesg.stdout?
            output.append($("<span class='sagews-output-stdout'>").text(mesg.stdout))

        if mesg.stderr?
            output.append($("<span class='sagews-output-stderr'>").text(mesg.stderr))

        if mesg.code?
            x = $("<div class='sagews-output-code'>")
            output.append(x)
            if mesg.code.mode
                CodeMirror.runMode(mesg.code.source, mesg.code.mode, x[0])
            else
                x.text(mesg.code.source)

        if mesg.html?
            e = $("<span class='sagews-output-html'>").html(mesg.html).mathjax()
            output.append(e)
            @process_html_output(e)

        if mesg.interact?
            @interact(output, mesg.interact)

        if mesg.md?
            # markdown
            x = misc_page.markdown_to_html(mesg.md)
            t = $('<span class="sagews-output-md">').html(x.s)
            if x.has_mathjax
                t.mathjax()
            output.append(t)
            @process_html_output(t)

        if mesg.tex?
            # latex
            val = mesg.tex
            elt = $("<div class='sagews-output-tex'>")
            arg = {tex:val.tex}
            if val.display
                arg.display = true
            else
                arg.inline = true
            output.append(elt.mathjax(arg))

        if mesg.file?
            val = mesg.file
            if val.uuid?
                blobs = opts.element.data('blobs')
                if not blobs?
                    blobs = [val.uuid]
                    opts.element.data('blobs', blobs)
                else
                    blobs.push(val.uuid)

            if not val.show? or val.show
                if val.url?
                    target = val.url + "?nocache=#{Math.random()}"  # randomize to dis-allow caching, since frequently used for images with one name that change
                else
                    target = "#{window.salvus_base_url}/blobs/#{misc.encode_path(val.filename)}?uuid=#{val.uuid}"
                switch misc.filename_extension(val.filename)
                    # TODO: harden DOM creation below?

                    when 'webm'
                        video = $("<video src='#{target}' class='sagews-output-video' preload controls loop>")
                        output.append(video)

                    when 'sage3d'
                        elt = $("<span class='salvus-3d-container'></span>")
                        elt.data('uuid',val.uuid)
                        output.append(elt)
                        render_3d_scene
                            url     : target
                            element : elt
                            cb      : (err, obj) =>
                                if err
                                    # TODO: red?
                                    elt.append($("<div>").text("error rendering 3d scene -- #{err}"))
                                else
                                    elt.data('width', obj.opts.width / $(window).width())

                    when 'svg', 'png', 'gif', 'jpg'
                        img = $("<img src='#{target}' class='sagews-output-image'>")
                        output.append(img)

                        if mesg.events?
                            img.css(cursor:'crosshair')
                            location = (e) ->
                                offset = img.offset()
                                x = (e.pageX - offset.left) /img.width()
                                y = (e.pageY - offset.top) /img.height()
                                return [x,y]

                            exec = (code) =>
                                @execute_code
                                    code     :code
                                    preparse : true
                                    cb       : (mesg) =>
                                        delete mesg.done
                                        @process_output_mesg
                                            mesg    : mesg
                                            element : output.find("span:first")

                            for event, function_name of mesg.events
                                img.data("salvus-events-#{event}", function_name)
                                switch event
                                    when 'click'
                                        img.click (e) =>
                                            p = location(e)
                                            exec("#{img.data('salvus-events-click')}('click',(#{p}))")
                                    when 'mousemove'
                                        ignore_mouse_move = undefined
                                        last_pos = undefined
                                        img.mousemove (e) =>
                                            if ignore_mouse_move?
                                                return
                                            ignore_mouse_move = true
                                            setTimeout( ( () => ignore_mouse_move=undefined ), 100 )
                                            p = location(e)
                                            if last_pos? and p[0] == last_pos[0] and p[1] == last_pos[1]
                                                return
                                            last_pos = p
                                            exec("#{img.data('salvus-events-mousemove')}('mousemove',(#{p}))")
                                    else
                                        console.log("unknown or unimplemented event -- #{event}")

                    else
                        output.append($("<a href='#{target}' class='sagews-output-link' target='_new'>#{val.filename} (this temporary link expires in a minute)</a> "))

        if mesg.javascript? and @editor.opts.allow_javascript_eval
            (() =>
             cell      = new Cell(output : opts.element)
             worksheet = new Worksheet(@)
             print     = (s...) -> cell.output.append($("<div></div>").text("#{s.join(' ')}"))

             code = mesg.javascript.code
             async.series([
                 (cb) =>
                     if mesg.javascript.coffeescript or code.indexOf('CoffeeScript') != -1
                         misc_page.load_coffeescript_compiler(cb)
                     else
                         cb()
                 (cb) =>
                     if mesg.javascript.coffeescript
                         code = CoffeeScript.compile(code)
                     if mesg.obj?
                         obj  = JSON.parse(mesg.obj)

                     # The eval below is an intentional cross-site scripting vulnerability in the fundamental design of Salvus.
                     # Note that there is an allow_javascript document option, which (at some point) users
                     # will be able to set.  There is one more instance of eval below in _receive_broadcast.
                     eval(code)
                     @refresh_soon()
                     cb()
             ])
            )()

        if mesg.done? and mesg.done
            output.removeClass('sagews-output-running')
            output.addClass('sagews-output-done')

        @refresh_soon()

    _receive_broadcast: (mesg) =>
        switch mesg.mesg.event
            when 'execute_javascript'
                if @editor.opts.allow_javascript_eval
                    mesg = mesg.mesg
                    (() =>
                         worksheet = new Worksheet(@)
                         cell      = new Cell(cell_id : mesg.cell_id)
                         print     = (s...) -> console.log("#{s.join(' ')}") # doesn't make sense, but better than printing to printer...
                         code = mesg.code
                         async.series([
                             (cb) =>
                                 if mesg.coffeescript or code.indexOf('CoffeeScript') != -1
                                     misc_page.load_coffeescript_compiler(cb)
                                 else
                                     cb()
                             (cb) =>
                                 if mesg.coffeescript
                                     code = CoffeeScript.compile(code)
                                 obj = JSON.parse(mesg.obj)
                                 eval(code)
                                 cb()
                         ])
                    )()


    mark_cell_start: (cm, line) =>
        # Assuming the proper text is in the document for a new cell at this line,
        # mark it as such. This hides control codes and places a cell separation
        # element, which may be clicked to create a new cell.
        if line >= cm.lineCount()-1
            # If at bottom, insert blank lines.
            cm.replaceRange("\n\n\n", {line:line+1, ch:0})
        x   = cm.getLine(line)
        end = x.indexOf(MARKERS.cell, 1)
        input = cell_start_template.clone()
        if not @readonly
            input.addClass('sagews-input-live')
            input.click () =>
                f = () =>
                    @insert_new_cell(mark.find().from.line)
                if IS_MOBILE
                    # It is way too easy to accidentally click on the insert new cell line on mobile.
                    bootbox.confirm "Create new cell?", (result) =>
                        if result
                            f()
                        else # what the user really wants...
                            cm.focus()
                            cm.setCursor({line:mark.find().from.line+1, ch:0})
                else
                    f()
                return false

        opts =
            shared         : false
            inclusiveLeft  : false
            inclusiveRight : true
            atomic         : true
            replacedWith   : input[0]
        mark = cm.markText({line:line, ch:0}, {line:line, ch:end+1}, opts)
        mark.type = MARKERS.cell
        return mark

    mark_output_line: (cm, line) =>
        # Assuming the proper text is in the document for output to be displayed at this line,
        # mark it as such.  This hides control codes and creates a div into which output will
        # be placed as it appears.

        # WARNING: Having a max-height that is SMALLER than the containing codemirror editor was *critical*
        # before Codemirror 3.14, due to a bug.
        output = output_template.clone().css
            width        : (@cm_lines().width()-25) + 'px'
            #'max-height' : (.9*@cm_wrapper().height()) + 'px'

        if cm.lineCount() < line + 2
            cm.replaceRange('\n', {line:line+1,ch:0})
        start = {line:line, ch:0}
        end = {line:line, ch:cm.getLine(line).length}
        opts =
            shared         : false
            inclusiveLeft  : false
            inclusiveRight : true
            atomic         : true
            replacedWith   : output[0]
        mark = cm.markText(start, end, opts)
        # mark.processed stores how much of the output line we
        # have processed  [marker]36-char-uuid[marker]
        mark.processed = 38
        mark.uuid = cm.getRange({line:line, ch:1}, {line:line, ch:37})
        mark.type = MARKERS.output

        # Double click output to edit
        output.dblclick () =>
            #@edit_cell
            #    line : mark.find().from.line - 1
            #    cm   : cm
            ## used to be to toggle input
            @action(pos:{line:mark.find().from.line-1, ch:0}, toggle_input:true)

        # Click edit button...
        output.find("a[href=#edit]").click () =>
            @edit_cell
                line : mark.find().from.line - 1
                cm   : cm
            return false

        return mark

    find_output_line: (line, cm) =>
        # Given a line number in the editor, return the nearest (greater or equal) line number that
        # is an output line, or undefined if there is no output line before the next cell.
        if not cm?
            cm = @focused_codemirror()
        if cm.getLine(line)[0] == MARKERS.output
            return line
        line += 1
        while line < cm.lineCount() - 1
            x = cm.getLine(line)
            if x.length > 0
                if x[0] == MARKERS.output
                    return line
                if x[0] == MARKERS.cell
                    return undefined
            line += 1
        return undefined

    find_output_mark: (line, cm) =>
        # Same as find_output_line, but returns the actual mark (or undefined).
        if not cm?
            cm = @focused_codemirror()
        n = @find_output_line(line, cm)
        if n?
            for mark in cm.findMarksAt({line:n, ch:0})
                if mark.type == MARKERS.output
                    return mark
        return undefined

    # Returns start and end lines of the current input block (if line is undefined),
    # or of the block that contains the given line number.
    current_input_block: (line) =>
        cm = @focused_codemirror()
        if not line?
            line = cm.getCursor().line

        start = line
        end   = line
        while start > 0
            x = cm.getLine(start)
            if x.length > 0 and x[0] == MARKERS.cell
                break
            start -= 1
        while end < cm.lineCount()-1
            x = cm.getLine(end)
            if x.length > 0 and x[0] == MARKERS.cell
                end -= 1
                break
            end += 1
        return {start:start, end:end}

    find_input_mark: (line) =>
        # Input mark containing the given line, or undefined
        if line?
            cm = @focused_codemirror()
            if not cm?
                return
            while line >= 0
                for mark in cm.findMarksAt({line:line, ch:0})
                    if mark.type == MARKERS.cell
                        return mark
                line -= 1
        return

    # Edit the cell whose input starts at the given 0-based line.
    edit_cell: (opts) =>
        opts = defaults opts,
            line : required
            cm   : required
        #console.log("edit_cell: #{opts.line}")

        cm = opts.cm
        block = @current_input_block(opts.line)
        #console.log("block=",block)
        # create or get cell start mark
        {marker, created} = @cell_start_marker(block.start)
        #console.log("marker=",marker)
        if created  # we added a new line when creating start marker
            block.end += 1
        fs = @get_cell_flagstring(marker)
        #console.log("fs=",fs)
        if not fs?
            return
        # Put input cursor at beginning of input cell
        focus_cursor = () =>
            line = cm.getCursor().line
            if line <= block.start or line > block.end
                cm.setCursor(line:block.end-1, ch:0)
            cm.focus()
        ###
        if FLAGS.hide_input in fs
            @remove_cell_flag(marker, FLAGS.hide_input)   # show input
            @sync()
            @process_sage_updates()
        ###
        focus_cursor()

        # If the input starts with %html, we create a TinyMCE editor,
        # and focus that.
        input = cm.getRange({line:block.start+1,ch:0}, {line:block.end,ch:0}).trim()
        if input.slice(0,5) == '%html'
            editor = 'html'
            to_html   = (code) -> code
            from_html = (code) -> code
        else if input.slice(0,3) == '%md'
            editor = 'md'
            to_html   = (code) -> misc_page.markdown_to_html(code).s
            from_html = to_markdown
        else
            editor = undefined

        if editor
            #console.log("special editor: #{editor}")
            input_mark  = cm.findMarksAt({line:block.start, ch:1})[0]
            output_mark = cm.findMarksAt({line:block.end,   ch:1})[0]
            if output_mark? and input_mark?
                #console.log("found input and output mark")
                output = @elt_at_mark(output_mark)
                #console.log("output elt=", output)
                output.find(".sagews-output-editor").show()
                div = output.find(".sagews-output-editor-content")
                output.find(".sagews-output-messages").empty()
                i = input.indexOf("\n")
                j = input.indexOf(")")
                if j < i and j != -1
                    i = j
                html_input = to_html(input.slice(i+1).trim())
                top_input = input.slice(0,i+1)
                div.addClass("sagews-output-html")
                div.html(html_input)
                last_html = html_input
                ignore_changes = false

                output_mark.editing = true

                to = output_mark.find()?.from.line
                #cm.scrollIntoView({from:{line:Math.max(0,to-5),ch:0}, to:{line:cm.lineCount()-1, ch:0}})
                cm.setCursor(line:Math.max(0,to-2), ch:0)

                div.on 'blur', () =>
                    @html_editor_save_selection()

                finish_editing = () =>
                    cm.off('change', on_cm_change)
                    button_bar.find("a").unbind('click')
                    pos = input_mark.find()
                    cm.setCursor(pos.from)
                    #console.log("now do action")
                    div.make_editable
                        cancel : true
                    @action
                        execute : true
                        advance : false
                    output_mark.editing = false

                position_div = () =>
                    #to   = output_mark.find()?.from.line
                    #cm.setCursor(line:Math.max(0,to-2), ch:0)
                    #cm.scrollIntoView({from:{line:Math.max(0,to),ch:0}, to:{line:cm.lineCount()-1, ch:0}})

                div_changed = () =>
                    #console.log('change event')
                    if ignore_changes
                        return
                    new_html = div.html().trim()
                    if new_html == last_html
                        return
                    last_html = new_html
                    #console.log(input_mark.find(), output_mark.find())
                    from = input_mark.find()?.from.line + 1
                    to   = output_mark.find()?.from.line

                    ignore_changes = true
                    s = top_input + from_html(new_html)
                    v = cm.getLine(to-1)
                    cm.replaceRange(s, {line:from,ch:0}, {line:to-1,ch:v.length})
                    @sync()
                    ignore_changes = false

                div.make_editable
                    mathjax  : false
                    onchange : div_changed

                on_cm_change = (instance, changeObj) =>
                    #console.log("cm change")
                    if ignore_changes
                        return
                    from = input_mark.find()?.from.line + 1
                    to   = output_mark.find()?.from.line
                    if not from? or not to?
                        return
                    new_html = to_html(cm.getRange({line:from,ch:0}, {line:to,ch:0}).slice(top_input.length).trim())
                    if new_html != last_html
                        #console.log("changed in our selection from '#{last_html}' to '#{new_html}'")
                        div.html(new_html)

                cm.on('change', on_cm_change)


    action: (opts={}) =>
        opts = defaults opts,
            pos     : undefined # if given, use this pos; otherwise, use where cursor is or all cells in selection
            advance : false
            split   : false # split cell at cursor (selection is ignored)
            execute : false # if false, do whatever else we would do, but don't actually execute code.
            toggle_input  : false  # if true; toggle whether input is displayed; ranges all toggle same as first
            toggle_output : false  # if true; toggle whether output is displayed; ranges all toggle same as first
            delete_output : false  # if true; delete all the the output in the range
            cm      : @focused_codemirror()

        if @readonly
            # don't do any actions on a read-only file.
            return

        if opts.pos?
            pos = opts.pos
        else
            if opts.cm.somethingSelected() and not opts.split
                opts.advance = false
                start = opts.cm.getCursor('start').line
                end   = opts.cm.getCursor('end').line
                # Expand both ends of the selection to contain cell containing cursor
                start = @current_input_block(start).start
                end   = @current_input_block(end).end

                # These @_toggle attributes are used to ensure that we toggle all the input and output
                # view states so they end up the same.
                @_toggle_input_range  = 'wait'
                @_toggle_output_range = 'wait'

                # For each line in the range, check if it is the beginning of a cell; if so do the action on it.
                for line in [start..end]  # include end
                    x = opts.cm.getLine(line)
                    if x? and x[0] == MARKERS.cell
                        opts.pos = {line:line, ch:0}
                        @action(opts)

                delete @_toggle_input_range
                delete @_toggle_output_range
                return
            else
                pos = opts.cm.getCursor()

        @close_on_action()  # close introspect popups

        if opts.split
            @split_cell_at(pos)
            if opts.execute
                opts.split = false
                opts.advance = false
                opts.cm.setCursor(line:pos.line, ch:0)
                @action(opts)
                @move_cursor_to_next_cell()
                @action(opts)
            else
                @sync()
            return

        if opts.delete_output
            n = @find_output_line(pos.line)
            if n?
                #opts.cm.removeLine(n)
                opts.cm.replaceRange('',{line:n,ch:0},{line:n+1,ch:0})
                @sync()
            return

        block = @current_input_block(pos.line)

        # create or get cell start mark
        {marker, created} = @cell_start_marker(block.start)
        if created  # we added a new line when creating start marker
            block.end += 1

        if opts.toggle_input
            fs = @get_cell_flagstring(marker)
            if fs?
                if FLAGS.hide_input in fs
                    # input is currently hidden
                    if @_toggle_input_range != 'hide'
                        @remove_cell_flag(marker, FLAGS.hide_input)   # show input
                    if @_toggle_input_range == 'wait'
                        @_toggle_input_range = 'show'
                else
                    # input is currently shown
                    if @_toggle_input_range != 'show'
                        @set_cell_flag(marker, FLAGS.hide_input)  # hide input
                    if @_toggle_input_range == 'wait'
                        @_toggle_input_range = 'hide'

                @sync()

        if opts.toggle_output
            fs = @get_cell_flagstring(marker)
            if fs?
                if FLAGS.hide_output in fs
                    # output is currently hidden
                    if @_toggle_output_range != 'hide'
                        @remove_cell_flag(marker, FLAGS.hide_output)  # show output
                    if @_toggle_output_range == 'wait'
                        @_toggle_output_range = 'show'
                else
                    if @_toggle_output_range != 'show'
                        @set_cell_flag(marker, FLAGS.hide_output)
                    if @_toggle_output_range == 'wait'
                        @_toggle_output_range = 'hide'

                @sync()

        if opts.advance
            block.end = @move_cursor_to_next_cell()

        if opts.execute
            # check for client-side rendering
            start = block.start
            # skip blank lines and the input uuid line:
            while start <= block.end
                s = @focused_codemirror().getLine(start).trim()
                if s.length == 0 or s[0] == MARKERS.cell
                    start += 1
                else
                    # check if it is a mode line.
                    mode_line = s.replace(/\s/g,'').toLowerCase()
                    if mode_line in CLIENT_SIDE_MODE_LINES
                        @set_cell_flag(marker, FLAGS.this_session)
                        @execute_cell_client_side
                            block     : {start:start, end:block.end}
                            mode_line : mode_line
                            marker    : marker
                        return
                    break

            @set_cell_flag(marker, FLAGS.execute)
            @sync()

    # purely client-side markdown rendering for a markdown, javascript, html, etc. block -- an optimization
    execute_cell_client_side: (opts) =>
        opts = defaults opts,
            block     : required
            mode_line : required
            marker    : required
        cm = @focused_codemirror()
        block = opts.block

        # get the input text -- after the mode line
        input = cm.getRange({line:block.start+1,ch:0}, {line:block.end+1,ch:0})
        i = input.indexOf(MARKERS.output)
        if i != -1
            input              = input.slice(0,i)
            has_output_already = true
        else
            has_output_already = false

        # generate new uuid, so that other clients will re-render output.
        output_uuid        = misc.uuid()

        # determine the mode
        i = opts.mode_line.indexOf('(')
        if i == -1
            mode = opts.mode_line.slice(1)
        else
            mode = opts.mode_line.slice(1,i)
        hide = false
        if mode in ['html', 'md'] and opts.mode_line.indexOf('false') == -1
            hide = true

        # create corresponding output line: this is important since it ensures that all clients will *see* the new output too
        mesg = {}
        if mode == 'javascript'
            mesg['javascript'] = {code: input}
        else if mode == 'coffeescript'
            mesg['javascript'] = {coffeescript:true, code:input}
        else
            mesg[mode] = input
        output_line = MARKERS.output + output_uuid + MARKERS.output + misc.to_json(mesg) + MARKERS.output + '\n'
        if has_output_already
            cm.replaceRange(output_line, {line:block.end,ch:0},   {line:block.end+1,ch:0})
        else
            cm.replaceRange(output_line, {line:block.end+1,ch:0}, {line:block.end+1,ch:0})

        # hide input if necessary
        if hide
            @set_cell_flag(opts.marker, FLAGS.hide_input)
        else
            @remove_cell_flag(opts.marker, FLAGS.hide_input)

        # update so that client sees rendering
        @process_sage_updates(start:block.start, stop:block.end+1, caller:"execute_cell_client_side")
        @sync()

    split_cell_at: (pos) =>
        # Split the cell at the given pos.
        @cell_start_marker(pos.line)
        @sync()

    # returns the line number where the previous cell ends
    move_cursor_to_next_cell: () =>
        cm = @focused_codemirror()
        line = cm.getCursor().line + 1
        while line < cm.lineCount()
            x = cm.getLine(line)
            if x.length > 0 and x[0] == MARKERS.cell
                cm.setCursor(line:line+1, ch:0)
                return line-1
            line += 1
        # there is no next cell, so we create one at the last non-whitespace line
        while line > 0 and $.trim(cm.getLine(line)).length == 0
            line -= 1
        @cell_start_marker(line+1)
        cm.setCursor(line:line+2, ch:0)
        return line

    ##########################################
    # Codemirror-based cell manipulation code
    #   This is tightly tied to codemirror, so only makes sense on the client.
    ##########################################
    get_cell_flagstring: (marker) =>
        if not marker?
            return undefined
        pos = marker.find()
        if not pos?
            return ''
        cm = @focused_codemirror()
        if not misc.is_valid_uuid_string(cm.getRange({line:pos.from.line,ch:1},{line:pos.from.line, ch:37}))
            # worksheet is somehow corrupt
            # TODO: should fix things at this point, or make sure this is never hit; could be caused by
            # undo conflicting with updates.
            return undefined
        return cm.getRange({line:pos.from.line,ch:37},{line:pos.from.line, ch:pos.to.ch-1})

    set_cell_flagstring: (marker, value) =>
        if not marker?
            return
        pos = marker.find()
        h = @focused_codemirror().getHistory()
        @focused_codemirror().replaceRange(value, {line:pos.from.line,ch:37}, {line:pos.to.line, ch:pos.to.ch-1})
        h = @focused_codemirror().getHistory()

    get_cell_uuid: (marker) =>
        if not marker?
            return
        pos = marker.find()
        if not pos?
            return ''
        return @focused_codemirror().getLine(pos.line).slice(1,38)

    set_cell_flag: (marker, flag) =>
        if not marker?
            return
        s = @get_cell_flagstring(marker)
        if s? and flag not in s
            @set_cell_flagstring(marker, flag + s)

    remove_cell_flag: (marker, flag) =>
        if not marker?
            return
        s = @get_cell_flagstring(marker)
        if s? and flag in s
            s = s.replace(new RegExp(flag, "g"), "")
            @set_cell_flagstring(marker, s)

    insert_new_cell: (line) =>
        pos = {line:line, ch:0}
        @focused_codemirror().replaceRange('\n', pos)
        @focused_codemirror().focus()
        @focused_codemirror().setCursor(pos)
        @cell_start_marker(line)
        @process_sage_updates(start:line, stop:line+1, caller:"insert_new_cell")
        @sync()

    cell_start_marker: (line) =>
        cm = @focused_codemirror()
        x = cm.findMarksAt(line:line, ch:1)
        if x.length > 0 and x[0].type == MARKERS.cell
            # already properly marked
            return {marker:x[0], created:false}
        if cm.lineCount() < line + 2
            cm.replaceRange('\n',{line:line+1,ch:0})
        uuid = misc.uuid()
        cm.replaceRange(MARKERS.cell + uuid + MARKERS.cell + '\n', {line:line, ch:0})
        @process_sage_updates(start:line, stop:line+1, caller:"cell_start_marker")
        return {marker:@mark_cell_start(cm, line), created:true}

    remove_cell_flags_from_changeObj: (changeObj, flags) =>
        # Remove cell flags from *contiguous* text in the changeObj.
        # This is useful for cut/copy/paste, but useless for
        # diffsync (where we would not use it anyways).
        # This function modifies changeObj in place.
        @remove_cell_flags_from_text(changeObj.text, flags)
        if changeObj.next?
            @remove_cell_flags_from_changeObj(changeObj.next, flags)

    remove_cell_flags_from_text: (text, flags) =>
        # !! The input "text" is an array of strings, one for each line;
        # this function modifies this array in place.
        # Replace all lines of the form
        #    [MARKERS.cell][36-character uuid][flags][MARKERS.cell]
        # by
        #    [MARKERS.cell][uuid][flags2][MARKERS.cell]
        # where flags2 has the flags in the second argument (an array) removed,
        # or all flags removed if the second argument is undefined
        for i in [0...text.length]
            s = text[i]
            if s.length >= 38 and s[0] == MARKERS.cell
                if flags?
                    text[i] = s.slice(0,37) + (x for x in s.slice(37,s.length-1) when x not in flags) + MARKERS.cell
                else
                    text[i] = s.slice(0,37) + MARKERS.cell

    output_elements: () =>
        cm = @editor.codemirror
        v = []
        for line in [0...cm.lineCount()]
            marks = cm.findMarksAt({line:line, ch:1})
            if not marks? or marks.length == 0
                continue
            for mark in marks
                elt = mark.replacedWith
                if elt?
                    elt = $(elt)
                    if elt.hasClass('sagews-output')
                        v.push(elt)
        return v

    print_to_pdf_data: () =>
        data = {}
        sage3d = data.sage3d = {}

        # Useful extra data about 3d plots (a png data url)
        for elt in @output_elements()
            for e in elt.find(".salvus-3d-container")
                f = $(e)
                scene = $(e).data('salvus-threejs')
                scene.set_static_renderer()
                data_url  = scene.static_image
                if data_url?
                    uuid = f.data('uuid')
                    if not sage3d[uuid]?
                        sage3d[uuid] = []
                    sage3d[uuid].push({'data-url':data_url, 'width':f.data('width')})

        if misc.len(sage3d) == 0
            return undefined

        return data

class Cell
    constructor : (opts) ->
        @opts = defaults opts,
            output  : undefined # jquery wrapped output area
            cell_id : undefined
        @output = opts.output
        @cell_id = opts.cell_id

class Worksheet
    constructor : (@worksheet) ->
        @project_page = @worksheet.editor.editor.project_page
        @editor = @worksheet.editor.editor

    execute_code: (opts) =>
        if typeof opts == "string"
            opts = {code:opts}
        @worksheet.execute_code(opts)

    interrupt: () =>
        @worksheet.interrupt()

    kill: () =>
        @worksheet.kill()

    set_interact_var : (opts) =>
        elt = @worksheet.element.find("#" + opts.id)
        if elt.length == 0
            log("BUG: Attempt to set var of interact with id #{opts.id} failed since no such interact known.")
        else
            i = elt.data('interact')
            if not i?
                log("BUG: interact with id #{opts.id} doesn't have corresponding data object set.", elt)
            else
                i.set_interact_var(opts)

    del_interact_var : (opts) =>
        elt = @worksheet.element.find("#" + opts.id)
        if elt.length == 0
            log("BUG: Attempt to del var of interact with id #{opts.id} failed since no such interact known.")
        else
            i = elt.data('interact')
            if not i?
                log("BUG: interact with id #{opts.id} doesn't have corresponding data object del.", elt)
            else
                i.del_interact_var(opts.name)

################################
exports.SynchronizedDocument = SynchronizedDocument
exports.SynchronizedWorksheet = SynchronizedWorksheet<|MERGE_RESOLUTION|>--- conflicted
+++ resolved
@@ -1527,7 +1527,7 @@
                                             #t = misc.mswalltime()
                                             @process_output_mesg
                                                 mesg:JSON.parse(s)
-                                                element:output.find("span:first")
+                                                element:output.find(".sagews-output-messages")
                                             #console.log("time to parse = ", misc.mswalltime(t))
                                             mark.processed += 1 + s.length
                                         catch e
@@ -1762,11 +1762,7 @@
             element : required
             mark     : undefined
         mesg = opts.mesg
-<<<<<<< HEAD
-        output = opts.element.find(".sagews-output-messages")
-=======
         output = opts.element
->>>>>>> 60970652
         # mesg = object
         # output = jQuery wrapped element
 
@@ -1871,7 +1867,7 @@
                                         delete mesg.done
                                         @process_output_mesg
                                             mesg    : mesg
-                                            element : output.find("span:first")
+                                            element : output.find(".sagews-output-messages")
 
                             for event, function_name of mesg.events
                                 img.data("salvus-events-#{event}", function_name)
