--- conflicted
+++ resolved
@@ -191,7 +191,6 @@
         }
         </Row>
 
-<<<<<<< HEAD
     render_code: () ->
         # TODO syntax highlighting
         code = @props.code
@@ -204,17 +203,6 @@
             code_text = code.join('\n')
         else
             code_text = ''
-        <pre ref={'code'} className={'code'}>{code_text}</pre>
-
-    render_bottom: ->
-        <Row key={'bottom'}>
-            <Col sm={6}>
-                {@render_code()}
-=======
-    render_bottom: ->
-        code = @props.code
-        if @props.setup_code?.length > 0 and @props.prepend_setup_code
-            code = "#{@props.setup_code}\n#{code}"
 
         cm_style =
             height     : undefined
@@ -223,15 +211,20 @@
             padding    : '15px'
             fontSize   : '12px'
 
+        options = {mode:{name:get_codemirror_mode(@props.lang)}}
+
+        <Col className={'webapp-examples-code'} sm={6}>
+            <CodeMirrorStatic
+                value={code_text}
+                style={cm_style}
+                options={immutable.fromJS(options)}
+            />
+        </Col>
+
+    render_bottom: ->
+
         <Row key={'bottom'}>
-            <Col className={'webapp-examples-code'} sm={6}>
-                <CodeMirrorStatic
-                    value={code}
-                    style={cm_style}
-                    options={immutable.fromJS({mode:{name:get_codemirror_mode(@props.lang)}})}
-                />
->>>>>>> c98b15b2
-            </Col>
+            {@render_code()}
             <Col sm={6}>
                 <Panel ref={'descr'} className={'webapp-examples-descr'}>
                     <Markdown value={@props.descr ? ''} />
