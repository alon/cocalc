<div class="container hide" id="salvus-help">

    <div class="row" style="padding:5em;">
        <div class="span10 well" >
            <br>

            <img class="span3 pull-right img-rounded" src="/art/cloud.png" style="width:120px">
            <h1>The SageMath Cloud&trade;</h1>
<<<<<<< HEAD
            <h4>Mission: Create a viable way to do computational mathematics in the cloud using <a target="_new" href="http://www.sagemath.org">Sage</a>.</h4>
            
            <h3>Links</h3>
=======
            <h3>Computational mathematics in the cloud using <a target="_new" href="http://www.sagemath.org">Sage</a></h3>

            <br><br>

>>>>>>> 3139dd28
            <ul>
                <li>  Join <a target="_new" href="https://groups.google.com/forum/?fromgroups#!forum/sage-cloud">the mailing list</a> to find out about new releases and discuss how to improve this site.<br><br>
                </li>
                <li> <a target="_new" href="http://www.sagemath.org/help.html">Sage help and support</a><br><br></li>
                <li> Contact <a target="_new" href="http://wstein.org">William Stein</a> (email <a target="_new" href="mailto:wstein@uw.edu">wstein@uw.edu</a>) with any bug reports or feature requests.<br><br>
                </li>
                <li> Donate <a href="https://www.washington.edu/giving/make-a-gift/?page=make&Code=MATSAG" target="_new">to support this project.</a>  A tax receipt will be mailed to you in two to four business days.  Your donations will go toward supporting this site and the Sage project (please put the word "cloud" in the note when donating). <br><br>
                </li>

<!--                <li> <a target="_new" href="https://github.com/sagemath/cloud/wiki">The Wiki</a><br><br>
                </li>
                <li> The <a target="_new" href="https://www.facebook.com/pages/Sage-Math/26593144945">Sage Facebook Page</a><br><br></li>
                <li> The <a target="_new" href="https://plus.google.com/s/sagemath">Sage Google+ Page</a><br><br></li>
-->
            </ul>
        </div>
    </div>

    <hr>
<!--
    <div class="row">
        <div class="span12">
            <h2>File Editors</h2>

            <h2>Terminals</h2>

            <h2>Sage Worksheets</h2>

            <p>    The basic unit of computation in a notebook is a *cell*, which is a triple consisting of a note (or comment), followed by input code, then output.    Any of these three components may be easily hidden or shown, but all are present.  A computation involves a description of *what* is being done in human terms (the note), how to do it in terms of code (the input code), and the result of the computation (the output).  The output may be interactive, and itself contain cells.   A live cell is aware of an associated Sage session.  Sage sessions know nothing about cells, worksheets, etc. -- they simply execute code and have a state.</p>

            <p>    A worksheet is a linearly ordered list of cells.  There is no section or page structure to a worksheet -- it is a single infinitely long page.  All cells share the same Sage compute session.</p>

            <p>    A spreadsheet view is a one way of displaying a worksheet, in which only the *output* is displayed, and the cells are organized in a rectangular array.  Also, clicking on the output, changes the display for that cell to input.</p>

            <p>    A workbook is a collection of worksheets, with additional structure, e.g., chapters, sections, subsections, pages, etc.  A presentation is a linear list of worksheets, where each page is displayed in a free-form layout without the possibility to scroll.  The worksheets (hence cells) in a notebook or presentation all share a common Sage compute session.</p>
        </div>
    </div>
-->
</div><|MERGE_RESOLUTION|>--- conflicted
+++ resolved
@@ -6,16 +6,10 @@
 
             <img class="span3 pull-right img-rounded" src="/art/cloud.png" style="width:120px">
             <h1>The SageMath Cloud&trade;</h1>
-<<<<<<< HEAD
-            <h4>Mission: Create a viable way to do computational mathematics in the cloud using <a target="_new" href="http://www.sagemath.org">Sage</a>.</h4>
-            
-            <h3>Links</h3>
-=======
             <h3>Computational mathematics in the cloud using <a target="_new" href="http://www.sagemath.org">Sage</a></h3>
 
             <br><br>
 
->>>>>>> 3139dd28
             <ul>
                 <li>  Join <a target="_new" href="https://groups.google.com/forum/?fromgroups#!forum/sage-cloud">the mailing list</a> to find out about new releases and discuss how to improve this site.<br><br>
                 </li>
