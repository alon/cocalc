##############################################################################
#
# SageMathCloud: A collaborative web-based interface to Sage, IPython, LaTeX and the Terminal.
#
#    Copyright (C) 2015, William Stein
#
#    This program is free software: you can redistribute it and/or modify
#    it under the terms of the GNU General Public License as published by
#    the Free Software Foundation, either version 3 of the License, or
#    (at your option) any later version.
#
#    This program is distributed in the hope that it will be useful,
#    but WITHOUT ANY WARRANTY; without even the implied warranty of
#    MERCHANTABILITY or FITNESS FOR A PARTICULAR PURPOSE.  See the
#    GNU General Public License for more details.
#
#    You should have received a copy of the GNU General Public License
#    along with this program.  If not, see <http://www.gnu.org/licenses/>.
#
###############################################################################

###
Chat message JSON format:

sender_id : String which is the original message sender's account id
event     : Can only be "chat" right now.
date      : A date string
history   : Array of "History" objects (described below)
editing   : Object of <account id's> : <"TODO">

"TODO" Will likely contain their last edit in the future

 --- History object ---
author_id : String which is this message version's author's account id
content   : The raw display content of the message
date      : The date this edit was sent

Example object:
{"sender_id":"07b12853-07e5-487f-906a-d7ae04536540",
"event":"chat",
"history":[
        {"author_id":"07b12853-07e5-487f-906a-d7ae04536540","content":"First edited!","date":"2016-07-23T23:10:15.331Z"},
        {"author_id":"07b12853-07e5-487f-906a-d7ae04536540","content":"Initial sent message!","date":"2016-07-23T23:10:04.837Z"}
        ],
"date":"2016-07-23T23:10:04.837Z","editing":{"07b12853-07e5-487f-906a-d7ae04536540":"TODO"}}
---

Chat message types after immutable conversion:
(immutable.Map)
sender_id : String
event     : String
date      : Date Object
history   : immutable.Stack of immutable.Maps
editing   : immutable.Map

###

# standard non-SMC libraries
immutable = require('immutable')
{IS_MOBILE} = require('./feature')
underscore = require('underscore')

# SMC libraries
{Avatar, UsersViewingDocument} = require('./profile')
misc = require('smc-util/misc')
misc_page = require('./misc_page')
{defaults, required} = misc
{Markdown, TimeAgo, Tip} = require('./r_misc')
{salvus_client} = require('./salvus_client')
{synchronized_db} = require('./syncdb')

{alert_message} = require('./alerts')

# React libraries
{React, ReactDOM, rclass, rtypes, Actions, Store, Redux}  = require('./smc-react')
{Icon, Loading, TimeAgo} = require('./r_misc')
{Button, Col, Grid, Input, ListGroup, ListGroupItem, Panel, Row, ButtonGroup} = require('react-bootstrap')

{User} = require('./users')

redux_name = (project_id, path) ->
    return "editor-#{project_id}-#{path}"

class ChatActions extends Actions
    _syncdb_change: (changes) =>
        m = messages = @redux.getStore(@name).get('messages')
        for x in changes
            if x.insert
                # Assumes all fields to be provided in x.insert
                # console.log('Received', x.insert)
                # OPTIMIZATION: make into custom conversion to immutable
                message = immutable.fromJS(x.insert)
                message = message.set('history', immutable.Stack(immutable.fromJS(x.insert.history)))
                message = message.set('editing', immutable.Map(x.insert.editing))
                message = message.set('show_history', immutable.Map(x.insert.show_history))
                messages = messages.set("#{x.insert.date - 0}", message)
            else if x.remove
                messages = messages.delete(x.remove.date - 0)
        if m != messages
            @setState(messages: messages)

    send_chat: (mesg) =>
        if not @syncdb?
            # TODO: give an error or try again later?
            return
        sender_id = @redux.getStore('account').get_account_id()
        time_stamp = salvus_client.server_time()
        @syncdb.update
            set :
                sender_id : sender_id
                event     : "chat"
                history   : [{author_id: sender_id, content:mesg, date:time_stamp}]
            where :
                date: time_stamp
            is_equal: (a, b) => (a - 0) == (b - 0)

        #console.log("-- History:", [{author_id: sender_id, content:mesg, date:time_stamp}] )

        @syncdb.save()
        @setState(last_sent: mesg)

    set_editing: (message, is_editing) =>
        if not @syncdb?
            # TODO: give an error or try again later?
            return
        author_id = @redux.getStore('account').get_account_id()

        if is_editing
            # TODO: Save edit changes
            editing = message.get('editing').set(author_id, 'TODO')
        else
            editing = message.get('editing').remove(author_id)

        # console.log("Currently Editing:", editing.toJS())
        @syncdb.update
            set :
                history : message.get('history').toJS()
                editing : editing.toJS()
            where :
                date: message.get('date')
            is_equal: (a, b) => (a - 0) == (b - 0)
        @syncdb.save()

    send_edit: (message, mesg) =>
        if not @syncdb?
            # TODO: give an error or try again later?
            return
        author_id = @redux.getStore('account').get_account_id()
        # OPTIMIZATION: send less data over the network?
        time_stamp = salvus_client.server_time()

        @syncdb.update
            set :
                history : [{author_id: author_id, content:mesg, date:time_stamp}].concat(message.get('history').toJS())
                editing : message.get('editing').remove(author_id).toJS()
            where :
                date: message.get('date')
            is_equal: (a, b) => (a - 0) == (b - 0)
        @syncdb.save()

    set_show_history: (message, is_history) =>
        if not @syncdb?
            # TODO: give an error or try again later?
            return
        author_id = @redux.getStore('account').get_account_id()

        if is_history
            show_history = message.get('show_history').set(author_id, 'true')
        else
            show_history = message.get('show_history').remove(author_id)

        @syncdb.update
            set :
                show_history : show_history.toJS()
            where :
                date: message.get('date')
            is_equal: (a, b) => (a - 0) == (b - 0)
        @syncdb.save()

    set_to_last_input: =>
        @setState(input:@redux.getStore(@name).get('last_sent'))

    set_input: (input) =>
        @setState(input:input)

<<<<<<< HEAD
    #set_edited_input: (edited_input) =>
    #    @setState(edited_input:edited_input)
=======
    saved_message: (saved_mesg) =>
        @setState(saved_mesg:saved_mesg)
>>>>>>> a21d4276

    save_scroll_state: (position, height, offset) =>
        # height == 0 means chat room is not rendered
        if height != 0
            @setState(saved_position:position, height:height, offset:offset)

# boilerplate setting up actions, stores, sync'd file, etc.
syncdbs = {}
exports.init_redux = init_redux = (redux, project_id, filename) ->
    name = redux_name(project_id, filename)
    if redux.getActions(name)?
        return  # already initialized
    actions = redux.createActions(name, ChatActions)
    store   = redux.createStore(name, {input:''})

    synchronized_db
        project_id    : project_id
        filename      : filename
        sync_interval : 0
        cb            : (err, syncdb) ->
            if err
                alert_message(type:'error', message:"unable to open #{@filename}")
            else
                store.syncdb = actions.syncdb = syncdb

                if not syncdb.valid_data
                    # This should never happen, but obviously it can -- just open the file and randomly edit with vim!
                    # If there were any corrupted chats, append them as a new chat at the bottom, then delete from syncdb.
                    corrupted = (x.corrupt for x in syncdb.select() when x.corrupt?)
                    actions.send_chat("Corrupted chat: " + corrupted.join('\n\n'))
                    syncdb.delete_with_field(field:'corrupt')

                v = {}
                for x in syncdb.select()
                    if x.corrupt?
                        continue
                    if x.history
                        x.history = immutable.Stack(immutable.fromJS(x.history))
                    else if x.payload? # for old chats with payload: content
                        initial = immutable.fromJS
                            content   : x.payload.content
                            author_id : x.sender_id
                            date      : x.date
                        x.history = immutable.Stack([initial])
                    if not x.editing
                        x.editing = {}
                    if not x.show_history
                        x.show_history = {}
                    v[x.date - 0] = x

                actions.setState(messages : immutable.fromJS(v))
                syncdb.on('change', actions._syncdb_change)


Message = rclass
    displayName: "Message"

    propTypes:
        message        : rtypes.object.isRequired  # immutable.js message object
        history        : rtypes.array
        history_author : rtypes.array
        account_id     : rtypes.string.isRequired
        date           : rtypes.string
        sender_name    : rtypes.string
        editor_name    : rtypes.string
        user_map       : rtypes.object
        project_id     : rtypes.string    # optional -- improves relative links if given
        file_path      : rtypes.string    # optional -- (used by renderer; path containing the chat log)
        font_size      : rtypes.number
        show_avatar    : rtypes.bool
        get_user_name  : rtypes.func
        is_prev_sender : rtypes.bool
        is_next_sender : rtypes.bool
        actions        : rtypes.object
        show_heads     : rtypes.bool
<<<<<<< HEAD
        focus_end      : rtypes.func
        #edited_input   : rtypes.string
        #edit_func      : rtypes.func
=======
        saved_mesg     : rtypes.string
        close_input    : rtypes.func
>>>>>>> a21d4276

    getInitialState: ->
        edited_message  : @newest_content()
        history_size    : @props.message.get('history').size
        new_changes     : false

    componentWillReceiveProps: (newProps) ->
        #if @props.edited_input != newProps.edited_input
        #    @props.actions.set_edited_input()
        #if @refs.editedMessage
        #    @setState(edited_message: @refs.editedMessage.getValue())
        #console.log('component will receive props is called')
        if @state.history_size != @props.message.get('history').size
            @setState(history_size:@props.message.get('history').size)
        changes = false
        if @state.edited_message == @newest_content()
            @setState(edited_message : newProps.message.get('history')?.peek()?.get('content') ? '')
        else
            changes = true
        @setState(new_changes : changes)

    shouldComponentUpdate: (next, next_state) ->
        #@props.edited_input != next.edited_input or
        return @props.message != next.message or
               @props.user_map != next.user_map or
               @props.account_id != next.account_id or
               @props.show_avatar != next.show_avatar or
               @props.is_prev_sender != next.is_prev_sender or
               @props.is_next_sender != next.is_next_sender or
               @props.editor_name != next.editor_name or
               @props.saved_mesg != next.saved_mesg or
               @state.edited_message != next_state.edited_message or
               ((not @props.is_prev_sender) and (@props.sender_name != next.sender_name))

<<<<<<< HEAD
    #componentWillUpdate: ->
    #    console.log('component will update is called')
    #componentDidMount: ->
        #console.log(@props.edited_input)
        #@props.action.set_edited_input('')

    #componentDidUpdate: ->
     #   console.log(@props.edited_input)
    #    @props.actions.set_edited_input('this changed from a test')
    #    console.log(@props.edited_input)
        #if @refs.editedMessage?
            #console.log(@props.edited_input)
            #@props.action.set_edited_input('testing')
            #if @state.edited_message == @refs.editedMessage.getValue()
                #console.log('component did update is called', @state.edited_message)
                #@setState(edited_message: @refs.editedMessage.getValue())
                #console.log('component did update after call', @state.edited_message)

    #componentWillUnmount: () ->
    #    @props.actions.set_editing(@props.message, false)
=======
    componentDidMount: ->
        if @refs.editedMessage
            @setState(edited_message:@props.saved_mesg)

    componentDidUpdate: ->
        if @refs.editedMessage
            @props.actions.saved_message(@refs.editedMessage.getValue())
>>>>>>> a21d4276

    newest_content: ->
        @props.message.get('history').peek()?.get('content') ? ''

    sender_is_viewer: ->
        @props.account_id == @props.message.get('sender_id')

    get_timeago: ->
        <div className="pull-right small" style={color:'#888'}>
            <TimeAgo date={new Date(@props.message.get('date'))} />
        </div>

    show_history: ->
        <div className="small" style={color:'#888', position:'absolute', left:'500px'} onClick={@enable_history}>
            <Icon name='history'/>
        </div>

    hide_history: ->
        <div className="small" style={color:'#888', position:'absolute', left:'500px'} onClick={@disable_history}>
            <Icon name='history'/>
        </div>

    disable_history: ->
        @props.actions.set_show_history(@props.message, false)

    enable_history: ->
        @props.actions.set_show_history(@props.message, true)

    show_user_name: ->
        <div className={"small"} style={color:"#888", marginBottom:'1px', marginLeft:'10px'}>
            {@props.sender_name}
        </div>

    is_editing: ->
        @props.message.get('editing').has(@props.account_id)

    editing_status: ->
        other_editors = @props.message.get('editing').remove(@props.account_id).keySeq()
        current_user = @props.user_map.get(@props.account_id).get('first_name') + ' ' + @props.user_map.get(@props.account_id).get('last_name')
        if @is_editing()
            if other_editors.size == 1
                # This user and someone else is also editing
                text = "#{@props.get_user_name(other_editors.first())} is also editing this!"
                color = "#E55435"
            else if other_editors.size > 1
                # Multiple other editors
                text = "#{other_editors.size} other users are also editing this!"
                color = "#E55435"
            else if @state.history_size != @props.message.get('history').size and @state.new_changes
                text = "#{@props.editor_name} has updated this message. Esc to discard your changes and see theirs"
                color = "#E55435"
            else
                text = "You are now editing ... Shift+Enter to submit changes."
        else
            if other_editors.size == 1
                # One person is editing
                text = "#{@props.get_user_name(other_editors.first())} is editing this message"
            else if other_editors.size > 1
                # Multiple editors
                text = "#{other_editors.size} people are editing this message"
            else if @newest_content().trim() == ''
                text = "Deleted by #{@props.editor_name}"

        text ?= "Last edit by #{@props.editor_name}"
        color ?= "#888"

<<<<<<< HEAD
        <div className="pull-left small" style={color:color}>
            {text}
        </div>
=======
        if not @is_editing() and other_editors.size == 0 and @newest_content() != ''
            edit = "Last edit "
            name = " by #{@props.editor_name}"
            <div className="pull-left small" style={color:color, marginTop:'-8px', marginBottom:'1px'}>
                {edit}
                <TimeAgo date={new Date(@props.message.get('history').peek()?.get('date'))} />
                {name}
            </div>
        else
            <div className="pull-left small" style={color:color, marginTop:'-8px', marginBottom:'1px'}>
                {text}
            </div>
>>>>>>> a21d4276

    edit_message: ->
        #@props.actions.set_edited_input(@props.message.get('history').peek()?.get('content') ? '')
        @props.actions.set_editing(@props.message, true)

    on_keydown : (e) ->
        if e.keyCode==27 # ESC
            e.preventDefault()
            @setState
                edited_message : @newest_content()
            @props.actions.set_editing(@props.message, false)
        else if e.keyCode==13 and e.shiftKey # 13: enter key
            mesg = @refs.editedMessage.getValue()
            if mesg != @newest_content()
                @props.actions.send_edit(@props.message, mesg)
            else
                @props.actions.set_editing(@props.message, false)

    # All the columns
    avatar_column: ->
        account = @props.user_map?.get(@props.message.get('sender_id'))?.toJS()
        if @props.is_prev_sender
            margin_top = '5px'
        else
            margin_top = '27px'

        if @sender_is_viewer()
            textAlign = 'left'
            marginRight = '11px'
        else
            textAlign = 'right'
            marginLeft = '11px'

        style =
            display       : "inline-block"
            marginTop     : margin_top
            marginLeft    : marginLeft
            marginRight   : marginRight
            padding       : '0px'
            textAlign     : textAlign
            verticalAlign : "middle"
            width         : '4%'

        # TODO: do something better when we don't know the user (or when sender account_id is bogus)
        <Col key={0} xsHidden={true} sm={1} style={style} >
            <div>
                {<Avatar account={account} /> if account? and @props.show_avatar}
            </div>
        </Col>

    content_column: ->
        value = @newest_content()

        if @sender_is_viewer()
            color = '#f5f5f5'
        else
            color = '#fff'

        # smileys, just for fun.
        value = misc.smiley
            s: value
            wrap: ['<span class="smc-editor-chat-smiley">', '</span>']
        value = misc_page.sanitize_html(value)

        font_size = "#{@props.font_size}px"

        if @props.show_avatar
            marginBottom = "1vh"
        else
            marginBottom = "3px"

        if not @props.is_prev_sender and @sender_is_viewer()
            marginTop = "17px"

        if not @props.is_prev_sender and not @props.is_next_sender and not @props.message.get('show_history').has(@props.account_id)
            borderRadius = '10px 10px 10px 10px'
        else if not @props.is_prev_sender
            borderRadius = '10px 10px 5px 5px'
        else if not @props.is_next_sender
            borderRadius = '5px 5px 10px 10px'

        <Col key={1} xs={10} sm={9}>
            {@show_user_name() if not @props.is_prev_sender and not @sender_is_viewer()}
            <Panel style={background:color, wordWrap:"break-word", marginBottom: "3px", marginTop: marginTop, borderRadius: borderRadius}>
                <ListGroup fill>
                    <ListGroupItem onDoubleClick={@edit_message} style={background:color, fontSize: font_size, borderRadius: borderRadius, paddingBottom:'20px'}>
                        {@render_markdown(value) if not @is_editing()}
                        {@render_input() if @is_editing()}
                        {@editing_status() if @props.message.get('history').size > 1 or  @props.message.get('editing').size > 0}
                        {@show_history() if not @props.message.get('show_history').has(@props.account_id) and @props.message.get('history').size > 1}
                        {@hide_history() if @props.message.get('show_history').has(@props.account_id) and @props.message.get('history').size > 1}
                        {@get_timeago()}
                    </ListGroupItem>
                    <div></div>  {#This div tag fixes a weird bug where <li> tags would be rendered below the <ListGroupItem>}
                </ListGroup>
            </Panel>
            {@render_history_title(color, font_size) if @props.message.get('show_history').has(@props.account_id)}
            {@render_history(color, font_size) if @props.message.get('show_history').has(@props.account_id)}
            {@render_history_footer(color, font_size) if @props.message.get('show_history').has(@props.account_id)}
        </Col>

    blank_column:  ->
        <Col key={2} xs={0} sm={2}></Col>

    # All the render methods
    render_markdown: (value) ->
        <div style={paddingBottom: '1px', marginBottom: '5px'}>
            <Markdown value={value}
                      project_id={@props.project_id}
                      file_path={@props.file_path} />
        </div>

    render_history_title: (color, font_size) ->
        <ListGroupItem style={background:color, fontSize: font_size, borderRadius: '10px 10px 0px 0px'}>
            <span style={fontStyle: 'italic', fontWeight: 'bold'}>Message History</span>
        </ListGroupItem>

    render_history_footer: (color, font_size) ->
        <ListGroupItem style={background:color, fontSize: font_size, borderRadius: '0px 0px 10px 10px', marginBottom: '3px'}>
        </ListGroupItem>

    render_history: (color, font_size) ->
        for date of @props.history and @props.history_author
            value = @props.history[date]
            value = misc.smiley
                s: value
                wrap: ['<span class="smc-editor-chat-smiley">', '</span>']
            value = misc_page.sanitize_html(value)
            author = @props.user_map.get(@props.history_author[date]).get('first_name') + ' ' + @props.user_map.get(@props.history_author[date]).get('last_name')
            if @props.history[date].trim() == ''
                text = "Message deleted by"
            else
                text = "Author:"
            <ListGroupItem key={date} style={background:color, fontSize: font_size, paddingBottom:'20px'}>
                <div style={paddingBottom: '1px', marginBottom: '5px', wordBreak:'break-all'}>
                    <Markdown value={value}/>
                </div>
                <div className="pull-left small" style={color:'#888'}>
                    {text + ' ' + author}
                </div>
            </ListGroupItem>

    # TODO: Make this a codemirror input
    render_input: ->
        #=>@props.edit_func
        #onChange  = {#=>@setState(edited_message: @refs.editedMessage.getValue())}
        <div>
            <Input
                autoFocus = {true}
                rows      = 4
                type      = 'textarea'
                ref       = 'editedMessage'
                onKeyDown = {@on_keydown}
                value     = {@state.edited_message}
                onChange  = {=>@setState(edited_message: @refs.editedMessage.getValue())}
                onFocus   = {@props.focus_end} />
        </div>

<<<<<<< HEAD
=======
    on_keydown : (e) ->
        if e.keyCode==27 # ESC
            e.preventDefault()
            @setState
                edited_message : @newest_content()
            @props.actions.set_editing(@props.message, false)
        else if e.keyCode==13 and e.shiftKey # 13: enter key
            mesg = @refs.editedMessage.getValue()
            if mesg != @newest_content()
                @props.actions.send_edit(@props.message, mesg)
            else
                @props.actions.set_editing(@props.message, false)

    edit_message: ->
        @props.actions.set_editing(@props.message, true)
        @props.close_input(@props.date, @props.account_id, @props.saved_mesg)

    focus_endpoint: (e) ->
        val = e.target.value
        e.target.value = ''
        e.target.value = val

    blank_column:  ->
        <Col key={2} xs={2}></Col>

>>>>>>> a21d4276
    render: ->
        if @props.include_avatar_col
            cols = [@avatar_column(), @content_column(), @blank_column()]
            # mirror right-left for sender's view
            if @sender_is_viewer()
                cols = cols.reverse()
            <Row>
                {cols}
            </Row>
        else
            cols = [@content_column(), @blank_column()]
            # mirror right-left for sender's view
            if @sender_is_viewer()
                cols = cols.reverse()
            <Row>
                {cols}
            </Row>

ChatLog = rclass
    displayName: "ChatLog"

    propTypes:
        messages     : rtypes.object.isRequired   # immutable js map {timestamps} --> message.
        user_map     : rtypes.object              # immutable js map {collaborators} --> account info
        account_id   : rtypes.string
        project_id   : rtypes.string   # optional -- used to render links more effectively
        file_path    : rtypes.string   # optional -- ...
        font_size    : rtypes.number
        actions      : rtypes.object
        show_heads   : rtypes.bool
<<<<<<< HEAD
        focus_end    : rtypes.func
        #edit_func    : rtypes.func
        #edited_input : rtypes.string
=======
        saved_mesg   : rtypes.string
>>>>>>> a21d4276

    shouldComponentUpdate: (next) ->
        return @props.messages != next.messages or @props.user_map != next.user_map or @props.account_id != next.account_id or @props.saved_mesg != next.saved_mesg

    get_user_name: (account_id) ->
        account = @props.user_map?.get(account_id)
        if account?
            account_name = account.get('first_name') + ' ' + account.get('last_name')
        else
            account_name = "Unknown"

    close_edit_inputs: (current_message_date, id, saved_message) ->
        sorted_dates = @props.messages.keySeq().sort(misc.cmp_Date).toJS()
        for date in sorted_dates
            historyContent = @props.messages.get(date).get('history').peek()?.get('content') ? ''
            if date != current_message_date and @props.messages.get(date).get('editing')?.has(id)
                if historyContent != saved_message
                    @props.actions.send_edit(@props.messages.get(date), saved_message)
                else
                    @props.actions.set_editing(@props.messages.get(date), false)

    list_messages: ->
        is_next_message_sender = (index, dates, messages) ->
            if index + 1 == dates.length
                return false
            current_message = messages.get(dates[index])
            next_message = messages.get(dates[index + 1])
            return current_message.get('sender_id') == next_message.get('sender_id')

        is_prev_message_sender = (index, dates, messages) ->
            if index == 0
                return false
            current_message = messages.get(dates[index])
            prev_message = messages.get(dates[index - 1])
            return current_message.get('sender_id') == prev_message.get('sender_id')

        sorted_dates = @props.messages.keySeq().sort(misc.cmp_Date).toJS()
        v = []
        for date, i in sorted_dates
            historyList = @props.messages.get(date).get('history').pop().toJS()
            h = []
            a = []
            for j of historyList
                h.push(historyList[j].content)
                a.push(historyList[j].author_id)

            sender_name = @get_user_name(@props.messages.get(date)?.get('sender_id'))
            last_editor_name = @get_user_name(@props.messages.get(date)?.get('history').peek()?.get('author_id'))

            v.push <Message key={date}
                     account_id       = {@props.account_id}
                     history          = {h}
                     history_author   = {a}
                     user_map         = {@props.user_map}
                     message          = {@props.messages.get(date)}
                     date             = {date}
                     project_id       = {@props.project_id}
                     file_path        = {@props.file_path}
                     font_size        = {@props.font_size}
                     is_prev_sender   = {is_prev_message_sender(i, sorted_dates, @props.messages)}
                     is_next_sender   = {is_next_message_sender(i, sorted_dates, @props.messages)}
                     show_avatar      = {@props.show_heads and not is_next_message_sender(i, sorted_dates, @props.messages)}
                     include_avatar_col = {@props.show_heads}
                     get_user_name    = {@get_user_name}
                     sender_name      = {sender_name}
                     editor_name      = {last_editor_name}
                     actions          = {@props.actions}
<<<<<<< HEAD
                     focus_end        = {@props.focus_end}
=======
                     saved_mesg       = {@props.saved_mesg}
                     close_input      = {@close_edit_inputs}
>>>>>>> a21d4276
                    />

        return v

    render: ->
        <div>
            {@list_messages()}
        </div>

ChatRoom = (name) -> rclass
    displayName: "ChatRoom"

    reduxProps :
        "#{name}" :
            messages       : rtypes.immutable
            input          : rtypes.string
            saved_position : rtypes.number
            height         : rtypes.number
            offset         : rtypes.number
<<<<<<< HEAD
            #edited_input   : rtypes.string
=======
            saved_mesg     : rtypes.string
>>>>>>> a21d4276
        users :
            user_map : rtypes.immutable
        account :
            account_id : rtypes.string
            font_size  : rtypes.number
        file_use :
            file_use : rtypes.immutable

    propTypes :
        redux       : rtypes.object
        actions     : rtypes.object
        name        : rtypes.string.isRequired
        project_id  : rtypes.string.isRequired
        file_use_id : rtypes.string.isRequired
        path        : rtypes.string
       # edited_input: rtypes.string

    getInitialState: ->
        input          : ''
        preview        : ''
        preview_button : false
        is_preview_on  : true

    #edit_func: ->
    #    @props.actions.set_edited_input(@refs.editedMessage.getValue())
    #    console.log(@props.edited_input)

    mark_as_read: ->
        @props.redux.getActions('file_use').mark_file(@props.project_id, @props.path, 'read')

    keydown : (e) ->
        # TODO: Add timeout component to is_typing
        if e.keyCode==27 # ESC
            e.preventDefault()
            @clear_input()
        else if e.keyCode==13 and e.shiftKey # 13: enter key
            @send_chat(e)
        else if e.keyCode==38 and @refs.input.getValue() == ''
            # Up arrow on an empty input
            @props.actions.set_to_last_input()

    focus_endpoint: (e) ->
        val = e.target.value
        e.target.value = ''
        e.target.value = val

    send_chat: (e) ->
        @scroll_to_bottom()
        e.preventDefault()
        mesg = @refs.input.getValue()
        # block sending empty messages
        if mesg.length? and mesg.trim().length >= 1
            @props.actions.send_chat(mesg)
            @clear_input()

    clear_input: ->
        @props.actions.set_input('')

    button_off_click: ->
        if @refs.off?
            @setState(preview_button:true)
            @setState(is_preview_on:false)

    button_on_click: ->
        if @refs.on?
            @setState(preview_button:false)
            @setState(is_preview_on:true)

    chat_input_style:
        margin       : "0"
        padding      : "4px 7px 4px 7px"
        marginTop    : "5px"

    mobile_chat_log_style:
        overflowY    : "auto"
        overflowX    : "hidden"
        height       : "60vh"
        margin       : "0"
        padding      : "0"

    mobile_chat_input_style:
        margin       : "0"
        padding      : "4px 7px 4px 7px"
        marginTop    : "5px"

    preview_style:
        background   : '#f5f5f5'
        fontSize     : '14px'
        borderRadius : '10px 10px 10px 10px'
        borderColor  : '#000'
        paddingBottom: '20px'

    is_at_bottom: ->
        # 20 for covering margin of bottom message
        @props.saved_position + @props.offset + 20 > @props.height

    scroll_to_bottom: ->
        if @refs.log_container?
            node = ReactDOM.findDOMNode(@refs.log_container)
            node.scrollTop = node.scrollHeight
            @props.actions.save_scroll_state(node.scrollTop, node.scrollHeight, node.offsetHeight)
            @_use_saved_position = false

    scroll_to_position: ->
        if @refs.log_container?
            @_use_saved_position = not @is_at_bottom()
            node = ReactDOM.findDOMNode(@refs.log_container)
            if @_use_saved_position
                node.scrollTop = @props.saved_position
            else
                @scroll_to_bottom()

    on_scroll: (e) ->
        @_use_saved_position = true
        node = ReactDOM.findDOMNode(@refs.log_container)
        @props.actions.save_scroll_state(node.scrollTop, node.scrollHeight, node.offsetHeight)
        e.preventDefault()

    set_preview_state: ->
        if @refs.log_container?
            @setState(preview:@props.input)

    componentWillMount: ->
        @set_preview_state = underscore.debounce(@set_preview_state, 500)

    componentDidMount: ->
        #console.log(@props.edited_input)
        #@props.actions.set_edited_input('')
        @scroll_to_position()

    componentWillReceiveProps: (next) ->
        #console.log('chatroom component will receive props is called')
        if (@props.messages != next.messages or @props.input != next.input) and @is_at_bottom()
            @_use_saved_position = false

    #componentWillUpdate: ->
        #console.log('chatroom component will update is called')

    componentDidUpdate: ->
        #console.log(@props.edited_input)
        #console.log('chatroom component did update is called')
        if not @_use_saved_position
            @scroll_to_bottom()

    show_files : ->
        @props.redux?.getProjectActions(@props.project_id).set_focused_page('project-file-listing')

    show_timetravel: ->
        @props.redux?.getProjectActions(@props.project_id).open_file
            path               : misc.history_path(@props.path)
            foreground         : true
            foreground_project : true

    # All render methods
    render_bottom_tip: ->
        tip = <span>
            You may enter (Github flavored) markdown here and include Latex mathematics in $ signs.  In particular, use # for headings, > for block quotes, *'s for italic text, **'s for bold text, - at the beginning of a line for lists, back ticks ` for code, and URL's will automatically become links.   Press shift+enter to send your chat. Double click to edit past chats.
        </span>

        <Tip title='Use Markdown' tip={tip}>
            Shift+Enter to send your message.
            Double click chat bubbles to edit them.
            Format using <a href='https://help.github.com/articles/markdown-basics/' target='_blank'>Markdown</a>.
            Emoticons: {misc.emoticons}.
        </Tip>

    render_preview_message: ->
        @set_preview_state()
        if @state.preview.length > 0
            value = @state.preview
            value = misc.smiley
                s: value
                wrap: ['<span class="smc-editor-chat-smiley">', '</span>']
            value = misc_page.sanitize_html(value)

            <Row style={position:'absolute', bottom:'0px', width:'97.2%'}>
                <Col xs={0} sm={2}></Col>

                <Col xs={10} sm={9}>
                    <ListGroup fill>
                        <ListGroupItem style={@preview_style}>
                            <div style={paddingBottom: '1px', marginBottom: '5px', wordBreak:'break-all'}>
                                <Markdown value={value}/>
                            </div>
                            <div className="pull-right small" style={color:'#888'}>
                                This is a preview of your message
                            </div>
                        </ListGroupItem>
                        <div></div>  {#This div tag fixes a weird bug where <li> tags would be rendered below the <ListGroupItem>}
                    </ListGroup>
                </Col>

                <Col sm={1}></Col>
            </Row>

    render_preview_button_on: ->
        <Button ref='on' className='smc-big-only' onClick={@button_on_click}>
            <Icon name='toggle-on'/> Toggle Preview On
        </Button>

    render_preview_button_off: ->
        <Button ref='off' className='smc-big-only' onClick={@button_off_click}>
            <Icon name='toggle-off'/> Toggle Preview Off
        </Button>

    render : ->
        if not @props.messages? or not @props.redux?
            return <Loading/>

        if @props.input.length > 0 and @state.is_preview_on
            paddingBottom = '75px'
        else
            paddingBottom = '0px'

        chat_log_style =
            overflowY    : "auto"
            overflowX    : "hidden"
            height       : "60vh"
            margin       : "0"
            padding      : "0"
            paddingRight : "10px"
            paddingBottom: paddingBottom

        if not IS_MOBILE
            <Grid>
                <Row style={marginBottom:'5px'}>
                    <Col xs={2} mdHidden>
                        <Button className='smc-small-only'
                                onClick={@show_files}>
                                <Icon name='toggle-up'/> Files
                        </Button>
                    </Col>
                    <Col xs={4} md={4} style={padding:'0px'}>
                        <UsersViewingDocument
                              file_use_id = {@props.file_use_id}
                              file_use    = {@props.file_use}
                              account_id  = {@props.account_id}
                              user_map    = {@props.user_map} />
                    </Col>
                    <Col xs={6} md={6} className="pull-right" style={padding:'2px', textAlign:'right'}>
                        <ButtonGroup>
                            <Button onClick={@show_timetravel} bsStyle='info'>
                                <Icon name='history'/> TimeTravel
                            </Button>
                            <Button onClick={@scroll_to_bottom}>
                                <Icon name='arrow-down'/> Scroll to Bottom
                            </Button>
                            {@render_preview_button_on() if @state.preview_button}
                            {@render_preview_button_off() if not @state.preview_button}
                        </ButtonGroup>
                    </Col>
                </Row>
                <Row>
                    <Col md={12} style={padding:'0px 2px 0px 2px'}>
                        <Panel style={chat_log_style} ref='log_container' onScroll={@on_scroll}>
                            <ChatLog
                                messages     = {@props.messages}
                                account_id   = {@props.account_id}
                                user_map     = {@props.user_map}
                                project_id   = {@props.project_id}
                                font_size    = {@props.font_size}
                                file_path    = {if @props.path? then misc.path_split(@props.path).head}
                                actions      = {@props.actions}
                                saved_mesg   = {@props.saved_mesg}
                                show_heads   = true />
                            {@render_preview_message() if @props.input.length > 0 and @state.is_preview_on}
                        </Panel>
                    </Col>
                </Row>
                <Row>
                    <Col xs={10} md={11} style={padding:'0px 2px 0px 2px'}>
                        <Input
                            autoFocus   = {true}
                            rows        = 4
                            type        = 'textarea'
                            ref         = 'input'
                            onKeyDown   = {@keydown}
                            value       = {@props.input}
                            placeholder = {'Type a message...'}
                            onClick     = {@mark_as_read}
                            onChange    = {(value)=>@props.actions.set_input(@refs.input.getValue())}
                            onFocus     = {@focus_endpoint}
                            style       = {@chat_input_style}
                            />
                    </Col>
                    <Col xs={2} md={1} style={height:'98.6px', padding:'0px 2px 0px 2px'}>
                        <Button onClick={@send_chat} disabled={@props.input==''} bsStyle='primary' style={height:'90%', width:'100%', marginTop:'5px'}>Send</Button>
                    </Col>
                </Row>
                <Row>
                    <Col md={12}>
                        {@render_bottom_tip()}
                    </Col>
                </Row>
            </Grid>

        else
        ##########################################
        # MOBILE HACK
        ##########################################
            <Grid>
                <Row style={marginBottom:'5px'}>
                    <Col xs={3} style={padding:'0px'}>
                        <UsersViewingDocument
                              file_use_id = {@props.file_use_id}
                              file_use    = {@props.file_use}
                              account_id  = {@props.account_id}
                              user_map    = {@props.user_map} />
                    </Col>
                    <Col xs={9} style={padding:'2px', textAlign:'right'}>
                        <ButtonGroup>
                            <Button onClick={@show_timetravel} bsStyle='info'>
                                <Icon name='history'/> TimeTravel
                            </Button>
                            <Button onClick={@scroll_to_bottom}>
                                <Icon name='arrow-down'/> Scroll to Bottom
                            </Button>
                        </ButtonGroup>
                    </Col>
                </Row>
                <Row>
                    <Col md={12} style={padding:'0px 2px 0px 2px'}>
                        <Panel style={@mobile_chat_log_style} ref='log_container' onScroll={@on_scroll} >
                            <ChatLog
                                messages     = {@props.messages}
                                account_id   = {@props.account_id}
                                user_map     = {@props.user_map}
                                project_id   = {@props.project_id}
                                font_size    = {@props.font_size}
                                file_path    = {if @props.path? then misc.path_split(@props.path).head}
                                actions      = {@props.actions}
                                show_heads   = {false} />
                        </Panel>
                    </Col>
                </Row>
                <Row>
                    <Col xs={10} style={padding:'0px 2px 0px 2px'}>
                        <Input
                            autoFocus   = {false}
                            rows        = 2
                            type        = 'textarea'
                            ref         = 'input'
                            onKeyDown   = {@keydown}
                            value       = {@props.input}
                            placeholder = {'Type a message...'}
                            onClick     = {@mark_as_read}
                            onChange    = {(value)=>@props.actions.set_input(@refs.input.getValue())}
                            style       = {@mobile_chat_input_style}
                            />
                    </Col>
                    <Col xs={2} style={height:'57px', padding:'0px 2px 0px 2px'}>
                        <Button onClick={@send_chat} disabled={@props.input==''} bsStyle='primary' style={height:'90%', width:'100%', marginTop:'5px'}>
                            <Icon name='chevron-circle-right'/>
                        </Button>
                    </Col>
                </Row>
            </Grid>

# boilerplate fitting this into SMC below

render = (redux, project_id, path) ->
    name = redux_name(project_id, path)
    file_use_id = require('smc-util/schema').client_db.sha1(project_id, path)
    C = ChatRoom(name)
    <Redux redux={redux}>
        <C redux={redux} actions={redux.getActions(name)} name={name} project_id={project_id} path={path} file_use_id={file_use_id} />
    </Redux>

exports.render = (project_id, path, dom_node, redux) ->
    init_redux(redux, project_id, path)
    ReactDOM.render(render(redux, project_id, path), dom_node)

exports.hide = (project_id, path, dom_node, redux) ->
    ReactDOM.unmountComponentAtNode(dom_node)

exports.show = (project_id, path, dom_node, redux) ->
    ReactDOM.render(render(redux, project_id, path), dom_node)

exports.free = (project_id, path, dom_node, redux) ->
    fname = redux_name(project_id, path)
    store = redux.getStore(fname)
    if not store?
        return
    ReactDOM.unmountComponentAtNode(dom_node)
    store.syncdb?.destroy()
    delete store.state
    # It is *critical* to first unmount the store, then the actions,
    # or there will be a huge memory leak.
    redux.removeStore(fname)
    redux.removeActions(fname)

<|MERGE_RESOLUTION|>--- conflicted
+++ resolved
@@ -183,13 +183,8 @@
     set_input: (input) =>
         @setState(input:input)
 
-<<<<<<< HEAD
-    #set_edited_input: (edited_input) =>
-    #    @setState(edited_input:edited_input)
-=======
     saved_message: (saved_mesg) =>
         @setState(saved_mesg:saved_mesg)
->>>>>>> a21d4276
 
     save_scroll_state: (position, height, offset) =>
         # height == 0 means chat room is not rendered
@@ -265,14 +260,9 @@
         is_next_sender : rtypes.bool
         actions        : rtypes.object
         show_heads     : rtypes.bool
-<<<<<<< HEAD
         focus_end      : rtypes.func
-        #edited_input   : rtypes.string
-        #edit_func      : rtypes.func
-=======
         saved_mesg     : rtypes.string
         close_input    : rtypes.func
->>>>>>> a21d4276
 
     getInitialState: ->
         edited_message  : @newest_content()
@@ -307,28 +297,6 @@
                @state.edited_message != next_state.edited_message or
                ((not @props.is_prev_sender) and (@props.sender_name != next.sender_name))
 
-<<<<<<< HEAD
-    #componentWillUpdate: ->
-    #    console.log('component will update is called')
-    #componentDidMount: ->
-        #console.log(@props.edited_input)
-        #@props.action.set_edited_input('')
-
-    #componentDidUpdate: ->
-     #   console.log(@props.edited_input)
-    #    @props.actions.set_edited_input('this changed from a test')
-    #    console.log(@props.edited_input)
-        #if @refs.editedMessage?
-            #console.log(@props.edited_input)
-            #@props.action.set_edited_input('testing')
-            #if @state.edited_message == @refs.editedMessage.getValue()
-                #console.log('component did update is called', @state.edited_message)
-                #@setState(edited_message: @refs.editedMessage.getValue())
-                #console.log('component did update after call', @state.edited_message)
-
-    #componentWillUnmount: () ->
-    #    @props.actions.set_editing(@props.message, false)
-=======
     componentDidMount: ->
         if @refs.editedMessage
             @setState(edited_message:@props.saved_mesg)
@@ -336,7 +304,6 @@
     componentDidUpdate: ->
         if @refs.editedMessage
             @props.actions.saved_message(@refs.editedMessage.getValue())
->>>>>>> a21d4276
 
     newest_content: ->
         @props.message.get('history').peek()?.get('content') ? ''
@@ -403,11 +370,6 @@
         text ?= "Last edit by #{@props.editor_name}"
         color ?= "#888"
 
-<<<<<<< HEAD
-        <div className="pull-left small" style={color:color}>
-            {text}
-        </div>
-=======
         if not @is_editing() and other_editors.size == 0 and @newest_content() != ''
             edit = "Last edit "
             name = " by #{@props.editor_name}"
@@ -420,11 +382,10 @@
             <div className="pull-left small" style={color:color, marginTop:'-8px', marginBottom:'1px'}>
                 {text}
             </div>
->>>>>>> a21d4276
 
     edit_message: ->
-        #@props.actions.set_edited_input(@props.message.get('history').peek()?.get('content') ? '')
         @props.actions.set_editing(@props.message, true)
+        @props.close_input(@props.date, @props.account_id, @props.saved_mesg)
 
     on_keydown : (e) ->
         if e.keyCode==27 # ESC
@@ -579,34 +540,6 @@
                 onFocus   = {@props.focus_end} />
         </div>
 
-<<<<<<< HEAD
-=======
-    on_keydown : (e) ->
-        if e.keyCode==27 # ESC
-            e.preventDefault()
-            @setState
-                edited_message : @newest_content()
-            @props.actions.set_editing(@props.message, false)
-        else if e.keyCode==13 and e.shiftKey # 13: enter key
-            mesg = @refs.editedMessage.getValue()
-            if mesg != @newest_content()
-                @props.actions.send_edit(@props.message, mesg)
-            else
-                @props.actions.set_editing(@props.message, false)
-
-    edit_message: ->
-        @props.actions.set_editing(@props.message, true)
-        @props.close_input(@props.date, @props.account_id, @props.saved_mesg)
-
-    focus_endpoint: (e) ->
-        val = e.target.value
-        e.target.value = ''
-        e.target.value = val
-
-    blank_column:  ->
-        <Col key={2} xs={2}></Col>
-
->>>>>>> a21d4276
     render: ->
         if @props.include_avatar_col
             cols = [@avatar_column(), @content_column(), @blank_column()]
@@ -637,13 +570,8 @@
         font_size    : rtypes.number
         actions      : rtypes.object
         show_heads   : rtypes.bool
-<<<<<<< HEAD
         focus_end    : rtypes.func
-        #edit_func    : rtypes.func
-        #edited_input : rtypes.string
-=======
         saved_mesg   : rtypes.string
->>>>>>> a21d4276
 
     shouldComponentUpdate: (next) ->
         return @props.messages != next.messages or @props.user_map != next.user_map or @props.account_id != next.account_id or @props.saved_mesg != next.saved_mesg
@@ -711,12 +639,9 @@
                      sender_name      = {sender_name}
                      editor_name      = {last_editor_name}
                      actions          = {@props.actions}
-<<<<<<< HEAD
                      focus_end        = {@props.focus_end}
-=======
                      saved_mesg       = {@props.saved_mesg}
                      close_input      = {@close_edit_inputs}
->>>>>>> a21d4276
                     />
 
         return v
@@ -736,11 +661,7 @@
             saved_position : rtypes.number
             height         : rtypes.number
             offset         : rtypes.number
-<<<<<<< HEAD
-            #edited_input   : rtypes.string
-=======
             saved_mesg     : rtypes.string
->>>>>>> a21d4276
         users :
             user_map : rtypes.immutable
         account :
