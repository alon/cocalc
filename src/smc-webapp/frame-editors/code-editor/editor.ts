--- conflicted
+++ resolved
@@ -16,17 +16,14 @@
   "css",
   "py",
   "r",
-<<<<<<< HEAD
   "go",
-  "yaml"
-=======
+  "yaml",
   "yaml",
   "c",
   "c++",
   "cc",
   "cpp",
   "h"
->>>>>>> 8b518e77
 ]);
 
 const EDITOR_SPEC = {
