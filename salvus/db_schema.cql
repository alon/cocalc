--- conflicted
+++ resolved
@@ -268,11 +268,7 @@
      errors_zfs       map<timestamp, text>, // error messages with the zfs storage system.  Monitor this every so often.
 
      last_migrated    timestamp, // used for migrating from /mnt/home to new ZFS /projects/ format.  delete/ignore when done.
-<<<<<<< HEAD
-     old_location     varchar,   // used for migrating... (so can delet
-=======
      old_location     varchar,   // used for migrating... (so can delete after that is done).
->>>>>>> 99e599dd
 
      backup           varchar,  // hosts on which files are backed up (via rsnapshot): JSON format not yet determined
 
