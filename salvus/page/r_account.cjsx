--- conflicted
+++ resolved
@@ -69,14 +69,11 @@
     get_account_id: ->
         return @state.account_id
 
-<<<<<<< HEAD
-    is_logged_in : -> @state.account_id?
-
-    get_terminal_settings: -> @state.terminal
-=======
+    is_logged_in : ->
+        return @state.account_id?
+
     get_terminal_settings: ->
         return @state.terminal
->>>>>>> bbe623c0
 
     get_editor_settings: ->
         return @state.editor_settings
