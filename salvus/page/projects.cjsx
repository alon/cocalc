--- conflicted
+++ resolved
@@ -320,8 +320,6 @@
 
 flux.createTable('projects', ProjectsTable)
 
-<<<<<<< HEAD
-=======
 # This doesn't belong as an action unless it works by setting something in the store. Put it here for now.
 # Will move it later...
 exports.get_public_project_title = (project_id, cb) ->
@@ -338,20 +336,6 @@
                 else
                     cb(undefined, title)
 
-exports.get_project_info = (opts) ->
-    opts = defaults opts,
-        project_id : required
-        cb         : required
-    project = store.state.project_map?[opts.project_id]
-    if project?
-        opts.cb(undefined, project)
-    else
-        # have to get info from server
-        salvus_client.project_info
-            project_id : opts.project_id
-            cb         : opts.cb
-
->>>>>>> df054c7b
 exports.open_project = open_project = (opts) ->
     opts = defaults opts,
         project_id: required
