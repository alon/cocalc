--- conflicted
+++ resolved
@@ -1389,7 +1389,6 @@
 exports.should_open_in_foreground = (e) ->
     return not (e.which == 2 or e.metaKey or e.altKey or e.ctrlKey)
 
-<<<<<<< HEAD
 # Like Python's enumerate
 exports.enumerate = (v) ->
     i = 0
@@ -1398,7 +1397,7 @@
         w.push([i,x])
         i += 1
     return w
-=======
+
 # escape everything in a regex
 exports.escapeRegExp = escapeRegExp = (str) ->
   return str.replace(/[\-\[\]\/\{\}\(\)\*\+\?\.\\\^\$\|]/g, "\\$&")
@@ -1452,5 +1451,4 @@
     else
         return ""
 
-exports.emoticons = exports.to_human_list(exports.smiley_strings())
->>>>>>> c0501e7a
+exports.emoticons = exports.to_human_list(exports.smiley_strings())