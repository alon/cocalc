--- conflicted
+++ resolved
@@ -31,23 +31,13 @@
 # Travis supports "global" and "build matrix" variables
 # http://docs.travis-ci.com/user/environment-variables/
 env:
-  global:
+  global: # note: we cannot use $VARs here
     - REPORTER=list # for mocha tests
     - PGUSER='smc'
-    - PGHOST='$TRAVIS_BUILD_DIR/src/dev/project/postgres_data/socket'
   matrix:
-<<<<<<< HEAD
     # testing both build modes
     - NODE_ENV=production
     - NODE_ENV=development
-=======
-    - MODE=misc
-    - MODE=hub # hub, postgres, etc.
-    - MODE=webapp # just jest until jupyter tests are fixed
-    #- MODE=util
-    #- MODE=sagews
-    #- MODE=server
->>>>>>> a140110b
 
 before_install: []
 
@@ -59,8 +49,9 @@
   - "python -V"
   - "node --version"
   - "pytest --version"
+  - 'export PGHOST="$TRAVIS_BUILD_DIR/src/dev/project/postgres_data/socket"'
   - "python2 $TRAVIS_BUILD_DIR/src/dev/project/start_postgres.py &"
-  - "sleep 5"
+  - "sleep 10" # for starting up postgres in the background (db init, etc.)
 
 # the setup & compilation of CoCalc
 # if broken, this will also trigger a test failure, i.e. that's also a test
@@ -74,8 +65,8 @@
 # A non-zero exit code indicates a failure.
 # npm test is the usual, and coverage reporting is disabled
 script:
-<<<<<<< HEAD
   - "cd $TRAVIS_BUILD_DIR/src/smc-util-node; npm run test" # easy warmup
+  - "cd $TRAVIS_BUILD_DIR/src/smc-webapp/; npm test -- --ci" # jest only, until also the jupyter tests work
   #- 'cd $TRAVIS_BUILD_DIR/src/smc_sagews/smc_sagews/; cd python -m pytest tests/' # no sage!
   #- "cd $TRAVIS_BUILD_DIR/src/smc-webapp/; npm run testjcli" # broken
   #- 'cd $TRAVIS_BUILD_DIR/src/smc-util/; npm test'            # broken
@@ -83,14 +74,6 @@
   - "cd $TRAVIS_BUILD_DIR/src/smc-hub/; npm run testpg; npm run testmisc; npm run testkucalc"
   #- "cd $TRAVIS_BUILD_DIR/src/smc-project/; npm run test" # also broken
   #- 'npm run coveralls' # TODO ... that's from the past, not sure if that could still work. primarily for the webapp, though.
-=======
-  - 'if [[ $MODE = "sagews" ]]; then cd ~/build/sagemathinc/cocalc/src/smc_sagews/smc_sagews/; python -m pytest tests/; fi'
-  - 'if [[ $MODE = "webapp" ]]; then cd ~/build/sagemathinc/cocalc/src/smc-webapp/; npm test -- --ci; fi'
-  - 'if [[ $MODE = "server" ]]; then npm run coveralls; fi'
-  - 'if [[ $MODE = "util"   ]]; then cd ~/build/sagemathinc/cocalc/src/smc-util/; npm test; fi'
-  - 'if [[ $MODE = "misc"   ]]; then cd ~/build/sagemathinc/cocalc/src/smc-util/; export NODE_ENV=mocha-test && SMC_TEST=true node_modules/.bin/mocha --reporter ${REPORTER:-progress} test/misc-test.coffee test/synctable-test.coffee; fi'
-  - 'if [[ $MODE = "hub"  ]]; then cd ~/build/sagemathinc/cocalc/src/smc-hub/; npm run testpg; npm run testmisc; npm run testkucalc; fi'
->>>>>>> a140110b
 
 # send coverage report over to https://coveralls.io
 #after_success:
