--- conflicted
+++ resolved
@@ -232,10 +232,7 @@
     "tsx",
     "json",
     "md",
-<<<<<<< HEAD
     "rmd",
-=======
->>>>>>> 867e654f
     "r",
     "html",
     "c",
