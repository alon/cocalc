--- conflicted
+++ resolved
@@ -2853,11 +2853,7 @@
   );
 }
 
-<<<<<<< HEAD
 export const get_directory_listing = function(opts) {
-=======
-function get_directory_listing(opts) {
->>>>>>> 98bd0518
   let method, prom_dir_listing_start, prom_labels, state, time0, timeout;
   opts = defaults(opts, {
     project_id: required,
