--- conflicted
+++ resolved
@@ -6,13 +6,12 @@
 cd `dirname $0`/..
 . smc-env
 
-<<<<<<< HEAD
+# step 0: fix paths for a theme
 cocalc_setup_theme.py
-=======
+
 # step 1: get rid of package-lock files
 # DISABLED: causes build issues
 #git ls-files '../*/package-lock.json' | xargs rm -f
->>>>>>> b7e0208b
 
 cd $SMC_ROOT
 npm install
