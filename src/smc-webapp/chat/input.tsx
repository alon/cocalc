import * as React from "react";
import memoizeOne from "memoize-one";
import * as immutable from "immutable";
import { MentionsInput, Mention } from "react-mentions";

import { USER_MENTION_MARKUP } from "./utils";
import { cmp_Date } from "smc-util/misc2";
const { Space } = require("../r_misc");
const { Avatar } = require("../other-users");
const { IS_MOBILE, isMobile } = require("../feature");

interface Props {
  input: string;
  input_ref: any;
  input_style?: any; // Used to override defaults
  enable_mentions: boolean;
  project_users: any;
  user_store: any;
  font_size: number;
  height: string;
  on_paste?: (e) => void;
  on_change: (value, mentions) => void;
  on_send: (value) => void;
  on_clear: () => void;
  on_set_to_last_input: () => void;
  account_id: string;
  componentClass?: string;
  input_height?: "default" | "small";
  singleLine?: boolean;
}

export class ChatInput extends React.PureComponent<Props> {
  static defaultProps = {
    enable_mentions: true,
    font_size: 14,
<<<<<<< HEAD
    componentClass: "textarea",
    input_height: "default",
    singleLine: false
  };

  input_style = memoizeOne((font_size, input_height) => {
    return {
      height: input_height == "default" ? "100%" : "80%",
      padding: input_height == "small" ? "10px" : undefined,
=======
    height: "100%"
  };

  private mentions_input_ref: any;
  private input_ref: any;

  constructor(props) {
    super(props);
    this.mentions_input_ref = React.createRef();
    this.input_ref = props.input_ref || React.createRef();
  }

  // Hack around updating mentions when pasting an image (which we have to handle ourselves)
  // Without this, MentionsInput does not correctly update its internal representation.
  componentDidUpdate(prev_props) {
    if (
      this.props.on_paste != undefined &&
      prev_props.input != this.props.input
    ) {
      window.setTimeout(() => {
        this.mentions_input_ref.current.wrappedInstance.handleChange({
          target: this.input_ref.current
        });
      }, 0);
    }
  }

  input_style = memoizeOne((font_size: number, height: string) => {
    return {
      height: height,
>>>>>>> 0a3e6553

      "&multiLine": {
        highlighter: {
          padding: 5
        },

        control: {
          height: "100%",
          backgroundColor: "white",
          leftMargin: "2px"
        },

        input: {
          height: "100%",
          fontSize: font_size,
          border: "1px solid #ccc",
          borderRadius: "4px",
          boxShadow: "inset 0 1px 1px rgba(0,0,0,.075)",
          overflow: "auto",
          padding: "5px 10px"
        }
      },

      suggestions: {
        list: {
          backgroundColor: "white",
          border: "1px solid #ccc",
          borderRadius: "4px",
          fontSize: font_size,
          position: "absolute",
          bottom: "10px",
          overflow: "auto",
          maxHeight: "145px",
          width: "max-content",
          display: "flex",
          flexDirection: "column"
        },

        item: {
          padding: "5px 15px 5px 10px",
          borderBottom: "1px solid rgba(0,0,0,0.15)",

          "&focused": {
            backgroundColor: "rgb(66, 139, 202, 0.4)"
          }
        }
      }
    };
  });

  mentions_data = memoizeOne((project_users: immutable.Map<string, any>) => {
    const user_array = project_users
      .keySeq()
      .filter(account_id => {
        return account_id !== this.props.account_id;
      })
      .map(account_id => {
        return {
          id: account_id,
          display: this.props.user_store.get_name(account_id),
          last_active: this.props.user_store.get_last_active(account_id)
        };
      })
      .toJS();

    user_array.sort((x, y) => -cmp_Date(x.last_active, y.last_active));

    return user_array;
  });

  on_change = (e, _, __, mentions) => {
    this.props.on_change(e.target.value, mentions);
  };

  on_keydown = (e: any) => {
    // TODO: Add timeout component to is_typing
    if (
      e.keyCode === 13 &&
      (e.shiftKey || this.props.componentClass == "input")
    ) {
      e.preventDefault();
      if (this.props.input.length && this.props.input.trim().length >= 1) {
        this.props.on_send(this.props.input);
      }
    } else if (e.keyCode === 38 && this.props.input === "") {
      // Up arrow on an empty input
      this.props.on_set_to_last_input();
    } else if (e.keyCode === 27) {
      // Esc
      this.props.on_clear();
    }
  };

  render_user_suggestion = (entry: { id: string; display: string }) => {
    return (
      <span>
        <Avatar size={this.props.font_size + 12} account_id={entry.id} />
        <Space />
        <Space />
        {entry.display}
      </span>
    );
  };

  render() {
    const user_array = this.mentions_data(this.props.project_users);

    const style =
      this.props.input_style ||
<<<<<<< HEAD
      this.input_style(this.props.font_size, this.props.input_height);
=======
      this.input_style(this.props.font_size, this.props.height);
>>>>>>> 0a3e6553

    return (
      <MentionsInput
        ref={this.mentions_input_ref}
        autoFocus={!IS_MOBILE || isMobile.Android()}
        displayTransform={(_, display) => "@" + display}
        style={style}
        markup={USER_MENTION_MARKUP}
        inputRef={this.props.input_ref}
        onKeyDown={this.on_keydown}
        singleLine={this.props.componentClass == "input"}
        value={this.props.input}
        placeholder={
          this.props.enable_mentions
            ? "Type a message, @name..."
            : "Type a message..."
        }
        onPaste={this.props.on_paste}
        onChange={this.on_change}
      >
        <Mention
          trigger="@"
          data={user_array}
          appendSpaceOnAdd={true}
          renderSuggestion={this.render_user_suggestion}
        />
      </MentionsInput>
    );
  }
}<|MERGE_RESOLUTION|>--- conflicted
+++ resolved
@@ -33,7 +33,6 @@
   static defaultProps = {
     enable_mentions: true,
     font_size: 14,
-<<<<<<< HEAD
     componentClass: "textarea",
     input_height: "default",
     singleLine: false
@@ -42,10 +41,9 @@
   input_style = memoizeOne((font_size, input_height) => {
     return {
       height: input_height == "default" ? "100%" : "80%",
-      padding: input_height == "small" ? "10px" : undefined,
-=======
-    height: "100%"
-  };
+      padding: input_height == "small" ? "10px" : undefined
+    };
+  });
 
   private mentions_input_ref: any;
   private input_ref: any;
@@ -74,7 +72,6 @@
   input_style = memoizeOne((font_size: number, height: string) => {
     return {
       height: height,
->>>>>>> 0a3e6553
 
       "&multiLine": {
         highlighter: {
@@ -184,11 +181,7 @@
 
     const style =
       this.props.input_style ||
-<<<<<<< HEAD
-      this.input_style(this.props.font_size, this.props.input_height);
-=======
       this.input_style(this.props.font_size, this.props.height);
->>>>>>> 0a3e6553
 
     return (
       <MentionsInput
