--- conflicted
+++ resolved
@@ -762,13 +762,9 @@
         @element = templates.find(".salvus-editor-codemirror").clone()
 
         if not opts.public_access
-<<<<<<< HEAD
             if not window.FULLY_REACT
                 # TODO: can't do this here when fully react
-                profile.render_new(@project_id, @filename, @element.find('.smc-users-viewing-document')[0], redux, @get_users_cursors, @programmatical_goto_line)
-=======
-            profile.render_new_viewing_doc(@project_id, @filename, @element.find('.smc-users-viewing-document')[0], redux, @get_users_cursors, @programmatical_goto_line)
->>>>>>> 7deaf1e8
+                profile.render_new_viewing_doc(@project_id, @filename, @element.find('.smc-users-viewing-document')[0], redux, @get_users_cursors, @programmatical_goto_line)
 
         @element.data('editor', @)
 
