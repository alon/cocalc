###############################################################################
#
# SageMathCloud: A collaborative web-based interface to Sage, IPython, LaTeX and the Terminal.
#
#    Copyright (C) 2014, William Stein
#
#    This program is free software: you can redistribute it and/or modify
#    it under the terms of the GNU General Public License as published by
#    the Free Software Foundation, either version 3 of the License, or
#    (at your option) any later version.
#
#    This program is distributed in the hope that it will be useful,
#    but WITHOUT ANY WARRANTY; without even the implied warranty of
#    MERCHANTABILITY or FITNESS FOR A PARTICULAR PURPOSE.  See the
#    GNU General Public License for more details.
#
#    You should have received a copy of the GNU General Public License
#    along with this program.  If not, see <http://www.gnu.org/licenses/>.
#
###############################################################################


###############################################################################
#
# Project page -- browse the files in a project, etc.
#
###############################################################################

underscore      = require('underscore')


{IS_MOBILE}     = require("feature")
{top_navbar}    = require('top_navbar')
{salvus_client} = require('salvus_client')
{alert_message} = require('alerts')
async           = require('async')
misc            = require('misc')
misc_page       = require('misc_page')

{flux}          = require('flux')

{filename_extension, defaults, required, to_json, from_json, trunc, keys, uuid} = misc
{file_associations, Editor, local_storage, public_access_supported} = require('editor')

{download_file} = misc_page

# How long to cache public paths in this project
PUBLIC_PATHS_CACHE_TIMEOUT_MS = 1000*60

##################################################
# Define the project page class
##################################################

class ProjectPage
    constructor: (@project_id) ->
        if typeof(@project_id) != 'string'
            throw "ProjectPage constructor now takes a string"
        @project = {project_id: @project_id}   # TODO: a lot of other code assumes the ProjectPage has this; since this is going away with flux-ification, who cares for now...

        # the html container for everything in the project.
        @container = $("#salvus-project-templates").find(".salvus-project").clone()
        @container.data('project', @)
        $("body").append(@container)

        # react initialization
        flux = require('flux').flux
<<<<<<< HEAD
        @actions = require('project_store').getActions(@project.project_id, flux)
        @store = require('project_store').getStore(@project.project_id, flux)

        flux.getActions('projects').set_project_state_open(@project.project_id)
        public_view = true
        if public_view
            @container.find(".salvus-project-write-access").hide()
            @container.find(".salvus-project-public-access").show()
        else
            @container.find(".salvus-project-write-access").show()
            @container.find(".salvus-project-public-access").hide()
=======
        @actions = require('project_store').getActions(@project_id, flux)
        @store = require('project_store').getStore(@project_id, flux)

        flux.getActions('projects').set_project_state_open(@project_id)

        flux.getStore('projects').wait
            until   : (s) => s.get_my_group(@project_id)
            timeout : 60
            cb      : (err, group) =>
                if not err
                    @public_access = (group == 'public')
                    if @public_access
                        @container.find(".salvus-project-write-access").hide()
                        @container.find(".salvus-project-public-access").show()
                    else
                        @container.find(".salvus-project-write-access").show()
                        @container.find(".salvus-project-public-access").hide()
>>>>>>> bbe623c0

        @init_new_tab_in_navbar()
        @init_tabs()
        @create_editor()
        @init_sortable_editor_tabs()

    activity_indicator: () =>
        top_navbar.activity_indicator(@project_id)

    # call when project is closed completely
    destroy: () =>
        @save_browser_local_data()
        @container.empty()
        @editor?.destroy()
        delete project_pages[@project_id]
        @project_log?.disconnect_from_session()
        clearInterval(@_update_last_snapshot_time)
        @_cmdline?.unbind('keydown', @mini_command_line_keydown)
        delete @editor
        require('flux').flux.getActions('projects').set_project_state_close(@project_id)

    init_new_tab_in_navbar: () =>
        # Create a new tab in the top navbar (using top_navbar as a jquery plugin)
        @container.top_navbar
            id    : @project_id
            label : @project_id
            icon  : 'fa-edit'

            onclose : () =>
                @destroy()

            onblur: () =>
                @editor?.remove_handlers()
                require('flux').flux.getActions('projects').setTo(foreground_project:undefined) # TODO: temporary

            onshow: () =>
                if @project?
                    @actions.push_state()
                @editor?.activate_handlers()
                @editor?.refresh()
                require('flux').flux.getActions('projects').setTo(foreground_project: @project_id) # TODO: temporary

            onfullscreen: (entering) =>
                if @project?
                    if entering
                        @hide_tabs()
                    else
                        @show_tabs()
                    $(window).resize()

        # Replace actual tab content by a React component that gets dynamically updated
        # when the project title is changed, and can display other information from the store.
        require('project_settings').init_top_navbar(@project_id)

    init_sortable_file_list: () =>
        # make the list of open files user-sortable.
        if @_file_list_is_sortable
            return
        @container.find(".file-pages").sortable
            axis                 : 'x'
            delay                : 50
            containment          : 'parent'
            tolerance            : 'pointer'
            placeholder          : 'file-tab-placeholder'
            forcePlaceholderSize : true
        @_file_list_is_sortable = true

    destroy_sortable_file_list: () =>
        if not @_file_list_is_sortable
            return
        @container.find(".file-pages").sortable("destroy")
        @_file_list_is_sortable = false


    #  files/....
    #  recent
    #  new
    #  log
    #  settings
    #  search
    load_target: (target, foreground=true) =>
        #console.log("project -- load_target=#{target}")
        segments = target.split('/')
        #console.log("segments=",segments)
        switch segments[0]
            when 'files'
                if target[target.length-1] == '/'
                    # open a directory
                    #console.log("change to ", segments.slice(1, segments.length-1))
                    @set_current_path(segments.slice(1, segments.length-1).join('/'))
                    @display_tab("project-file-listing")
                else
                    # open a file -- foreground option is relevant here.
                    if foreground
                        @set_current_path(segments.slice(1, segments.length-1).join('/'))
                        @display_tab("project-editor")
                    @open_file
                        path       : segments.slice(1).join('/')
                        foreground : foreground
            when 'new'  # ignore foreground for these and below, since would be nonsense
                @set_current_path(segments.slice(1).join('/'))
                @display_tab("project-new-file")
            when 'log'
                @display_tab("project-activity")
            when 'settings'
                @display_tab("project-settings")
            when 'search'
                @set_current_path(segments.slice(1).join('/'))
                @display_tab("project-search")

    close: () =>
        top_navbar.remove_page(@project_id)

    # Reload the @project attribute from the database, and re-initialize
    # ui elements, mainly in settings.
    reload_settings: (cb) =>
        @project = flux.getStore('projects').get_project(@project_id)
        cb?()

    ########################################
    # Launch open sessions
    ########################################

    # TODO -- not used right now -- just use init_file_sessions only -- delete this.
    init_open_sessions: (cb) =>
        salvus_client.project_session_info
            project_id: @project_id
            cb: (err, mesg) =>
                if err
                    alert_message(type:"error", message:"Error getting open sessions -- #{err}")
                    cb?(err)
                    return
                #console.log(mesg)
                if not (mesg? and mesg.info?)
                    cb?()
                    return

                async.series([
                    (cb) =>
                        @init_console_sessions(mesg.info.console_sessions, cb)
                    (cb) =>
                        @init_sage_sessions(mesg.info.sage_sessions, cb)
                    (cb) =>
                        @init_file_sessions(mesg.info.file_sessions, cb)
                ], (err) => cb?(err))

    init_sortable_editor_tabs: () =>
        @container.find(".nav.projects").sortable
            axis                 : 'x'
            delay                : 50
            containment          : 'parent'
            tolerance            : 'pointer'
            placeholder          : 'nav-projects-placeholder'
            forcePlaceholderSize : true

    ########################################
    # ...?
    ########################################

    hide_tabs: () =>
        @container.find(".project-pages").hide()
        @container.find(".file-pages").hide()

    show_tabs: () =>
        @container.find(".project-pages").show()
        @container.find(".file-pages").show()

    init_tabs: () =>
        @tabs = []
        that = @
        for item in @container.find(".project-pages").children()
            t = $(item)
            target = t.find("a").data('target')
            if not target?
                continue

            # activate any a[href=...] links elsewhere on the page
            @container.find("a[href=##{target}]").data('item',t).data('target',target).click () ->
                link = $(@)
                if link.data('item').hasClass('disabled')
                    return false
                that.display_tab(link.data('target'))
                return false

            t.find('a').tooltip(delay:{ show: 1000, hide: 200 })
            name = target
            tab = {label:t, name:name, target:@container.find(".#{name}")}
            @tabs.push(tab)

            t.find("a").data('item',t).click () ->
                link = $(@)
                if link.data('item').hasClass('disabled')
                    return false
                that.display_tab(link.data("target"))
                return false

            if name == "project-file-listing"
                tab.onshow = () ->
                    that.editor?.hide_editor_content()
                    require('project_files').render_new(that.project.project_id, that.container.find(".smc-react-project-files")[0], flux)
                    that.actions.set_url_to_path(that.store.state.current_path)
                tab.onblur = () ->
                    require('project_files').unmount(that.container.find(".smc-react-project-files")[0])
            else if name == "project-editor"
                tab.onshow = () ->
                    that.editor.onshow()
                t.find("a").click () ->
                    that.editor.hide()
                    that.editor.show_recent()
                    return false
            else if name == "project-new-file" and not @public_access
                tab.onshow = () ->
                    that.editor?.hide_editor_content()
                    require('project_new').render_new(that.project.project_id, that.container.find(".smc-react-project-new")[0], flux)
                    that.actions.push_state('new/' + that.store.state.current_path)
                tab.onblur = ->
                    require('project_new').unmount(that.container.find(".smc-react-project-new")[0])
            else if name == "project-activity" and not @public_access
                tab.onshow = () =>
                    require('project_log').render_log(that.project.project_id, that.container.find(".smc-react-project-log")[0], flux)
                    that.editor?.hide_editor_content()
                    that.actions.push_state('log')
                    # HORRIBLE TEMPORARY HACK since focus isn't working with react... yet  (TODO)
                    @container.find(".project-activity").find("input").focus()
                tab.onblur = ->
                    require('project_log').unmount(that.container.find(".smc-react-project-log")[0])

            else if name == "project-settings" and not @public_access
                tab.onshow = () ->
                    require('project_settings').create_page(that.project.project_id, that.container.find(".smc-react-project-settings")[0], flux)
                    that.editor?.hide_editor_content()
                    that.actions.push_state('settings')
                    url = document.URL
                    i = url.lastIndexOf("/settings")
                    if i != -1
                        url = url.slice(0,i)
                    that.container.find(".salvus-settings-url").val(url)
                tab.onblur = ->
                    require('project_settings').unmount(that.container.find(".smc-react-project-settings")[0])

            else if name == "project-search" and not @public_access
                tab.onshow = () ->
                    require('project_search').render_project_search(that.project.project_id, that.container.find(".smc-react-project-search")[0], flux)
                    that.editor?.hide_editor_content()
                    that.actions.push_state('search/' + that.store.state.current_path)
                    that.container.find(".project-search-form-input").focus()
                tab.onblur = ->
                    require('project_search').unmount(that.container.find(".smc-react-project-search")[0])


        for item in @container.find(".file-pages").children()
            t = $(item)
            target = t.find("a").data('target')
            if not target?
                continue

            # activate any a[href=...] links elsewhere on the page
            @container.find("a[href=##{target}]").data('item',t).data('target',target).click () ->
                link = $(@)
                if link.data('item').hasClass('disabled')
                    return false
                that.display_tab(link.data('target'))
                return false

            t.find('a').tooltip(delay:{ show: 1000, hide: 200 })
            name = target
            tab = {label:t, name:name, target:@container.find(".#{name}")}
            @tabs.push(tab)

            t.find("a").data('item',t).click () ->
                link = $(@)
                if link.data('item').hasClass('disabled')
                    return false
                that.display_tab(link.data("target"))
                return false

        @display_tab("project-file-listing")

    create_editor: (initial_files) =>   # initial_files (optional)
        @editor = new Editor
            project_page  : @
            counter       : @container.find(".project-editor-file-count")
            initial_files : initial_files
        @container.find(".project-editor").append(@editor.element)

    display_tab: (name) =>
        @container.find(".project-pages").children().removeClass('active')
        @container.find(".file-pages").children().removeClass('active')
        @container.css(position: 'static')
        for tab in @tabs
            if tab.name == name
                @current_tab = tab
                tab.target.show()
                tab.label.addClass('active')
                tab.onshow?()
                @focus()
            else if tab.name == @_last_display_tab_name
                tab.onblur?()
                tab.target.hide()
        @_last_display_tab_name = name

        if name == 'project-new-file'
            @actions.set_next_default_filename(require('account').default_filename())

        if name == 'project-file-listing'
            #temporary
            sort_by_time = @store.state.sort_by_time ? true
            show_hidden = @store.state.show_hidden ? false
            @actions.set_directory_files(@store.state.current_path, sort_by_time, show_hidden)
        if name != 'project-editor'
            @editor?.hide()
            @editor?.resize_open_file_tabs()

    show_editor_chat_window: (path) =>
        @editor?.show_chat_window(path)

    save_browser_local_data: (cb) =>
        @editor.save(undefined, cb)

    # Return the string representation of the current path, as a
    # relative path from the root of the project.
    current_pathname: () => @store.state.current_path

    # Set the current path array from a path string to a directory
    set_current_path: (path) =>
        if path != @store.state.current_path
            require('flux').flux.getProjectActions(@project_id).set_current_path(path)

    focus: () =>
        if not IS_MOBILE  # do *NOT* do on mobile, since is very annoying to have a keyboard pop up.
            switch @current_tab.name
                when "project-file-listing"
                    @container.find(".salvus-project-search-for-file-input").focus()
                #when "project-editor"
                #    @editor.focus()

    default_filename: (ext) =>
        return require('account').default_filename(ext)

    ensure_directory_exists: (opts) =>
        opts = defaults opts,
            path  : required
            cb    : undefined  # cb(true or false)
            alert : true
        salvus_client.exec
            project_id : @project_id
            command    : "mkdir"
            timeout    : 15
            args       : ['-p', opts.path]
            cb         : (err, result) =>
                if opts.alert
                    if err
                        alert_message(type:"error", message:err)
                    else if result.event == 'error'
                        alert_message(type:"error", message:result.error)
                opts.cb?(err or result.event == 'error')

    ensure_file_exists: (opts) =>
        opts = defaults opts,
            path  : required
            cb    : undefined  # cb(true or false)
            alert : true

        async.series([
            (cb) =>
                dir = misc.path_split(opts.path).head
                if dir == ''
                    cb()
                else
                    @ensure_directory_exists(path:dir, alert:opts.alert, cb:cb)
            (cb) =>
                #console.log("ensure_file_exists -- touching '#{opts.path}'")
                salvus_client.exec
                    project_id : @project_id
                    command    : "touch"
                    timeout    : 15
                    args       : [opts.path]
                    cb         : (err, result) =>
                        if opts.alert
                            if err
                                alert_message(type:"error", message:err)
                            else if result.event == 'error'
                                alert_message(type:"error", message:result.error)
                        opts.cb?(err or result.event == 'error')
        ], (err) -> opts.cb?(err))

    get_from_web: (opts) =>
        opts = defaults opts,
            url     : required
            dest    : undefined
            timeout : 45
            alert   : true
            cb      : undefined     # cb(true or false, depending on error)

        {command, args} = transform_get_url(opts.url)

        salvus_client.exec
            project_id : @project_id
            command    : command
            timeout    : opts.timeout
            path       : opts.dest
            args       : args
            cb         : (err, result) =>
                if opts.alert
                    if err
                        alert_message(type:"error", message:err)
                    else if result.event == 'error'
                        alert_message(type:"error", message:result.error)
                opts.cb?(err or result.event == 'error')


    open_file_in_another_browser_tab: (path) =>
        salvus_client.read_file_from_project
            project_id : @project_id
            path       : path
            cb         : (err, result) =>
                window.open(misc.encode_path(result.url))

    open_file: (opts) =>
        opts = defaults opts,
            path       : required
            foreground : true      # display in foreground as soon as possible

        ext = filename_extension(opts.path)

        if @public_access and not public_access_supported(opts.path)
            console.log("Public projects not implemented yet; dialog deleted")
            @file_action_dialog
                fullname : opts.path
                isdir    : false
            return

        @editor.open opts.path, (err, opened_path) =>
            if err
                # ga('send', 'event', 'file', 'open', 'error', opts.path, {'nonInteraction': 1})
                alert_message(type:"error", message:"Error opening '#{opts.path}' -- #{misc.to_json(err)}", timeout:10)
            else
                # ga('send', 'event', 'file', 'open', 'success', opts.path, {'nonInteraction': 1})
                if opts.foreground
                    @display_tab("project-editor")

                # make tab for this file actually visible in the editor
                @editor.display_tab
                    path       : opened_path
                    foreground : opts.foreground

    show_add_collaborators_box: () =>
        @display_tab('project-settings')

    download_file: (opts) =>
        opts = defaults opts,
            path    : required
            auto    : true
            timeout : 45
            cb      : undefined   # cb(err) when file download from browser starts -- instant since we use raw path

        if misc.filename_extension(opts.path) == 'pdf'
            # unfortunately, download_file doesn't work for pdf these days...
            opts.auto = false

        url = "#{window.salvus_base_url}/#{@project_id}/raw/#{misc.encode_path(opts.path)}"
        if opts.auto
            download_file(url)
        else
            window.open(url)

project_pages = {}

# Function that returns the project page for the project with given id,
# or creates it if it doesn't exist.
project_page = exports.project_page = (project_id) ->
    if typeof(project_id) != 'string'
        throw "ProjectPage constructor now takes a string"
    p = project_pages[project_id]
    if p?
        return p
    p = project_pages[project_id] = new ProjectPage(project_id)
    top_navbar.init_sortable_project_list()
    return p


# Apply various transformations to url's before downloading a file using the "+ New" from web thing:
# This is useful, since people often post a link to a page that *hosts* raw content, but isn't raw
# content, e.g., ipython nbviewer, trac patches, github source files (or repos?), etc.

URL_TRANSFORMS =
    'http://trac.sagemath.org/attachment/ticket/':'http://trac.sagemath.org/raw-attachment/ticket/'
    'http://nbviewer.ipython.org/urls/':'https://'


transform_get_url = (url) ->  # returns something like {command:'wget', args:['http://...']}
    if misc.startswith(url, "https://github.com/") and url.indexOf('/blob/') != -1
        url = url.replace("https://github.com", "https://raw.github.com").replace("/blob/","/")

    if misc.startswith(url, 'git@github.com:')
        command = 'git'  # kind of useless due to host keys...
        args = ['clone', url]
    else if url.slice(url.length-4) == ".git"
        command = 'git'
        args = ['clone', url]
    else
        # fall back
        for a,b of URL_TRANSFORMS
            url = url.replace(a,b)  # only replaces first instance, unlike python.  ok for us.
        command = 'wget'
        args = [url]

    return {command:command, args:args}<|MERGE_RESOLUTION|>--- conflicted
+++ resolved
@@ -64,19 +64,6 @@
 
         # react initialization
         flux = require('flux').flux
-<<<<<<< HEAD
-        @actions = require('project_store').getActions(@project.project_id, flux)
-        @store = require('project_store').getStore(@project.project_id, flux)
-
-        flux.getActions('projects').set_project_state_open(@project.project_id)
-        public_view = true
-        if public_view
-            @container.find(".salvus-project-write-access").hide()
-            @container.find(".salvus-project-public-access").show()
-        else
-            @container.find(".salvus-project-write-access").show()
-            @container.find(".salvus-project-public-access").hide()
-=======
         @actions = require('project_store').getActions(@project_id, flux)
         @store = require('project_store').getStore(@project_id, flux)
 
@@ -94,7 +81,6 @@
                     else
                         @container.find(".salvus-project-write-access").show()
                         @container.find(".salvus-project-public-access").hide()
->>>>>>> bbe623c0
 
         @init_new_tab_in_navbar()
         @init_tabs()
