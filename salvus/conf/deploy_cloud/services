--- conflicted
+++ resolved
@@ -17,11 +17,7 @@
 [vm]
 
 # database nodes
-<<<<<<< HEAD
 cloud2    {'hostname':'cassandra1', 'vcpus':cassandra_cpu, 'ram':cassandra_ram, 'base':base, 'disk':'cassandra:256'}
-=======
-#cloud1    {'hostname':'cassandra1', 'vcpus':cassandra_cpu, 'ram':cassandra_ram, 'base':base, 'disk':'cassandra:256'}
->>>>>>> 67d187a0
 cloud2    {'hostname':'cassandra2', 'vcpus':cassandra_cpu, 'ram':cassandra_ram, 'base':base, 'disk':'cassandra:256'}
 cloud3    {'hostname':'cassandra3', 'vcpus':cassandra_cpu, 'ram':cassandra_ram, 'base':base, 'disk':'cassandra:256'}
 cloud4    {'hostname':'cassandra4', 'vcpus':cassandra_cpu, 'ram':cassandra_ram, 'base':base, 'disk':'cassandra:256'}
@@ -44,27 +40,6 @@
 cloud21   {'hostname':'cassandra21', 'vcpus':cassandra_cpu, 'ram':cassandra_ram, 'base':base, 'disk':'cassandra:256'}
 
 # web/hub nodes
-<<<<<<< HEAD
-cloud1   {'hostname':'web1',       'vcpus':web_cpu,       'ram':web_ram,       'base':base, 'disk':'snap:1024'}
-cloud2   {'hostname':'web2',       'vcpus':web_cpu,       'ram':web_ram,       'base':base, 'disk':'snap:1024'}
-cloud3   {'hostname':'web3',       'vcpus':web_cpu,       'ram':web_ram,       'base':base, 'disk':'snap:1024'}
-cloud4   {'hostname':'web4',       'vcpus':web_cpu,       'ram':web_ram,       'base':base, 'disk':'snap:1024'}
-cloud5   {'hostname':'web5',       'vcpus':web_cpu,       'ram':web_ram,       'base':base}
-cloud6   {'hostname':'web6',       'vcpus':web_cpu,       'ram':web_ram,       'base':base}
-cloud7   {'hostname':'web7',       'vcpus':web_cpu,       'ram':web_ram,       'base':base, 'disk':'snap:1024'}
-cloud10  {'hostname':'web10',      'vcpus':web_cpu,       'ram':web_ram,       'base':base, 'disk':'snap:1024'}
-cloud11  {'hostname':'web11',      'vcpus':web_cpu,       'ram':web_ram,       'base':base, 'disk':'snap:1024'}
-cloud12  {'hostname':'web12',      'vcpus':web_cpu,       'ram':web_ram,       'base':base, 'disk':'snap:1024'}
-#cloud13  {'hostname':'web13',      'vcpus':web_cpu,       'ram':web_ram,       'base':base, 'disk':'snap:1024'}
-cloud14  {'hostname':'web14',      'vcpus':web_cpu,       'ram':web_ram,       'base':base, 'disk':'snap:1024'}
-cloud15  {'hostname':'web15',      'vcpus':web_cpu,       'ram':web_ram,       'base':base, 'disk':'snap:1024'}
-cloud16  {'hostname':'web16',      'vcpus':web_cpu,       'ram':web_ram,       'base':base, 'disk':'snap:1024'}
-cloud17  {'hostname':'web17',      'vcpus':web_cpu,       'ram':web_ram,       'base':base, 'disk':'snap:1024'}
-cloud18  {'hostname':'web18',      'vcpus':web_cpu,       'ram':web_ram,       'base':base, 'disk':'snap:1024'}
-cloud19  {'hostname':'web19',      'vcpus':web_cpu,       'ram':web_ram,       'base':base, 'disk':'snap:1024'}
-cloud20  {'hostname':'web20',      'vcpus':web_cpu,       'ram':web_ram,       'base':base, 'disk':'snap:1024'}
-cloud21  {'hostname':'web21',      'vcpus':web_cpu,       'ram':web_ram,       'base':base, 'disk':'snap:1024'}
-=======
 cloud1   {'hostname':'web1',       'vcpus':web_cpu,       'ram':web_ram,       'base':base}
 cloud2   {'hostname':'web2',       'vcpus':web_cpu,       'ram':web_ram,       'base':base}
 cloud3   {'hostname':'web3',       'vcpus':web_cpu,       'ram':web_ram,       'base':base}
@@ -84,7 +59,6 @@
 cloud19  {'hostname':'web19',      'vcpus':web_cpu,       'ram':web_ram,       'base':base}
 cloud20  {'hostname':'web20',      'vcpus':web_cpu,       'ram':web_ram,       'base':base}
 cloud21  {'hostname':'web21',      'vcpus':web_cpu,       'ram':web_ram,       'base':base}
->>>>>>> 67d187a0
 
 # compute vm's
 cloud1   {'hostname':'compute1a',  'vcpus':compute_cpu,   'ram':compute_ram,   'base':base, 'disk':'home:1024,projects:512:none:qcow2', 'vnc':13000}
