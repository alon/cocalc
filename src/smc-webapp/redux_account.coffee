###
# Account Redux store
###

async = require('async')

{Actions, Store, Table, redux}  = require('./smc-react')

{alert_message} = require('./alerts')

misc = require('smc-util/misc')

help = ->
    return redux.getStore('customize').get('help_email')

{webapp_client} = require('./webapp_client')
remember_me = webapp_client.remember_me_key()

# Define account actions
class AccountActions extends Actions
    set_user_type: (user_type) =>
        @setState(user_type: user_type)

    sign_in: (email, password) =>
        @setState(signing_in: true)
        webapp_client.sign_in
            email_address : email
            password      : password
            remember_me   : true
            timeout       : 30
            cb            : (error, mesg) =>
                @setState(signing_in: false)
                if error
                    @setState(sign_in_error : "There was an error signing you in (#{error}).  Please try again; if that doesn't work after a few minutes, email #{help()}.")
                    return
                switch mesg.event
                    when 'sign_in_failed'
                        @setState(sign_in_error : mesg.reason)
                    when 'signed_in'
                        redux.getActions('page').set_active_tab('projects')
                        break
                    when 'error'
                        @setState(sign_in_error : mesg.reason)
                    else
                        # should never ever happen
                        @setState(sign_in_error : "The server responded with invalid message when signing in: #{JSON.stringify(mesg)}")

    create_account: (name, email, password, token) =>
        i = name.lastIndexOf(' ')
        if i == -1
            last_name = ''
            first_name = name
        else
            first_name = name.slice(0,i).trim()
            last_name = name.slice(i).trim()
        @setState(signing_up: true)
        webapp_client.create_account
            first_name      : first_name
            last_name       : last_name
            email_address   : email
            password        : password
            agreed_to_terms : true
            token           : token
            cb              : (err, mesg) =>
                @setState(signing_up: false)
                if err?
                    @setState('sign_up_error': err)
                    return
                switch mesg.event
                    when "account_creation_failed"
                        @setState('sign_up_error': mesg.reason)
                    when "signed_in"
                        {analytics_event} = require('./misc_page')
                        analytics_event('account', 'create_account') # user created an account
                        redux.getActions('page').set_active_tab('projects')
                    else
                        # should never ever happen
                        # alert_message(type:"error", message: "The server responded with invalid message to account creation request: #{JSON.stringify(mesg)}")

    # deletes the account and then signs out everywhere
    delete_account: =>
        async.series([
            (cb) =>
                # cancel any subscriptions
                redux.getActions('billing').cancel_everything(cb)
            (cb) =>
                # actually request to delete the account
                webapp_client.delete_account
                    account_id : @redux.getStore('account').get_account_id()
                    timeout       : 40
                    cb            : cb

        ], (err) =>
            if err?
                @setState('account_deletion_error' : "Error trying to delete the account: #{err}")
            else
                @sign_out(true)
        )

<<<<<<< HEAD
    forgot_password: (email) ->
        webapp_client.forgot_password
=======
    forgot_password: (email) =>
        salvus_client.forgot_password
>>>>>>> 021b95a0
            email_address : email
            cb : (err, mesg) =>
                if mesg?.error
                    err = mesg.error
                if err?
                    @setState
                        forgot_password_error   : "Error sending password reset message to #{email} -- #{err}. Write to #{help()} for help."
                        forgot_password_success : ''
                else
                    @setState
                        forgot_password_success : "Password reset message sent to #{email}; if you don't receive it, check your spam folder; if you have further trouble, write to #{help()}."
                        forgot_password_error   : ''

<<<<<<< HEAD
    reset_password: (code, new_password) ->
        webapp_client.reset_forgot_password
=======
    reset_password: (code, new_password) =>
        salvus_client.reset_forgot_password
>>>>>>> 021b95a0
            reset_code   : code
            new_password : new_password
            cb : (error, mesg) =>
                if error
                    @setState('reset_password_error' : "Error communicating with server: #{error}")
                else
                    if mesg.error
                        @setState('reset_password_error' : mesg.error)
                    else
                        # success
                        # TODO: can we automatically log them in?
                        window.history.pushState("", document.title, window.location.pathname)
                        @setState(reset_key : '', reset_password_error : '')

    sign_out: (everywhere) =>
        misc.delete_local_storage(remember_me)
        evt = 'sign_out'
        if everywhere
            evt += '_everywhere'
        {analytics_event} = require('./misc_page')
        analytics_event('account', evt)  # user explicitly signed out.

        # Send a message to the server that the user explicitly
        # requested to sign out.  The server must clean up resources
        # and *invalidate* the remember_me cookie for this client.
        webapp_client.sign_out
            everywhere : everywhere
            cb         : (error) =>
                if error
                    # We don't know error is a string; and the state when this happens could be
                    # arbitrarily messed up.  So... both pop up an error (which user will see),
                    # and set something in the store, which may or may not get displayed.
                    err = "Error signing you out -- #{misc.to_json(error)} -- please refresh your browser and try again."
                    alert_message(type:"error", message: err)
                    @setState
                        sign_out_error : err
                        show_sign_out  : false
                else
                    # Force a refresh, since otherwise there could be data
                    # left in the DOM, which could lead to a vulnerability
                    # or bleed into the next login somehow.
                    $(window).off('beforeunload', redux.getActions('page').check_unload)
                    window.location.hash = ''
                    window.location = window.location.pathname.slice(0, -8) # remove settings hashtag so that on login the projects page shows instead of settings page

    push_state: (url) =>
        {set_url} = require('./history')
        if not url?
            url = @_last_history_state
        if not url?
            url = ''
        @_last_history_state = url
        set_url('/settings' + misc.encode_path(url))

    set_active_tab: (tab) =>
        @setState(active_page : tab)

# Register account actions
actions = redux.createActions('account', AccountActions)

# Define account store
class AccountStore extends Store
    # User type
    #   - 'public'     : user is not signed in at all, and not trying to sign in
    #   - 'signing_in' : user is currently waiting to see if sign-in attempt will succeed
    #   - 'signed_in'  : user has successfully authenticated and has an id
    get_user_type: =>
        return @get('user_type')

    get_account_id: =>
        return @get('account_id')

    is_logged_in: =>
        return @get_user_type() == 'signed_in'

    is_admin: =>
        return @get('groups').includes('admin')

    get_terminal_settings: =>
        return @get('terminal')?.toJS()

    get_editor_settings: =>
        return @get('editor_settings')?.toJS()

    get_fullname: =>
        return "#{@get('first_name') ? ''} #{@get('last_name') ? ''}"

    get_first_name: =>
        return @get('first_name') ? ''

    get_color: =>
        return (@getIn(['profile', 'color']) ? @get('account_id')?.slice(0,6)) ? 'f00'

    get_username: =>
        return misc.make_valid_name(@get_fullname())

    get_email_address: =>
        return @get('email_address')

    get_confirm_close: =>
        return @getIn(['other_settings', 'confirm_close'])

    # Total ugprades this user is paying for (sum of all upgrades from memberships)
    get_total_upgrades: =>
        require('upgrades').get_total_upgrades(@getIn(['stripe_customer','subscriptions', 'data'])?.toJS())

    # uses the total upgrades information to determine, if this is a paying member
    is_paying_member: =>
        ups = @get_total_upgrades()
        return ups? and (v for k, v of ups).reduce(((a, b) -> a + b), 0) > 0

    get_page_size: =>
        return @getIn(['other_settings', 'page_size']) ? 50  # at least have a valid value if loading...

# Register account store
# Use the database defaults for all account info until this gets set after they login
init = misc.deep_copy(require('smc-util/schema').SCHEMA.accounts.user_query.get.fields)
init.user_type = if misc.get_local_storage(remember_me) then 'signing_in' else 'public'  # default
redux.createStore('account', AccountStore, init)

# Create and register account table, which gets automatically
# synchronized with the server.
class AccountTable extends Table
    query: =>
        return 'accounts'

    _change: (table) =>
        @redux.getActions('account').setState(table.get_one()?.toJS?())

redux.createTable('account', AccountTable)

# Login status
webapp_client.on 'signed_in', ->
    redux.getActions('account').set_user_type('signed_in')
webapp_client.on 'signed_out', ->
    redux.getActions('account').set_user_type('public')
webapp_client.on 'remember_me_failed', ->
    redux.getActions('account').set_user_type('public')

# Autosave interval
_autosave_interval = undefined
init_autosave = (autosave) ->
    if _autosave_interval
        # This function can safely be called again to *adjust* the
        # autosave interval, in case user changes the settings.
        clearInterval(_autosave_interval)
        _autosave_interval = undefined

    # Use the most recent autosave value.
    if autosave
        save_all_files = () ->
            if webapp_client.is_connected()
                redux.getActions('projects').save_all_files()
        _autosave_interval = setInterval(save_all_files, autosave * 1000)

account_store = redux.getStore('account')

_last_autosave_interval_s = undefined
account_store.on 'change', ->
    interval_s = account_store.get('autosave')
    if interval_s != _last_autosave_interval_s
        _last_autosave_interval_s = interval_s
        init_autosave(interval_s)

# Standby timeout
last_set_standby_timeout_m = undefined
account_store.on 'change', ->
    # NOTE: we call this on any change to account settings, which is maybe too extreme.
    x = account_store.getIn(['other_settings', 'standby_timeout_m'])
    if last_set_standby_timeout_m != x
        last_set_standby_timeout_m = x
        webapp_client.set_standby_timeout_m(x)


<|MERGE_RESOLUTION|>--- conflicted
+++ resolved
@@ -97,13 +97,8 @@
                 @sign_out(true)
         )
 
-<<<<<<< HEAD
-    forgot_password: (email) ->
+    forgot_password: (email) =>
         webapp_client.forgot_password
-=======
-    forgot_password: (email) =>
-        salvus_client.forgot_password
->>>>>>> 021b95a0
             email_address : email
             cb : (err, mesg) =>
                 if mesg?.error
@@ -117,13 +112,8 @@
                         forgot_password_success : "Password reset message sent to #{email}; if you don't receive it, check your spam folder; if you have further trouble, write to #{help()}."
                         forgot_password_error   : ''
 
-<<<<<<< HEAD
-    reset_password: (code, new_password) ->
+    reset_password: (code, new_password) =>
         webapp_client.reset_forgot_password
-=======
-    reset_password: (code, new_password) =>
-        salvus_client.reset_forgot_password
->>>>>>> 021b95a0
             reset_code   : code
             new_password : new_password
             cb : (error, mesg) =>
