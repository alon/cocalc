--- conflicted
+++ resolved
@@ -743,21 +743,6 @@
         if not @_video_is_on?
             @_video_is_on = false
 
-<<<<<<< HEAD
-=======
-        @_chat_is_hidden = @local_storage("chat_is_hidden")
-        if not @_chat_is_hidden?
-            @_chat_is_hidden = true
-
-        @_layout = @local_storage("layout")
-        if @_layout not in [1,2]
-            # The *ONLY* allowed values for the layout are 1 and 2 here (update when this changes!)
-            # IMPORTANT: If this were anything other than 1, the user would never be able to open
-            # tex files. So it's important that this be valid.
-            @_layout = 1
-        @_last_layout = @_layout
-
->>>>>>> 16a9531f
         extraKeys =
             "Alt-Enter"    : (editor)   => @action_key(execute: true, advance:false, split:false)
             "Cmd-Enter"    : (editor)   => @action_key(execute: true, advance:false, split:false)
@@ -816,6 +801,10 @@
         #   2 - two editors, one next to the other
 
         @_layout = @local_storage("layout") ? 0    # WARNING/UGLY: used by syncdoc.coffee and sagews.coffee !
+        if @_layout not in [0, 1, 2]
+            # IMPORTANT: If this were anything other than what is listed, the user
+            # would never be able to open tex files. So it's important that this be valid.
+            @_layout = 0
         @_last_layout = undefined
 
         make_editor = (node) =>
@@ -872,14 +861,8 @@
 
             return cm
 
-<<<<<<< HEAD
         elt = @element.find(".salvus-editor-textarea-0"); elt.text(content)
-=======
-        layout_elt = @element.find(".salvus-editor-codemirror-input-container-layout-#{@_layout}").show()
-        elt = layout_elt.find(".salvus-editor-codemirror-input-box").find("textarea")
-        elt.text(content)
-
->>>>>>> 16a9531f
+
         @codemirror = make_editor(elt[0])
         @codemirror.name = '0'
 
