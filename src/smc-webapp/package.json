{
<<<<<<< HEAD
  "name": "cocalc-webapp",
=======
  "name": "smc-webapp",
>>>>>>> 9686ea03
  "version": "1.0.0",
  "description": "CoCalc: Collaborative Calculation in the Cloud",
  "main": "index.js",
  "directories": {},
  "dependencies": {
    "async": "^1.4.2",
    "bootbox": "^4.4.0",
    "bootstrap": "^3.3.6",
    "bootstrap-colorpicker": "^2.3.6",
    "bootstrap-switch": "^3.3.2",
    "codemirror": "^5.19.0",
    "coffee-react": "^4.0.0",
    "coffee-react-transform": "^3.3.0",
    "coffee-script": "^1.11.1",
    "coffeelint": "^1.16.0",
    "coffeelint-cjsx": "git://github.com/sagemathinc/coffeelint-cjsx.git",
    "d3": "^3.5.6",
    "delims": "^0.4.2",
    "eonasdan-bootstrap-datetimepicker": "^4.15.35",
    "font-awesome": "^4.4.0",
    "formidable": "^1.0.17",
    "globalize": "^0.1.1",
    "history": "^1.17.0",
    "htmlparser": "^1.7.7",
    "immutable": "^3.8.1",
    "jquery": "^3.1.1",
    "jquery-caret": "^1.3.5",
    "jquery-focus-exit": "^0.3.1",
    "jquery-focusable": "^0.3.0",
    "jquery-highlight": "^3.3.0",
    "jquery-mouse-exit": "^0.2.0",
    "jquery-stick": "^0.1.0",
    "jquery-tooltip": "^0.1.0",
    "jquery-ui": "^1.12.1",
    "jquery-ui-touch-punch": "^0.2.3",
    "jquery.payment": "git://github.com/stripe/jquery.payment.git",
    "jquery.scrollintoview": "^1.9.4",
    "json-stable-stringify": "^1.0.1",
    "lodash": "^4.17.4",
    "marked": "^0.3.3",
    "mathjax": "^2.7.1",
    "md5": "^2.0.0",
    "mocha": "^2.5.3",
    "nodeunit": "^0.9.0",
    "octicons": "^3.5.0",
    "onecolor": "^3.0.4",
    "pnotify": "^3.0.0",
    "react": "^15.4.2",
    "react-bootstrap": "^0.30.5",
    "react-chosen": "^0.3.8",
    "react-dom": "^15.4.2",
    "react-draggable": "^2.2.2",
    "react-dropzone-component": "^1.4.1",
    "react-json-inspector": "^7.0.1",
    "react-notify-resize": "^2.0.2",
    "react-redux": "^4.4.5",
    "react-select": "git://github.com/JedWatson/react-select.git",
    "react-sidebar": "^2.2.1",
    "react-sortable-hoc": "0.0.8",
    "react-timeago": "^3.1.3",
    "react-widgets": "^3.0.0",
    "redux": "^3.6.0",
    "remarked": "^0.1.4",
    "requirejs": "^2.3.3",
    "reselect": "^2.5.4",
    "three": "^0.78.0",
    "timeago": "^1.5.3",
    "underscore": "^1.8.3"
  },
  "devDependencies": {
    "coffee-coverage": "^0.6.3",
    "coffee-script": "^1.9.3",
    "coffeelint": "^1.10.1",
    "coffeelint-cjsx": "git://github.com/sagemathinc/coffeelint-cjsx.git",
    "expect": "^1.12.2",
    "istanbul": "^0.4.0",
    "jsdom": "^7.0.2",
    "mocha": "^2.3.3",
    "react-addons-perf": "^15.4.2"
  },
  "scripts": {
    "test": "SMC_TEST=true node_modules/.bin/mocha --reporter spec",
    "lint": "node_modules/.bin/coffeelint -f ../smc-util/coffeelint.json -c *.coffee *.cjsx",
    "coverage": "rm -rf ./coverage/; SMC_TEST=true node_modules/.bin/mocha --require ./coffee-coverage-loader.js && node_modules/.bin/istanbul report text html"
  },
  "repository": {
    "type": "git",
    "url": "https://github.com/sagemathinc/cocalc"
  },
  "keywords": [
    "python",
    "sage",
    "sagemath",
    "latex",
    "terminal",
    "web",
    "ide",
    "math",
    "mathematics"
  ],
  "author": "SageMath, Inc.",
  "contributors": [
    "William Stein <wstein@sagemath.com>",
    "Harald Schilly <hsy@sagemath.com>",
    "John Jeng <j3@sagemath.com>",
    "Jon Lee <jlee27@uw.edu>",
    "Nich Ruhland <nicholasruhland@gmail.com>"
  ],
  "license": "GPL-3.0+",
  "bugs": {
    "url": "https://github.com/sagemathinc/cocalc/issues"
  },
  "homepage": "https://github.com/sagemathinc/cocalc"
}<|MERGE_RESOLUTION|>--- conflicted
+++ resolved
@@ -1,9 +1,5 @@
 {
-<<<<<<< HEAD
   "name": "cocalc-webapp",
-=======
-  "name": "smc-webapp",
->>>>>>> 9686ea03
   "version": "1.0.0",
   "description": "CoCalc: Collaborative Calculation in the Cloud",
   "main": "index.js",
