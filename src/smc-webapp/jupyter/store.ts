--- conflicted
+++ resolved
@@ -439,13 +439,8 @@
   // canonicalize the language of the kernel
   get_kernel_language = (): string | undefined => {
     let lang;
-<<<<<<< HEAD
-    // special case: sage is language "python", but the assistant needs "sage"
+    // special case: sage is language "python", but the snippet dialog needs "sage"
     if (startswith(this.get("kernel"), "sage")) {
-=======
-    // special case: sage is language "python", but the snippet dialog needs "sage"
-    if (misc.startswith(this.get("kernel"), "sage")) {
->>>>>>> 3dc3da9f
       lang = "sage";
     } else {
       lang = this.getIn(["kernel_info", "language"]);
