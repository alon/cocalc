--- conflicted
+++ resolved
@@ -301,18 +301,11 @@
             grades   = (("'#{store.get_grade(assignment, student) ? ''}'") for assignment in assignments).join(',')
             grades   = grades.replace(/\n/g, "\\n")
             comments = (("'#{store.get_comments(assignment, student) ? ''}'") for assignment in assignments).join(',')
-<<<<<<< HEAD
-            name   = store.get_student_name(student)
-            email  = store.get_student_email(student)
-            email  = if email? then "'#{email}'" else 'None'
-            line   = "    {'name':'#{name}', 'email':#{email}, 'grades':[#{grades}], 'comments':[#{comments}]},"
-=======
             comments = comments.replace(/\n/g, "\\n")
             name     = store.get_student_name(student)
             email    = store.get_student_email(student)
             email    = if email? then "'#{email}'" else 'None'
             line     = "    {'name':'#{name}', 'email':#{email}, 'grades':[#{grades}], 'comments':[#{comments}]},"
->>>>>>> 4cbe6e4b
             content += line + '\n'
         content += ']\n'
         @write_file(@path('py'), content)
