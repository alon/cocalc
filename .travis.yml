--- conflicted
+++ resolved
@@ -36,16 +36,10 @@
     - PGUSER='smc'
   matrix:
     # testing build modes
-<<<<<<< HEAD
-    - KUCALC_MODE=false   NODE_ENV=production
-    - KUCALC_MODE=false   NODE_ENV=development
-    - KUCALC_MODE=webapp  NODE_ENV=production CC_COMP_ENV=true
-    - KUCALC_MODE=hub     NODE_ENV=production CC_COMP_ENV=true
-=======
-    - NODE_ENV=production
-    #- NODE_ENV=development  # disabled: just uses resources, no real gain
-    - CC_COMP_ENV=true KUCALC_MODE=true
->>>>>>> 0606c52e
+    - KUCALC_MODE=false    NODE_ENV=production
+    # - KUCALC_MODE=false   NODE_ENV=development   # disabled: just uses resources, no real gain
+    - KUCALC_MODE=webapp   NODE_ENV=production CC_COMP_ENV=true
+    - KUCALC_MODE=services NODE_ENV=production CC_COMP_ENV=true
 
 before_install: []
 
@@ -66,8 +60,8 @@
 install:
   - "cd src"
   - "source smc-env"
-  - 'if [[ $KUCALC_MODE == "false" ]]; then npm run make; fi'
-  - 'if [[ $KUCALC_MODE == "hub"   ]]; then "$TRAVIS_BUILD_DIR/.travis-install-hub.sh"; fi'
+  - 'if [[ $KUCALC_MODE == "false"    ]]; then npm run make; fi'
+  - 'if [[ $KUCALC_MODE == "services" ]]; then "$TRAVIS_BUILD_DIR/.travis-install-services.sh"; fi'
   #- "cd $TRAVIS_BUILD_DIR/src/smc-webapp/; npm install mocha" # why necessary?
 
 # This is the actual testing, which runs in the same directory where `before_script` did end up in.
