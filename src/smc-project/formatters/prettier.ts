--- conflicted
+++ resolved
@@ -116,11 +116,7 @@
       pretty = await bib_format(str, options, logger);
       break;
     case "clang-format":
-<<<<<<< HEAD
-      ext = misc.filename_extension(path !== undefined ? path : "");
-=======
       const ext = misc.filename_extension(path != null ? path : "");
->>>>>>> ce1ff02d
       pretty = await clang_format(str, options, ext, logger);
       break;
     case "gofmt":
