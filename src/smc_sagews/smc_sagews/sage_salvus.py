##################################################################################
#                                                                                #
# Extra code that the Salvus server makes available in the running Sage session. #
#                                                                                #
##################################################################################

#########################################################################################
#       Copyright (C) 2013 William Stein <wstein@gmail.com>                             #
#                                                                                       #
#  Distributed under the terms of the GNU General Public License (GPL), version 2+      #
#                                                                                       #
#                  http://www.gnu.org/licenses/                                         #
#########################################################################################


import copy, os, sys, types

try:
    from pandas import DataFrame
    def is_dataframe(obj):
        return isinstance(obj, DataFrame)
except:
    def is_dataframe(obj):
        return False

# This reduces a lot of confusion for Sage worksheets -- people expect
# to be able to import from the current working directory.
sys.path.append('.')

salvus = None
def set_salvus(salvus_obj):
    global salvus
    salvus = salvus_obj
    import sage_jupyter
    sage_jupyter.salvus = salvus_obj

import json
from uuid import uuid4
def uuid():
    return str(uuid4())

##########################################################################
# New function interact implementation
##########################################################################
import inspect

interacts = {}

def jsonable(x):
    """
    Given any object x, make a JSON-able version of x, doing as best we can.
    For some objects, sage as Sage integers, this works well.  For other
    objects which make no sense in Javascript, we get a string.
    """
    import sage.all
    try:
        json.dumps(x)
        return x
    except:
        if isinstance(x, (sage.all.Integer)):
            return int(x)
        else:
            return str(x)

class InteractCell(object):
    def __init__(self, f, layout=None, width=None, style=None,
                 update_args=None, auto_update=True,
                 flicker=False, output=True):
        """
        Given a function f, create an object that describes an interact
        for working with f interactively.

        INPUT:

        - `f` -- Python function
        - ``width`` -- (default: None) overall width of the interact canvas
        - ``style`` -- (default: None) extra CSS style to apply to canvas
        - ``update_args`` -- (default: None) only call f if one of the args in
          this list of strings changes.
        - ``auto_update`` -- (default: True) call f every time an input changes
          (or one of the arguments in update_args).
        - ``flicker`` -- (default: False) if False, the output part of the cell
          never shrinks; it can only grow, which aleviates flicker.
        - ``output`` -- (default: True) if False, do not automatically
          provide any area to display output.
        """
        self._flicker = flicker
        self._output = output
        self._uuid = uuid()
        # Prevent garbage collection until client specifically requests it,
        # since we want to be able to store state.
        interacts[self._uuid] = self
        self._f = f
        self._width = jsonable(width)
        self._style = str(style)

        (args, varargs, varkw, defaults) = inspect.getargspec(f)
        if defaults is None:
            defaults = []

        n = len(args) - len(defaults)
        self._controls  = dict([(arg, interact_control(arg, defaults[i-n] if i >= n else None))
                           for i, arg in enumerate(args)])

        self._last_vals = {}
        for arg in args:
            self._last_vals[arg] = self._controls[arg].default()

        self._ordered_args = args
        self._args = set(args)

        if isinstance(layout, dict):
            # Implement the layout = {'top':, 'bottom':, 'left':,
            # 'right':} dictionary option that is in the Sage
            # notebook.  I personally think it is really awkward and
            # unsuable, but there may be many interacts out there that
            # use it.
            # Example layout={'top': [['a', 'b'], ['x', 'y']], 'left': [['c']], 'bottom': [['d']]}
            top    = layout.get('top', [])
            bottom = layout.get('bottom', [])
            left   = layout.get('left', [])
            right  = layout.get('right', [])
            new_layout = []
            for row in top:
                new_layout.append(row)
            if len(left) > 0 and len(right) > 0:
                new_layout.append(left[0] + [''] + right[0])
                del left[0]
                del right[0]
            elif len(left) > 0 and len(right) == 0:
                new_layout.append(left[0] + [''])
                del left[0]
            elif len(left) == 0 and len(right) > 0:
                new_layout.append([''] + right[0])
                del right[0]
            i = 0
            while len(left) > 0 and len(right) > 0:
                new_layout.append(left[0] + ['_salvus_'] + right[0])
                del left[0]
                del right[0]
            while len(left) > 0:
                new_layout.append(left[0])
                del left[0]
            while len(right) > 0:
                new_layout.append(right[0])
                del right[0]
            for row in bottom:
                new_layout.append(row)
            layout = new_layout

        if layout is None:
            layout = [[(str(arg), 12, None)] for arg in self._ordered_args]
        else:
            try:
                v = []
                for row in layout:
                    new_row = []
                    for x in row:
                        if isinstance(x, str):
                            x = (x,)
                        if len(x) == 1:
                            new_row.append((str(x[0]), 12//len(row), None))
                        elif len(x) == 2:
                            new_row.append((str(x[0]), int(x[1]), None))
                        elif len(x) == 3:
                            new_row.append((str(x[0]), int(x[1]), str(x[2])))
                    v.append(new_row)
                layout = v
            except:
                raise ValueError("layout must be None or a list of tuples (variable_name, width, [optional label]), where width is an integer between 1 and 12, variable_name is a string, and label is a string.  The widths in each row must add up to at most 12. The empty string '' denotes the output area.")

        # Append a row for any remaining controls:
        layout_vars = set(sum([[x[0] for x in row] for row in layout],[]))
        for v in args:
            if v not in layout_vars:
                layout.append([(v, 12, None)])

        if self._output:
            if '' not in layout_vars:
                layout.append([('', 12, None)])

        self._layout = layout

        # TODO -- this is UGLY
        if not auto_update:
            c = button('Update')
            c._opts['var'] = 'auto_update'
            self._controls['auto_update'] = c
            self._ordered_args.append("auto_update")
            layout.append([('auto_update',2)])
            update_args = ['auto_update']

        self._update_args = update_args

    def jsonable(self):
        """
        Return a JSON-able description of this interact, which the client
        can use for laying out controls.
        """
        X = {'controls':[self._controls[arg].jsonable() for arg in self._ordered_args], 'id':self._uuid}
        if self._width is not None:
            X['width'] = self._width
        if self._layout is not None:
            X['layout'] = self._layout
        X['style'] = self._style
        X['flicker'] = self._flicker
        return X

    def __call__(self, vals):
        """
        Call self._f with inputs specified by vals.  Any input variables not
        specified in vals will have the value they had last time.
        """
        self.changed = [str(x) for x in vals.keys()]
        for k, v in vals.iteritems():
            x = self._controls[k](v)
            self._last_vals[k] =  x

        if self._update_args is not None:
            do_it = False
            for v in self._update_args:
                if v in self.changed:
                    do_it = True
            if not do_it:
                return

        interact_exec_stack.append(self)
        try:
            self._f(**dict([(k,self._last_vals[k]) for k in self._args]))
        finally:
            interact_exec_stack.pop()

class InteractFunction(object):
    def __init__(self, interact_cell):
        self.__dict__['interact_cell'] = interact_cell

    def __call__(self, **kwds):
        salvus.clear()
        for arg, value in kwds.iteritems():
            self.__setattr__(arg, value)
        return self.interact_cell(kwds)

    def __setattr__(self, arg, value):
        I = self.__dict__['interact_cell']
        if arg in I._controls and not isinstance(value, control):
            # setting value of existing control
            v = I._controls[arg].convert_to_client(value)
            desc = {'var':arg, 'default':v}
            I._last_vals[arg] = value
        else:
            # create a new control
            new_control = interact_control(arg, value)
            I._controls[arg] = new_control
            desc = new_control.jsonable()
        # set the id of the containing interact
        desc['id'] = I._uuid
        salvus.javascript("worksheet.set_interact_var(obj)", obj=jsonable(desc))

    def __getattr__(self, arg):
        I = self.__dict__['interact_cell']
        try:
            return I._last_vals[arg]
        except Exception as err:
            print(err)
            raise AttributeError("no interact control corresponding to input variable '%s'"%arg)

    def __delattr__(self, arg):
        I = self.__dict__['interact_cell']
        try:
            del I._controls[arg]
        except KeyError:
            pass
        desc = {'id':I._uuid, 'name':arg}
        salvus.javascript("worksheet.del_interact_var(obj)", obj=jsonable(desc))

    def changed(self):
        """
        Return the variables that changed since last evaluation of the interact function
        body.  [SALVUS only]

        For example::

            @interact
            def f(n=True, m=False, xyz=[1,2,3]):
                print n, m, xyz, interact.changed()
        """
        return self.__dict__['interact_cell'].changed

class _interact_layout:
    def __init__(self, *args):
        self._args = args
    def __call__(self, f):
        return interact(f, *self._args)

class Interact(object):
    """
    Use interact to create interactive worksheet cells with sliders,
    text boxes, radio buttons, check boxes, color selectors, and more.

    Put ``@interact`` on the line before a function definition in a
    cell by itself, and choose appropriate defaults for the variable
    names to determine the types of controls (see tables below).  You
    may also put ``@interact(layout=...)`` to control the layout of
    controls.    Within the function, you may explicitly set the value
    of the control corresponding to a variable foo to bar by typing
    interact.foo = bar.

    Type "interact.controls.[tab]" to get access to all of the controls.

    INPUT:

    - ``f`` -- function
    - ``width`` -- number, or string such as '80%', '300px', '20em'.
    - ``style`` -- CSS style string, which allows you to change the border,
      background color, etc., of the interact.
    - ``update_args`` -- (default: None); list of strings, so that
      only changing the corresponding controls causes the function to
      be re-evaluated; changing other controls will not cause an update.
    - ``auto_update`` -- (default: True); if False, a button labeled
      'Update' will appear which you can click on to re-evalute.
    - ``layout`` -- (default: one control per row) a list [row0,
      row1, ...] of lists of tuples row0 = [(var_name, width,
      label), ...], where the var_name's are strings, the widths
      must add up to at most 12, and the label is optional.  This
      will layout all of the controls and output using Twitter
      Bootstraps "Fluid layout", with spans corresponding
      to the widths.   Use var_name='' to specify where the output
      goes, if you don't want it to last.  You may specify entries for
      controls that you will create later using interact.var_name = foo.


    NOTES: The flicker and layout options above are only in SALVUS.
        For backwards compatibility with the Sage notebook, if layout
        is a dictionary (with keys 'top', 'bottom', 'left', 'right'),
        then the appropriate layout will be rendered as it used to be
        in the Sage notebook.

    OUTPUT:

    - creates an interactive control.


    AUTOMATIC CONTROL RULES
    -----------------------

    There are also some defaults that allow you to make controls
    automatically without having to explicitly specify them.  E.g.,
    you can make ``x`` a continuous slider of values between ``u`` and
    ``v`` by just writing ``x=(u,v)`` in the argument list.

    - ``u`` - blank input_box
    - ``u=elt`` - input_box with ``default=element``, unless other rule below
    - ``u=(umin,umax)`` - continuous slider (really `100` steps)
    - ``u=(umin,umax,du)`` - slider with step size ``du``
    - ``u=list`` - buttons if ``len(list)`` at most `5`; otherwise, drop down
    - ``u=generator`` - a slider (up to `10000` steps)
    - ``u=bool`` - a checkbox
    - ``u=Color('blue')`` - a color selector; returns ``Color`` object
    - ``u=matrix`` - an ``input_grid`` with ``to_value`` set to
      ``matrix.parent()`` and default values given by the matrix
    - ``u=(default, v)`` - ``v`` anything as above, with given ``default`` value
    - ``u=(label, v)`` - ``v`` anything as above, with given ``label`` (a string)

    EXAMPLES:


    The layout option::

        @interact(layout={'top': [['a', 'b']], 'left': [['c']],
                          'bottom': [['d']], 'right':[['e']]})
        def _(a=x^2, b=(0..20), c=100, d=x+1, e=sin(2)):
            print(a+b+c+d+e)

    We illustrate some features that are only in Salvus, not in the
    Sage cell server or Sage notebook.

    You can set the value of a control called foo to 100 using
    interact.foo=100. For example::

        @interact
        def f(n=20, twice=None):
            interact.twice = int(n)*2


    In this example, we create and delete multiple controls depending
    on properties of the input::

        @interact
        def f(n=20, **kwds):
            print(kwds)
            n = Integer(n)
            if n % 2 == 1:
                del interact.half
            else:
                interact.half = input_box(n/2, readonly=True)
            if n.is_prime():
                interact.is_prime = input_box('True', readonly=True)
            else:
                del interact.is_prime

    We illustrate not automatically updating the function until a
    button is pressed::

        @interact(auto_update=False)
        def f(a=True, b=False):
            print a, b

    You can access the value of a control associated to a variable foo
    that you create using interact.foo, and check whether there is a
    control associated to a given variable name using hasattr::

        @interact
        def f():
            if not hasattr(interact, 'foo'):
                interact.foo = 'hello'
            else:
                print(interact.foo)

    An indecisive interact::

        @interact
        def f(n=selector(['yes', 'no'])):
            for i in range(5):
                interact.n = i%2
                sleep(.2)

    We use the style option to make a holiday interact::

        @interact(width=25,
                  style="background-color:lightgreen; border:5px dashed red;")
        def f(x=button('Merry ...',width=20)):
            pass

    We make a little box that can be dragged around, resized, and is
    updated via a computation (in this case, counting primes)::

        @interact(width=30,
            style="background-color:lightorange; position:absolute; z-index:1000; box-shadow : 8px 8px 4px #888;")
        def f(prime=text_control(label="Counting primes: ")):
            salvus.javascript("cell.element.closest('.salvus-cell-output-interact').draggable().resizable()")
            p = 2
            c = 1
            while True:
                interact.prime = '%s, %.2f'%(p, float(c)/p)
                p = next_prime(p)
                c += 1
                sleep(.25)
    """
    def __call__(self, f=None, layout=None, width=None, style=None, update_args=None, auto_update=True, flicker=False, output=True):
        if f is None:
            return _interact_layout(layout, width, style, update_args, auto_update, flicker)
        else:
            return salvus.interact(f, layout=layout, width=width, style=style,
                                   update_args=update_args, auto_update=auto_update, flicker=flicker, output=output)

    def __setattr__(self, arg, value):
        I = interact_exec_stack[-1]
        if arg in I._controls and not isinstance(value, control):
            # setting value of existing control
            v = I._controls[arg].convert_to_client(value)
            desc = {'var':arg, 'default':v}
            I._last_vals[arg] = value
        else:
            # create a new control
            new_control = interact_control(arg, value)
            I._controls[arg] = new_control
            desc = new_control.jsonable()
        desc['id'] = I._uuid
        salvus.javascript("worksheet.set_interact_var(obj)", obj=desc)

    def __delattr__(self, arg):
        try:
            del interact_exec_stack[-1]._controls[arg]
        except KeyError:
            pass
        desc['id'] = I._uuid
        salvus.javascript("worksheet.del_interact_var(obj)", obj=jsonable(arg))

    def __getattr__(self, arg):
        try:
            return interact_exec_stack[-1]._last_vals[arg]
        except Exception as err:
            raise AttributeError("no interact control corresponding to input variable '%s'"%arg)

    def changed(self):
        """
        Return the variables that changed since last evaluation of the interact function
        body.  [SALVUS only]

        For example::

            @interact
            def f(n=True, m=False, xyz=[1,2,3]):
                print n, m, xyz, interact.changed()
        """
        return interact_exec_stack[-1].changed

interact = Interact()
interact_exec_stack = []

class control:
    def __init__(self, control_type, opts, repr, convert_from_client=None, convert_to_client=jsonable):
        # The type of the control -- a string, used for CSS selectors, switches, etc.
        self._control_type = control_type
        # The options that define the control -- passed to client
        self._opts = dict(opts)
        # Used to print the control to a string.
        self._repr = repr
        # Callable that the control may use in converting from JSON
        self._convert_from_client = convert_from_client
        self._convert_to_client = convert_to_client
        self._last_value = self._opts['default']

    def convert_to_client(self, value):
        try:
            return self._convert_to_client(value)
        except Exception as err:
            sys.stderr.write("convert_to_client: %s -- %s\n"%(err, self))
            sys.stderr.flush()
            return jsonable(value)

    def __call__(self, obj):
        """
        Convert JSON-able object returned from client to describe
        value of this control.
        """
        if self._convert_from_client is not None:
            try:
                x = self._convert_from_client(obj)
            except Exception as err:
                sys.stderr.write("%s -- %s\n"%(err, self))
                sys.stderr.flush()
                x = self._last_value
        else:
            x = obj
        self._last_value = x
        return x

    def __repr__(self):
        return self._repr

    def label(self):
        """Return the label of this control."""
        return self._opts['label']

    def default(self):
        """Return default value of this control."""
        return self(self._opts['default'])

    def type(self):
        """Return type that values of this control are coerced to."""
        return self._opts['type']

    def jsonable(self):
        """Return JSON-able object the client browser uses to render the control."""
        X = {'control_type':self._control_type}
        for k, v in self._opts.iteritems():
            X[k] = jsonable(v)
        return X

import types

def list_of_first_n(v, n):
    """Given an iterator v, return first n elements it produces as a list."""
    if not hasattr(v, 'next'):
        v = v.__iter__()
    w = []
    while n > 0:
        try:
            w.append(v.next())
        except StopIteration:
            return w
        n -= 1
    return w

def automatic_control(default):
    from sage.all import Color
    from sage.structure.element import is_Matrix
    label = None
    default_value = None

    for _ in range(2):
        if isinstance(default, tuple) and len(default) == 2 and isinstance(default[0], str):
            label, default = default
        if isinstance(default, tuple) and len(default) == 2 and isinstance(default[1], (tuple, list, types.GeneratorType)):
            default_value, default = default

    if isinstance(default, control):
        if label:
            default._opts['label'] = label
        return default
    elif isinstance(default, str):
        return input_box(default, label=label, type=str)
    elif isinstance(default, unicode):
        return input_box(default, label=label, type=unicode)
    elif isinstance(default, bool):
        return checkbox(default, label=label)
    elif isinstance(default, list):
        return selector(default, default=default_value, label=label, buttons=len(default) <= 5)
    elif isinstance(default, types.GeneratorType):
        return slider(list_of_first_n(default, 10000), default=default_value, label=label)
    elif isinstance(default, Color):
        return color_selector(default=default, label=label)
    elif isinstance(default, tuple):
        if len(default) == 2:
            return slider(default[0], default[1], default=default_value, label=label)
        elif len(default) == 3:
            return slider(default[0], default[1], default[2], default=default_value, label=label)
        else:
            return slider(list(default), default=default_value, label=label)
    elif is_Matrix(default):
        return input_grid(default.nrows(), default.ncols(), default=default.list(), to_value=default.parent(), label=label)
    else:
        return input_box(default, label=label)

def interact_control(arg, value):
    if isinstance(value, control):
        if value._opts['label'] is None:
            value._opts['label'] = arg
        c = value
    else:
        c = automatic_control(value)
        if c._opts['label'] is None:
            c._opts['label'] = arg
    c._opts['var'] = arg
    return c

def sage_eval(x, locals=None, **kwds):
    if isinstance(x, str):
        x = str(x).strip()
        if x.isspace():
            return None
    from sage.all import sage_eval
    return sage_eval(x, locals=locals, **kwds)

class ParseValue:
    def __init__(self, type):
        self._type = type

    def _eval(self, value):
        if isinstance(value, (str, unicode)):
            if not value:
                return ''
            return sage_eval(value, locals=None if salvus is None else salvus.namespace)
        else:
            return value

    def __call__(self, value):
        from sage.all import Color
        if self._type is None:
            return self._eval(value)
        elif self._type is str:
            return str(value)
        elif self._type is unicode:
            return unicode(value)
        elif self._type is Color:
            try:
                return Color(value)
            except ValueError:
                try:
                    return Color("#"+value)
                except ValueError:
                    raise TypeError("invalid color '%s'"%value)
        else:
            return self._type(self._eval(value))

def input_box(default=None, label=None, type=None, nrows=1, width=None, readonly=False, submit_button=None):
    """
    An input box interactive control for use with the :func:`interact` command.

    INPUT:

        - default -- default value
        - label -- label test
        - type -- the type that the input is coerced to (from string)
        - nrows -- (default: 1) the number of rows of the box
        - width -- width; how wide the box is
        - readonly -- is it read-only?
        - submit_button -- defaults to true if nrows > 1 and false otherwise.
    """
    return control(
            control_type = 'input-box',
            opts         = locals(),
            repr         = "Input box",
            convert_from_client = ParseValue(type)
        )

def checkbox(default=True, label=None, readonly=False):
    """
    A checkbox interactive control for use with the :func:`interact` command.
    """
    return control(
            control_type = 'checkbox',
            opts         = locals(),
            repr         = "Checkbox"
        )

def color_selector(default='blue', label=None, readonly=False, widget=None, hide_box=False):
    """
    A color selector.

    SALVUS only: the widget option is ignored -- SALVUS only provides
    bootstrap-colorpicker.

    EXAMPLES::

        @interact
        def f(c=color_selector()):
            print(c)
    """
    from sage.all import Color
    default = Color(default).html_color()
    return control(
            control_type = 'color-selector',
            opts         = locals(),
            repr         = "Color selector",
            convert_from_client = lambda x : Color(str(x)),
            convert_to_client = lambda x : Color(x).html_color()
        )

def text_control(default='', label=None, classes=None):
    """
    A read-only control that displays arbitrary HTML amongst the other
    interact controls.  This is very powerful, since it can display
    any HTML.

    INPUT::

    - ``default`` -- actual HTML to display
    - ``label`` -- string or None
    - ``classes`` -- space separated string of CSS classes

    EXAMPLES::

    We output the factorization of a number in a text_control::

        @interact
        def f(n=2013,  fact=text_control("")):
            interact.fact = factor(n)

    We use a CSS class to make the text_control look like a button:

        @interact
        def f(n=text_control("foo <b>bar</b>", classes='btn')):
            pass

    We animate a picture into view:

        @interact
        def f(size=[10,15,..,30], speed=[1,2,3,4]):
            for k in range(size):
                interact.g = text_control("<img src='http://sagemath.org/pix/sage_logo_new.png' width=%s>"%(20*k))
                sleep(speed/50.0)
    """
    return control(
            control_type = 'text',
            opts         = locals(),
            repr         = "Text %r"%(default)
        )

def button(default=None, label=None, classes=None, width=None, icon=None):
    """
    Create a button.  [SALVUS only]

    You can tell that pressing this button triggered the interact
    evaluation because interact.changed() will include the variable
    name tied to the button.

    INPUT:

    - ``default`` -- value variable is set to
    - ``label`` -- string (default: None)
    - ``classes`` -- string if None; if given, space separated
      list of CSS classes. e.g., Bootstrap CSS classes such as:
              btn-primary, btn-info, btn-success, btn-warning, btn-danger,
              btn-link, btn-large, btn-small, btn-mini.
      See http://twitter.github.com/bootstrap/base-css.html#buttons
      If button_classes a single string, that class is applied to all buttons.
    - ``width`` - an integer or string (default: None); if given,
      all buttons are this width.  If an integer, the default units
      are 'ex'.  A string that specifies any valid HTML units (e.g., '100px', '3em')
      is also allowed [SALVUS only].
    - ``icon`` -- None or string name of any icon listed at the font
      awesome website (http://fortawesome.github.com/Font-Awesome/), e.g., 'fa-repeat'

    EXAMPLES::

        @interact
        def f(hi=button('Hello', label='', classes="btn-primary btn-large"),
              by=button("By")):
            if 'hi' in interact.changed():
                print("Hello to you, good sir.")
            if 'by' in interact.changed():
                print("See you.")

    Some buttons with icons::

        @interact
        def f(n=button('repeat', icon='fa-repeat'),
              m=button('see?', icon="fa-eye", classes="btn-large")):
            print(interact.changed())
    """
    return control(
            control_type = "button",
            opts         = locals(),
            repr         = "Button",
            convert_from_client = lambda x : default,
            convert_to_client   = lambda x : str(x)
    )


class Slider:
    def __init__(self, start, stop, step_size, max_steps):
        if isinstance(start, (list, tuple)):
            self.vals = start
        else:
            if step_size is None:
                if stop is None:
                    step_size = start/float(max_steps)
                else:
                    step_size = (stop-start)/float(max_steps)
            from sage.all import srange  # sage range is much better/more flexible.
            self.vals = srange(start, stop, step_size, include_endpoint=True)
        # Now check to see if any of thee above constructed a list of
        # values that exceeds max_steps -- if so, linearly interpolate:
        if len(self.vals) > max_steps:
            n = len(self.vals)//max_steps
            self.vals = [self.vals[n*i] for i in range(len(self.vals)//n)]

    def to_client(self, val):
        if val is None:
            return 0
        if isinstance(val, (list, tuple)):
            return [self.to_client(v) for v in val]
        else:
            # Find index into self.vals of closest match.
            try:
                return self.vals.index(val)  # exact match
            except ValueError:
                pass
            z = [(abs(val-x),i) for i, x in enumerate(self.vals)]
            z.sort()
            return z[0][1]

    def from_client(self, val):
        if val is None:
            return self.vals[0]
        # val can be a n-tuple or an integer
        if isinstance(val, (list, tuple)):
            return tuple([self.vals[v] for v in val])
        else:
            return self.vals[int(val)]

class InputGrid:
    def __init__(self, nrows, ncols, default, to_value):
        self.nrows    = nrows
        self.ncols    = ncols
        self.to_value = to_value
        self.value    = copy.deepcopy(self.adapt(default))

    def adapt(self, x):
        if not isinstance(x, list):
            return [[x for _ in range(self.ncols)] for _ in range(self.nrows)]
        elif not all(isinstance(elt, list) for elt in x):
            return [[x[i * self.ncols + j] for j in xrange(self.ncols)] for i in xrange(self.nrows)]
        else:
            return x

    def from_client(self, x):
        if len(x) == 0:
            self.value = []
        elif isinstance(x[0], list):
            self.value = [[sage_eval(t) for t in z] for z in x]
        else:
            # x is a list of (unicode) strings -- we sage eval them all at once (instead of individually).
            s = '[' + ','.join([str(t) for t in x]) + ']'
            v = sage_eval(s)
            self.value = [v[n:n+self.ncols] for n in range(0, self.nrows*self.ncols, self.ncols)]

        return self.to_value(self.value) if self.to_value is not None else self.value

    def to_client(self, x=None):
        if x is None:
            v = self.value
        else:
            v = self.adapt(x)
        self.value = v  # save value in our local cache
        return [[repr(x) for x in y] for y in v]


def input_grid(nrows, ncols, default=0, label=None, to_value=None, width=5):
    r"""
    A grid of input boxes, for use with the :func:`interact` command.

    INPUT:

    - ``nrows`` - an integer
    - ``ncols`` - an integer
    - ``default`` - an object; the default put in this input box
    - ``label`` - a string; the label rendered to the left of the box.
    - ``to_value`` - a list; the grid output (list of rows) is
      sent through this function.  This may reformat the data or
      coerce the type.
    - ``width`` - an integer; size of each input box in characters

    EXAMPLES:

    Solving a system::

        @interact
        def _(m = input_grid(2,2, default = [[1,7],[3,4]],
                             label=r'$M\qquad =$', to_value=matrix, width=8),
              v = input_grid(2,1, default=[1,2],
                             label=r'$v\qquad =$', to_value=matrix)):
            try:
                x = m.solve_right(v)
                html('$$%s %s = %s$$'%(latex(m), latex(x), latex(v)))
            except:
                html('There is no solution to $$%s x=%s$$'%(latex(m), latex(v)))

    Squaring an editable and randomizable matrix::

        @interact
        def f(reset  = button('Randomize', classes="btn-primary", icon="fa-th"),
              square = button("Square", icon="fa-external-link"),
              m      = input_grid(4,4,default=0, width=5, label="m =", to_value=matrix)):
            if 'reset' in interact.changed():
                print("randomize")
                interact.m = [[random() for _ in range(4)] for _ in range(4)]
            if 'square' in interact.changed():
                salvus.tex(m^2)

    """
    ig = InputGrid(nrows, ncols, default, to_value)

    return control(
            control_type = 'input-grid',
            opts         = {'default'       : ig.to_client(),
                            'label'         : label,
                            'width'         : width,
                            'nrows'         : nrows,
                            'ncols'         : ncols},
            repr         = "Input Grid",
            convert_from_client = ig.from_client,
            convert_to_client   = ig.to_client
        )

def slider(start, stop=None, step=None, default=None, label=None,
           display_value=True, max_steps=500, step_size=None, range=False,
           width=None, animate=True):
    """
    An interactive slider control for use with :func:`interact`.

    There are several ways to call the slider function, but they all
    take several named arguments:

        - ``default`` - an object (default: None); default value is closest
          value.  If range=True, default can also be a 2-tuple (low, high).
        - ``label`` -- string
        - ``display_value`` -- bool (default: True); whether to display the
          current value to the right of the slider.
        - ``max_steps`` -- integer, default: 500; this is the maximum
          number of values that the slider can take on.  Do not make
          it too large, since it could overwhelm the client.  [SALVUS only]
        - ``range`` -- bool (default: False); instead, you can select
          a range of values (lower, higher), which are returned as a
          2-tuple.  You may also set the value of the slider or
          specify a default value using a 2-tuple.
        - ``width`` -- how wide the slider appears to the user  [SALVUS only]
        - ``animate`` -- True (default), False,"fast", "slow", or the
          duration of the animation in milliseconds.  [SALVUS only]

    You may call the slider function as follows:

    - slider([list of objects], ...) -- slider taking values the objects in the list

    - slider([start,] stop[, step]) -- slider over numbers from start
      to stop.  When step is given it specifies the increment (or
      decrement); if it is not given, then the number of steps equals
      the width of the control in pixels.  In all cases, the number of
      values will be shrunk to be at most the pixel_width, since it is
      not possible to select more than this many values using a slider.

    EXAMPLES::


    Use one slider to modify the animation speed of another::

        @interact
        def f(speed=(50,100,..,2000), x=slider([1..50], animate=1000)):
            if 'speed' in interact.triggers():
                print("change x to have speed {}".format(speed))
                del interact.x
                interact.x = slider([1..50], default=interact.x, animate=speed)
                return
    """
    if step_size is not None: # for compat with sage
        step = step_size
    slider = Slider(start, stop, step, max_steps)
    vals = [str(x) for x in slider.vals]  # for display by the client
    if range and default is None:
        default = [0, len(vals)-1]
    return control(
            control_type = 'range-slider' if range else 'slider',
            opts         = {'default'       : slider.to_client(default),
                            'label'         : label,
                            'animate'       : animate,
                            'vals'          : vals,
                            'display_value' : display_value,
                            'width'         : width},
            repr         = "Slider",
            convert_from_client = slider.from_client,
            convert_to_client   = slider.to_client
        )

def range_slider(*args, **kwds):
    """
    range_slider is the same as :func:`slider`, except with range=True.

    EXAMPLES:

    A range slider with a constraint::

        @interact
        def _(t = range_slider([1..1000], default=(100,200), label=r'Choose a range for $\alpha$')):
            print(t)
    """
    kwds['range'] = True
    return slider(*args, **kwds)

def selector(values, label=None, default=None,
             nrows=None, ncols=None, width=None, buttons=False,
             button_classes=None):
    """
        A drop down menu or a button bar for use in conjunction with
        the :func:`interact` command.  We use the same command to
        create either a drop down menu or selector bar of buttons,
        since conceptually the two controls do exactly the same thing
        - they only look different.  If either ``nrows`` or ``ncols``
        is given, then you get a buttons instead of a drop down menu.

        INPUT:

        - ``values`` - either (1) a list [val0, val1, val2, ...] or (2)
          a list of pairs [(val0, lbl0), (val1,lbl1), ...] in which case
          all labels must be given -- use None to auto-compute a given label.
        - ``label`` - a string (default: None); if given, this label
          is placed to the left of the entire button group
        - ``default`` - an object (default: first); default value in values list
        - ``nrows`` - an integer (default: None); if given determines
          the number of rows of buttons; if given, buttons=True
        - ``ncols`` - an integer (default: None); if given determines
          the number of columns of buttons; if given, buttons=True
        - ``width`` - an integer or string (default: None); if given,
          all buttons are this width.  If an integer, the default units
          are 'ex'.  A string that specifies any valid HTML units (e.g., '100px', '3em')
          is also allowed [SALVUS only].
        - ``buttons`` - a bool (default: False, except as noted
          above); if True, use buttons
        - ``button_classes`` - [SALVUS only] None, a string, or list of strings
          of the of same length as values, whose entries are a whitespace-separated
          string of CSS classes, e.g., Bootstrap CSS classes such as:
              btn-primary, btn-info, btn-success, btn-warning, btn-danger,
              btn-link, btn-large, btn-small, btn-mini.
          See http://twitter.github.com/bootstrap/base-css.html#buttons
          If button_classes a single string, that class is applied to all buttons.
    """
    if (len(values) > 0 and isinstance(values[0], tuple) and len(values[0]) == 2):
        vals = [z[0] for z in values]
        lbls = [str(z[1]) if z[1] is not None else None for z in values]
    else:
        vals = values
        lbls = [None] * len(vals)

    for i in range(len(vals)):
        if lbls[i] is None:
            v = vals[i]
            lbls[i] = v if isinstance(v, str) else str(v)

    if default is None:
        default = 0
    else:
        try:
            default = vals.index(default)
        except IndexError:
            default = 0

    opts = dict(locals())
    for k in ['vals', 'values', 'i', 'v', 'z']:
        if k in opts:
            del opts[k]  # these could have a big jsonable repr

    opts['lbls'] = lbls
    return control(
            control_type        = 'selector',
            opts                = opts,
            repr                = "Selector labeled %r with values %s"%(label, values),
            convert_from_client = lambda n : vals[int(n)],
            convert_to_client   = lambda x : vals.index(x)
        )



interact_functions = {}
interact_controls = ['button', 'checkbox', 'color_selector', 'input_box',
                     'range_slider', 'selector', 'slider', 'text_control',
                     'input_grid']

for f in ['interact'] + interact_controls:
    interact_functions[f] = globals()[f]

# A little magic so that "interact.controls.[tab]" shows all the controls.
class Controls:
    pass
Interact.controls = Controls()
for f in interact_controls:
    interact.controls.__dict__[f] = interact_functions[f]


##########################################################################################
# Cell object -- programatically control the current cell.
##########################################################################################


class Cell(object):
    def id(self):
        """
        Return the UUID of the cell in which this function is called.
        """
        return salvus._id

    def hide(self, component='input'):
        """
        Hide the 'input' or 'output' component of a cell.
        """
        salvus.hide(component)

    def show(self, component='input'):
        """
        Show the 'input' or 'output' component of a cell.
        """
        salvus.show(component)

    def hideall(self):
        """
        Hide the input and output fields of the cell in which this code executes.
        """
        salvus.hide('input')
        salvus.hide('output')

    #def input(self, val=None):
    #    """
    #    Get or set the value of the input component of the cell in
    #    which this code executes.
    #    """
    #    salvus.javascript("cell.set_input(obj)", obj=val)
    #
    #def output(self, val=None):
    #    """
    #    Get or set the value of the output component of the cell in
    #    which this code executes.
    #    """
    #    salvus.javascript("cell.set_output(obj)", obj=val)
    #    return salvus.output(val, self._id)

cell = Cell()

##########################################################################################
# Cell decorators -- aka "percent modes"
##########################################################################################

import sage.misc.html
try:
    _html = sage.misc.html.HTML()
except:
    _html = sage.misc.html.HTMLFragmentFactory

class HTML:
    """
    Cell mode that renders everything after %html as HTML

    EXAMPLES::

        ---
        %html
        <h1>A Title</h1>
        <h2>Subtitle</h2>

        ---
        %html(hide=True)
        <h1>A Title</h1>
        <h2>Subtitle</h2>

        ---
        %html("<h1>A title</h1>", hide=False)

        ---
        %html(hide=False) <h1>Title</h1>

    """
    def __init__(self, hide=False):
        self._hide = hide

    def __call__(self, *args, **kwds):
        if len(kwds) > 0 and len(args) == 0:
            return HTML(**kwds)
        if len(args) > 0:
            self._render(args[0], **kwds)

    def _render(self, s, hide=None):
        if hide is None:
            hide = self._hide
        if hide:
            salvus.hide('input')
        salvus.html(s)

    def table(self, rows = None, header=False):
        """
        Renders a given matrix or nested list as an HTML table.

        Arguments::

        * **rows**: the rows of the table as a list of lists
        * **header**: if True, the first row is formatted as a header (default: False)
        """
        # TODO: support columns as in http://doc.sagemath.org/html/en/reference/misc/sage/misc/table.html
        assert rows is not None, '"rows" is a mandatory argument, should be a list of lists'

        from sage.matrix.matrix import is_Matrix
        import numpy as np

        if is_Matrix(rows):
            table = list(rows) # list of Sage Vectors
        elif isinstance(rows, np.ndarray):
            table = rows.tolist()
        else:
            table = rows

        assert isinstance(table, (tuple, list)), '"rows" must be a list of lists'

        def as_unicode(s):
            '''
            This not only deals with unicode strings, but also converts e.g. `Integer` objects to a str
            '''
            if not isinstance(s, unicode):
                try:
                    return unicode(s, 'utf8')
                except:
                    return unicode(str(s), 'utf8')
            return s

        def mk_row(row, header=False):
            is_vector = hasattr(row, 'is_vector') and row.is_vector()
            assert isinstance(row, (tuple, list)) or is_vector, '"rows" must contain lists or vectors for each row'
            tag = 'th' if header else 'td'
            row = [u'<{tag}>{}</{tag}>'.format(as_unicode(_), tag = tag) for _ in row]
            return u'<tr>{}</tr>'.format(u''.join(row))

        thead = u'<thead>{}</thead>'.format(mk_row(table.pop(0), header=True)) if header else ''
        h_rows = [mk_row(row) for row in table]
        html_table = u'<table style="width: auto;" class="table table-bordered">{}<tbody>{}</tbody></table>'
        self(html_table.format(thead, ''.join(h_rows)))

html = HTML()
html.iframe = _html.iframe  # written in a way that works fine

def coffeescript(s=None, once=False):
    """
    Execute code using CoffeeScript.

    For example:

         %coffeescript console.log 'hi'

    or

         coffeescript("console.log 'hi'")

    You may either pass in a string or use this as a cell decorator,
    i.e., put %coffeescript at the top of a cell.

    If you set once=False, the code will be executed every time the output of the cell is rendered, e.g.,
    on load, like with %auto::

         coffeescript('console.log("hi")', once=False)

    or

         %coffeescript(once=False)
         console.log("hi")


    EXTRA FUNCTIONALITY:

    When executing code, a function called print is defined, and objects cell and worksheet.::

         print(1,2,'foo','bar')  -- displays the inputs in the output cell

         cell -- has attributes cell.output (the html output box) and cell.cell_id

         worksheet -- has attributes project_page and editor, and methods interrupt, kill, and

            execute_code: (opts) =>
                opts = defaults opts,
                    code     : required
                    data     : undefined
                    preparse : true
                    cb       : undefined

    OPTIMIZATION: When used alone as a cell decorator in a Sage worksheet
    with once=False (the default), rendering is done entirely client side,
    which is much faster, not requiring a round-trip to the server.
    """
    if s is None:
        return lambda s : salvus.javascript(s, once=once, coffeescript=True)
    else:
        return salvus.javascript(s, coffeescript=True, once=once)

def javascript(s=None, once=False):
    """
    Execute code using JavaScript.

    For example:

         %javascript console.log('hi')

    or

         javascript("console.log('hi')")


    You may either pass in a string or use this as a cell decorator,
    i.e., put %javascript at the top of a cell.

    If once=False (the default), the code will be executed every time the output of the
    cell is rendered, e.g., on load, like with %auto::

         javascript('.. some code ', once=False)

    or

         %javascript(once=False)
         ... some code

    WARNING: If once=True, then this code is likely to get executed *before* the rest
    of the output for this cell has been rendered by the client.

         javascript('console.log("HI")', once=False)

    EXTRA FUNCTIONALITY:

    When executing code, a function called print is defined, and objects cell and worksheet.::

         print(1,2,'foo','bar')  -- displays the inputs in the output cell

         cell -- has attributes cell.output (the html output box) and cell.cell_id

         worksheet -- has attributes project_page and editor, and methods interrupt, kill, and

            execute_code: (opts) =>
                opts = defaults opts,
                    code     : required
                    data     : undefined
                    preparse : true
                    cb       : undefined

    This example illustrates using worksheet.execute_code::

        %coffeescript
        for i in [500..505]
            worksheet.execute_code
                code : "i=salvus.data['i']; i, factor(i)"
                data : {i:i}
                cb   : (mesg) ->
                    if mesg.stdout then print(mesg.stdout)
                    if mesg.stderr then print(mesg.stderr)

    OPTIMIZATION: When used alone as a cell decorator in a Sage worksheet
    with once=False (the default), rendering is done entirely client side,
    which is much faster, not requiring a round-trip to the server.
    """
    if s is None:
        return lambda s : salvus.javascript(s, once=once)
    else:
        return salvus.javascript(s, once=once)

javascript_exec_doc = r"""

To send code from Javascript back to the Python process to
be executed use the worksheet.execute_code function::

    %javascript  worksheet.execute_code(string_to_execute)

You may also use a more general call format of the form::

    %javascript
    worksheet.execute_code({code:string_to_execute, data:jsonable_object,
                            preparse:true or false, cb:function});

The data object is available when the string_to_execute is being
evaluated as salvus.data.  For example, if you execute this code
in a cell::

    javascript('''
        worksheet.execute_code({code:"a = salvus.data['b']/2; print(a)", data:{b:5},
                       preparse:false, cb:function(mesg) { console.log(mesg)} });
    ''')

then the Python variable a is set to 2, and the Javascript console log will display::

    Object {done: false, event: "output", id: "..."}
    Object {stdout: "2\n", done: true, event: "output", id: "..."}

You can also send an interrupt signal to the Python process from
Javascript by calling worksheet.interrupt(), and kill the process
with worksheet.kill().  For example, here the a=4 never
happens (but a=2 does)::

    %javascript
    worksheet.execute_code({code:'a=2; sleep(100); a=4;',
                            cb:function(mesg) { worksheet.interrupt(); console.log(mesg)}})

or using CoffeeScript (a Javascript preparser)::

    %coffeescript
    worksheet.execute_code
        code : 'a=2; sleep(100); a=4;'
        cb   : (mesg) ->
            worksheet.interrupt()
            console.log(mesg)

The Javascript code is evaluated with numerous standard Javascript libraries available,
including jQuery, Twitter Bootstrap, jQueryUI, etc.

"""

for s in [coffeescript, javascript]:
    s.__doc__ += javascript_exec_doc

def latex0(s=None, **kwds):
    """
    Create and display an arbitrary LaTeX document as a png image in the Salvus Notebook.

    In addition to directly calling latex.eval, you may put %latex (or %latex.eval(density=75, ...etc...))
    at the top of a cell, which will typeset everything else in the cell.
    """
    if s is None:
        return lambda t : latex0(t, **kwds)
    import os
    if 'filename' not in kwds:
        import tempfile
        delete_file = True
        kwds['filename'] = tempfile.mkstemp(suffix=".png")[1]
    else:
        delete_file = False
    if 'locals' not in kwds:
        kwds['locals'] = salvus.namespace
    if 'globals' not in kwds:
        kwds['globals'] = salvus.namespace
    sage.misc.latex.Latex.eval(sage.misc.latex.latex, s, **kwds)
    salvus.file(kwds['filename'], once=False)
    if delete_file:
        os.unlink(kwds['filename'])
    return ''

latex0.__doc__ +=  sage.misc.latex.Latex.eval.__doc__


class Time:
    """
    Time execution of code exactly once in Salvus by:

    - putting %time at the top of a cell to time execution of the entire cell
    - put %time at the beginning of line to time execution of just that line
    - write time('some code') to executation of the contents of the string.

    If you want to time repeated execution of code for benchmarking purposes, use
    the timeit command instead.
    """
    def __init__(self, start=False):
        if start:
            from sage.all import walltime, cputime
            self._start_walltime = walltime()
            self._start_cputime = cputime()

    def before(self, code):
        return Time(start=True)

    def after(self, code):
        from sage.all import walltime, cputime
        print("CPU time: %.2f s, Wall time: %.2f s" % (cputime(self._start_cputime), walltime(self._start_walltime)))
        self._start_cputime = self._start_walltime = None

    def __call__(self, code):
        from sage.all import walltime, cputime
        not_as_decorator = self._start_cputime is None
        if not_as_decorator:
            self.before(code)
        salvus.execute(code)
        if not_as_decorator:
            self.after(code)

time = Time()


def file(path):
    """
    Block decorator to write to a file.  Use as follows:

        %file('filename') put this line in the file

    or

        %file('filename')
        everything in the rest of the
        cell goes into the file with given name.


    As with all block decorators in Salvus, the arguments to file can
    be arbitrary expressions.  For examples,

        a = 'file'; b = ['name', 'txt']

        %file(a+b[0]+'.'+b[1])  rest of line goes in 'filename.txt'
    """
    return lambda content: open(path,'w').write(content)


def timeit(*args, **kwds):
    """
    Time execution of a command or block of commands.

    This command has been enhanced for Salvus so you may use it as
    a block decorator as well, e.g.,

        %timeit 2+3

    and

        %timeit(number=10, preparse=False)  2^3

        %timeit(number=10, seconds=True)  2^3

    and

        %timeit(preparse=False)

        [rest of the cell]

    Here is the original docstring for timeit:

    """
    def go(code):
        print(sage.misc.sage_timeit.sage_timeit(code, globals_dict=salvus.namespace, **kwds))
    if len(args) == 0:
        return lambda code : go(code)
    else:
        go(*args)

# TODO: these need to also give the argspec
timeit.__doc__ += sage.misc.sage_timeit.sage_timeit.__doc__


class Capture:
    """
    Capture or ignore the output from evaluating the given code. (SALVUS only).

    Use capture as a block decorator by placing either %capture or
    %capture(optional args) at the beginning of a cell or at the
    beginning of a line.  If you use just plain %capture then stdout
    and stderr are completely ignored.  If you use %capture(args)
    you can redirect or echo stdout and stderr to variables or
    files.  For example if you start a cell with this line::

       %capture(stdout='output', stderr=open('error','w'), append=True, echo=True)

    then stdout is appended (because append=True) to the global
    variable output, stderr is written to the file 'error', and the
    output is still displayed in the output portion of the cell (echo=True).

    INPUT:

    - stdout -- string (or object with write method) to send stdout output to (string=name of variable)
    - stderr -- string (or object with write method) to send stderr output to (string=name of variable)
    - append -- (default: False) if stdout/stderr are a string, append to corresponding variable
    - echo   -- (default: False) if True, also echo stdout/stderr to the output cell.
    """
    def __init__(self, stdout, stderr, append, echo):
        self.v = (stdout, stderr, append, echo)

    def before(self, code):
        (stdout, stderr, append, echo) = self.v
        self._orig_stdout_f = orig_stdout_f = sys.stdout._f
        if stdout is not None:
            if hasattr(stdout, 'write'):
                def write_stdout(buf):
                    stdout.write(buf)
            elif isinstance(stdout, str):
                if (stdout not in salvus.namespace) or not append:
                    salvus.namespace[stdout] = ''
                if not isinstance(salvus.namespace[stdout], str):
                    salvus.namespace[stdout] = str(salvus.namespace[stdout])
                def write_stdout(buf):
                    salvus.namespace[stdout] += buf
            else:
                raise TypeError("stdout must be None, a string, or have a write method")
            def f(buf, done):
                write_stdout(buf)
                if echo:
                    orig_stdout_f(buf, done)
                elif done:
                    orig_stdout_f('', done)
            sys.stdout._f = f
        elif not echo:
            def f(buf,done):
                if done:
                    orig_stdout_f('',done)
            sys.stdout._f = f

        self._orig_stderr_f = orig_stderr_f = sys.stderr._f
        if stderr is not None:
            if hasattr(stderr, 'write'):
                def write_stderr(buf):
                    stderr.write(buf)
            elif isinstance(stderr, str):
                if (stderr not in salvus.namespace) or not append:
                    salvus.namespace[stderr] = ''
                if not isinstance(salvus.namespace[stderr], str):
                    salvus.namespace[stderr] = str(salvus.namespace[stderr])
                def write_stderr(buf):
                    salvus.namespace[stderr] += buf
            else:
                raise TypeError("stderr must be None, a string, or have a write method")
            def f(buf, done):
                write_stderr(buf)
                if echo:
                    orig_stderr_f(buf, done)
                elif done:
                    orig_stderr_f('', done)
            sys.stderr._f = f
        elif not echo:
            def f(buf,done):
                if done:
                    orig_stderr_f('',done)
            sys.stderr._f = f


        return self

    def __call__(self, code=None, stdout=None, stderr=None, append=False, echo=False):
        if code is None:
            return Capture(stdout=stdout, stderr=stderr, append=append, echo=echo)
        if salvus._prefix:
            if not code.startswith("%"):
                code = salvus._prefix + '\n' + code
        salvus.execute(code)


    def after(self, code):
        sys.stdout._f = self._orig_stdout_f
        sys.stderr._f = self._orig_stderr_f


capture = Capture(stdout=None, stderr=None, append=False, echo=False)

import sage.misc.cython

def cython(code=None, **kwds):
    """
    Block decorator to easily include Cython code in SageMathCloud worksheets.

    Put %cython at the top of a cell, and the rest of that cell is compiled as
    Cython code and made directly available to use in other cells.

    You can pass options to cython by typing "%cython(... var=value...)"
    instead of just "%cython".

    If you give the option silent=True (not the default) then this won't
    print what functions get globally defined as a result of evaluating code.

    This is a wrapper around Sage's own cython function, whose
    docstring is below:

    ORIGINAL DOCSTRING:

    """
    if code is None:
        return lambda code: cython(code, **kwds)
    from sage.misc.temporary_file import tmp_dir
    path = tmp_dir()
    filename = os.path.join(path, 'a.pyx')
    open(filename, 'w').write(code)

    silent = kwds.get('silent', False)
    if 'silent' in kwds:
        del kwds['silent']

    if 'annotate' not in kwds and not silent:
        kwds['annotate'] = True

    modname, path = sage.misc.cython.cython(filename, **kwds)

    try:
    	sys.path.insert(0,path)
    	module = __import__(modname)
    finally:
    	del sys.path[0]

    import inspect
    defined = []
    for name, value in inspect.getmembers(module):
        if not name.startswith('_') and name != 'init_memory_functions':
            salvus.namespace[name] = value
            defined.append(name)
    if not silent:
        if defined:
            print("Defined %s" % (', '.join(defined)))
        else:
            print("No functions defined.")

    files = os.listdir(path)
    html_filename = None
    for n in files:
        base, ext = os.path.splitext(n)
        if ext.startswith('.html') and '_pyx_' in base:
            html_filename = os.path.join(path, n)
    if html_filename is not None:
        salvus.file(html_filename, raw=True, show=True, text="Auto-generated code...")

cython.__doc__ += sage.misc.cython.cython.__doc__


class script:
    r"""
    Block decorator to run an arbitrary shell command with input from a
    cell in Salvus.

    Put %script('shell command line') or %script(['command', 'arg1',
    'arg2', ...])  by itself on a line in a cell, and the command line
    is run with stdin the rest of the contents of the cell.  You can
    also use script in single line mode, e.g.,::

        %script('gp -q') factor(2^97 - 1)

    or

        %script(['gp', '-q'])   factor(2^97 - 1)

    will launch a gp session, feed 'factor(2^97-1)' into stdin, and
    display the resulting factorization.

    NOTE: the result is stored in the attribute "stdout", so you can do::

        s = script('gp -q')
        %s factor(2^97-1)
        s.stdout
        '\n[11447 1]\n\n[13842607235828485645766393 1]\n\n'

    and s.stdout will now be the output string.

    You may also specify the shell environment with the env keyword.
    """
    def __init__(self, args, env=None):
        self._args = args
        self._env = env
    def __call__(self, code=''):
        import subprocess
        try:
            s = None
            s = subprocess.Popen(self._args, stdin=subprocess.PIPE, stdout=subprocess.PIPE,
                                 stderr=subprocess.STDOUT, shell=isinstance(self._args, str),
                                 env=self._env)
            s.stdin.write(code); s.stdin.close()
        finally:
            if s is None:
                return
            try:
                self.stdout = s.stdout.read()
                sys.stdout.write(self.stdout)
            finally:
                try:
                    os.system("pkill -TERM -P %s"%s.pid)
                except OSError:
                    pass
               	try:
                    os.kill(s.pid, 9)
                except OSError:
                    pass

def python(code):
    """
    Block decorator to run code in pure Python mode, without it being
    preparsed by the Sage preparser.  Otherwise, nothing changes.

    To use this, put %python by itself in a cell so that it applies to
    the rest of the cell, or put it at the beginning of a line to
    disable preparsing just for that line.
    """
    salvus.execute(code, preparse=False)

def python3(code):
    """
    Block decorator to run code in a pure Python3 mode session.

    To use this, put %python3 by itself in a cell so that it applies to
    the rest of the cell, or put it at the beginning of a line to
    run just that line using python3.

    You can combine %python3 with capture, if you would like to capture
    the output to a variable.  For example::

        %capture(stdout='p3')
        %python3
        x = set([1,2,3])
        print(x)

    Afterwards, p3 contains the output '{1, 2, 3}' and the variable x
    in the controlling Sage session is in no way impacted.

    NOTE: No state is preserved between calls.  Each call is a separate process.
    """
    script('sage-native-execute python3 -E')(code)

def perl(code):
    """
    Block decorator to run code in a Perl session.

    To use this, put %perl by itself in a cell so that it applies to
    the rest of the cell, or put it at the beginning of a line to
    run just that line using perl.

    EXAMPLE:

    A perl cell::

        %perl
        $apple_count = 5;
        $count_report = "There are $apple_count apples.";
        print "The report is: $count_report\n";

    Or use %perl on one line::

        %perl  $apple_count = 5;  $count_report = "There are $apple_count apples."; print "The report is: $count_report\n";

    You can combine %perl with capture, if you would like to capture
    the output to a variable.  For example::

        %capture(stdout='p')
        %perl print "hi"

    Afterwards, p contains 'hi'.

    NOTE: No state is preserved between calls.  Each call is a separate process.
    """
    script('sage-native-execute perl')(code)


def ruby(code):
    """
    Block decorator to run code in a Ruby session.

    To use this, put %ruby by itself in a cell so that it applies to
    the rest of the cell, or put it at the beginning of a line to
    run just that line using ruby.

    EXAMPLE:

    A ruby cell::

        %ruby
        lang = "ruby"
        print "Hello from #{lang}!"

    Or use %ruby on one line::

        %ruby lang = "ruby"; print "Hello from #{lang}!"

    You can combine %ruby with capture, if you would like to capture
    the output to a variable.  For example::

        %capture(stdout='p')
        %ruby lang = "ruby"; print "Hello from #{lang}!"

    Afterwards, p contains 'Hello from ruby!'.

    NOTE: No state is preserved between calls.  Each call is a separate process.
    """
    script('sage-native-execute ruby')(code)


def fortran(x, library_paths=[], libraries=[], verbose=False):
    """
    Compile Fortran code and make it available to use.

    INPUT:

        - x -- a string containing code

    Use this as a decorator.   For example, put this in a cell and evaluate it::

        %fortran

        C FILE: FIB1.F
              SUBROUTINE FIB(A,N)
        C
        C     CALCULATE FIRST N FIBONACCI NUMBERS
        C
              INTEGER N
              REAL*8 A(N)
              DO I=1,N
                 IF (I.EQ.1) THEN
                    A(I) = 0.0D0
                 ELSEIF (I.EQ.2) THEN
                    A(I) = 1.0D0
                 ELSE
                    A(I) = A(I-1) + A(I-2)
                 ENDIF
              ENDDO
              END
        C END FILE FIB1.F


    In the next cell, evaluate this::

        import numpy
        n = numpy.array(range(10),dtype=float)
        fib(n,int(10))
        n

    This will produce this output: array([  0.,   1.,   1.,   2.,   3.,   5.,   8.,  13.,  21.,  34.])
    """
    import __builtin__
    from sage.misc.temporary_file import tmp_dir
    if len(x.splitlines()) == 1 and os.path.exists(x):
        filename = x
        x = open(x).read()
        if filename.lower().endswith('.f90'):
            x = '!f90\n' + x

    from numpy import f2py
    from random import randint

    # Create everything in a temporary directory
    mytmpdir = tmp_dir()

    try:
        old_cwd = os.getcwd()
        os.chdir(mytmpdir)

        old_import_path = os.sys.path
        os.sys.path.append(mytmpdir)

        name = "fortran_module_%s"%randint(0,2**64)  # Python module name
        # if the first line has !f90 as a comment, gfortran will
        # treat it as Fortran 90 code
        if x.startswith('!f90'):
            fortran_file = name + '.f90'
        else:
            fortran_file = name + '.f'

        s_lib_path = ""
        s_lib = ""
        for s in library_paths:
            s_lib_path = s_lib_path + "-L%s "

        for s in libraries:
            s_lib = s_lib + "-l%s "%s

        log = name + ".log"
        extra_args = '--quiet --f77exec=sage-inline-fortran --f90exec=sage-inline-fortran %s %s >"%s" 2>&1'%(
            s_lib_path, s_lib, log)

        f2py.compile(x, name, extra_args = extra_args, source_fn=fortran_file)
        log_string = open(log).read()

        # f2py.compile() doesn't raise any exception if it fails.
        # So we manually check whether the compiled file exists.
        # NOTE: the .so extension is used expect on Cygwin,
        # that is even on OS X where .dylib might be expected.
        soname = name
        uname = os.uname()[0].lower()
        if uname[:6] == "cygwin":
            soname += '.dll'
        else:
            soname += '.so'
        if not os.path.isfile(soname):
            raise RuntimeError("failed to compile Fortran code:\n" + log_string)

        if verbose:
            print(log_string)

        m = __builtin__.__import__(name)

    finally:
        os.sys.path = old_import_path
        os.chdir(old_cwd)
        try:
            import shutil
            shutil.rmtree(mytmpdir)
        except OSError:
            # This can fail for example over NFS
            pass

    for k, x in m.__dict__.iteritems():
        if k[0] != '_':
            salvus.namespace[k] = x

def sh(code=None,**kwargs):
    """
    Run a bash script in Salvus. Uses jupyter bash kernel
    which allows keeping state between cells.

    EXAMPLES:

    Use as a block decorator on a single line::

        %sh pwd

    and multiline

        %sh
        echo "hi"
        pwd
        ls -l

    You can also just directly call it::

        sh('pwd')

    The output is printed. To capture it, use capture

        %capture(stdout='output')
        %sh pwd

    After that, the variable output contains the current directory

    Remember shell state between cells

        %sh
        FOO='xyz'
        cd /tmp
        ... new cell will show settings from previous cell ...
        %sh
        echo $FOO
        pwd

    Display image file (this is a feature of jupyter bash kernel)

        %sh
        display < sage_logo.png

    .. WARNING::

        The jupyter bash kernel does not separate stdout and stderr as cell is running.
        It only returns ok or error depending on exit status of last command in the cell.
        So all cell output captured goes to either stdout or stderr variable, depending
        on exit status of the last command in the %sh cell.
    """
    if sh.jupyter_kernel is None:
        sh.jupyter_kernel = jupyter("bash")
        sh.jupyter_kernel('function command_not_found_handle { printf "%s: command not found\n" "$1" >&2; return 127;}')
    return sh.jupyter_kernel(code,**kwargs)
sh.jupyter_kernel = None

# use jupyter kernel for GNU octave instead of sage interpreter interface
def octave(code=None,**kwargs):
    r"""
    Run GNU Octave code in a sage worksheet.

    INPUT:

    - ``code`` -- a string containing code

    Use as a decorator. For example, put this in a cell and evaluate it::

        %octave
        x = -10:0.1:10;
        plot (x, sin (x))

    .. note::

        SMC %octave mode uses the jupyter `octave` kernel.
    """
    if octave.jupyter_kernel is None:
        octave.jupyter_kernel = jupyter("octave")
    return octave.jupyter_kernel(code,**kwargs)
octave.jupyter_kernel = None

# jupyter kernel for %ir mode
def r(code=None,**kwargs):
    r"""
    Run R code in a sage worksheet.

    INPUT:

    - ``code`` -- a string containing code

    Use as a decorator. For example, put this in a cell and evaluate it to see a scatter plot
    of built-in mtcars dataframe variables `mpg` vs `wt`::

        %r
        with(mtcars,plot(wt,mpg))

    .. note::

        SMC %r mode uses the jupyter `ir` kernel.
    """
    if r.jupyter_kernel is None:
        r.jupyter_kernel = jupyter("ir")
<<<<<<< HEAD
        r.jupyter_kernel('options(repr.plot.res = 240)')
        r.jupyter_kernel.sage_img_style = "width: 50%; height: 50%;"
=======
        #r.jupyter_kernel('options(jupyter.plot_mimetypes = "image/svg+xml")')
        r.jupyter_kernel('options(repr.plot.res = 240)')
        r.jupyter_kernel.smc_image_scaling = .5
>>>>>>> addd796f
    return r.jupyter_kernel(code,**kwargs)
r.jupyter_kernel = None

## Monkey patch the R interpreter interface to support graphics, when
## used as a decorator.

#import sage.interfaces.r
#def r_eval0(*args, **kwds):
#    return sage.interfaces.r.R.eval(sage.interfaces.r.r, *args, **kwds).strip('\n')

#_r_plot_options = ''
#def set_r_plot_options(width=7, height=7):
#    global _r_plot_options
#    _r_plot_options = ", width=%s, height=%s"%(width, height)

#r_dev_on = False
#def r_eval(code, *args, **kwds):
#    """
#    Run a block of R code.

#    EXAMPLES::

#         sage: print r.eval("summary(c(1,2,3,111,2,3,2,3,2,5,4))")   # outputs a string
#         Min. 1st Qu.  Median    Mean 3rd Qu.    Max.
#         1.00    2.00    3.00   12.55    3.50  111.00

#    In the notebook, you can put %r at the top of a cell, or type "%default_mode r" into
#    a cell to set the whole worksheet to r mode.

#    NOTE: Any plots drawn using the plot command should "just work", without having
#    to mess with special devices, etc.
#    """
#    # Only use special graphics support when using r as a cell decorator, since it has
#    # a 10ms penalty (factor of 10 slowdown) -- which doesn't matter for interactive work, but matters
#    # a lot if one had a loop with r.eval in it.
#    if sage.interfaces.r.r not in salvus.code_decorators:
#        return r_eval0(code, *args, **kwds)

#    global r_dev_on
#    if r_dev_on:
#        return r_eval0(code, *args, **kwds)
#    try:
#        r_dev_on = True
#        tmp = '/tmp/' + uuid() + '.svg'
#        r_eval0("svg(filename='%s'%s)"%(tmp, _r_plot_options))
#        s = r_eval0(code, *args, **kwds)
#        r_eval0('dev.off()')
#        return s
#    finally:
#        r_dev_on = False
#        if os.path.exists(tmp):
#            salvus.stdout('\n'); salvus.file(tmp, show=True); salvus.stdout('\n')
#            os.unlink(tmp)

#sage.interfaces.r.r.eval = r_eval
#sage.interfaces.r.r.set_plot_options = set_r_plot_options


def prun(code):
    """
    Use %prun followed by a block of code to profile execution of that
    code.  This will display the resulting profile, along with a menu
    to select how to sort the data.

    EXAMPLES:

    Profile computing a tricky integral (on a single line)::

        %prun integrate(sin(x^2),x)

    Profile a block of code::

        %prun
        E = EllipticCurve([1..5])
        v = E.anlist(10^5)
        r = E.rank()
    """
    import cProfile, pstats
    from sage.misc.all import tmp_filename

    filename = tmp_filename()
    cProfile.runctx(salvus.namespace['preparse'](code), salvus.namespace, locals(), filename)

    @interact
    def f(title = text_control('', "<h1>Salvus Profiler</h1>"),
          sort=("First sort by", selector([('calls', 'number of calls to the function'),
                                     ('time', ' total time spent in the function'),
                                     ('cumulative', 'total time spent in this and all subfunctions (from invocation till exit)'),
                                     ('module', 'name of the module that contains the function'),
                                     ('name', 'name of the function')
                                     ], width="100%", default='time')),
          strip_dirs=True):
        try:
            p = pstats.Stats(filename)
            if strip_dirs:
                p.strip_dirs()
            p.sort_stats(sort)
            p.print_stats()
        except Exception as msg:
            print(msg)



##############################################################
# The %fork cell decorator.
##############################################################

def _wait_in_thread(pid, callback, filename):
    from sage.structure.sage_object import load
    def wait():
        try:
            os.waitpid(pid,0)
            callback(load(filename))
        except Exception as msg:
        	callback(msg)

    from threading import Thread
    t = Thread(target=wait, args=tuple([]))
    t.start()

def async(f, args, kwds, callback):
    """
    Run f in a forked subprocess with given args and kwds, then call the
    callback function when f terminates.
    """
    from sage.misc.all import tmp_filename
    filename = tmp_filename() + '.sobj'
    sys.stdout.flush()
    sys.stderr.flush()
    pid = os.fork()
    if pid:
        # The parent master process
        try:
            _wait_in_thread(pid, callback, filename)
            return pid
        finally:
            if os.path.exists(filename):
                os.unlink(filename)
    else:
        # The child process
        try:
            result = f(*args, **kwds)
        except Exception as msg:
            result = str(msg)
        from sage.structure.sage_object import save
        save(result, filename)
        os._exit(0)


class Fork(object):
    """
    The %fork block decorator evaluates its code in a forked subprocess
    that does not block the main process.

    You may still use the @fork function decorator from Sage, as usual,
    to run a function in a subprocess.  Type "sage.all.fork?" to see
    the help for the @fork decorator.

    WARNING: This is highly experimental and possibly flaky. Use with
    caution.

    All (picklelable) global variables that are set in the forked
    subprocess are set in the parent when the forked subprocess
    terminates.  However, the forked subprocess has no other side
    effects, except what it might do to file handles and the
    filesystem.

    To see currently running forked subprocesses, type
    fork.children(), which returns a dictionary {pid:execute_uuid}.
    To kill a given subprocess and stop the cell waiting for input,
    type fork.kill(pid).  This is currently the only way to stop code
    running in %fork cells.

    TODO/WARNING: The subprocesses spawned by fork are not killed
    if the parent process is killed first!

    NOTE: All pexpect interfaces are reset in the child process.
    """
    def __init__(self):
        self._children = {}

    def children(self):
        return dict(self._children)

    def __call__(self, s):

        if isinstance(s, types.FunctionType): # check for decorator usage
            import sage.parallel.decorate
            return sage.parallel.decorate.fork(s)

        salvus._done = False

        id = salvus._id

        changed_vars = set([])

        def change(var, val):
            changed_vars.add(var)

        def f():
            # Run some commands to tell Sage that its
            # pid has changed.
            import sage.misc.misc
            reload(sage.misc.misc)

            # The pexpect interfaces (and objects defined in them) are
            # not valid.
            sage.interfaces.quit.invalidate_all()

            salvus.namespace.on('change', None, change)
            salvus.execute(s)
            result = {}
            from sage.structure.sage_object import dumps
            for var in changed_vars:
                try:
                    result[var] = dumps(salvus.namespace[var])
                except:
                    result[var] = 'unable to pickle %s'%var
            return result


        from sage.structure.sage_object import loads
        def g(s):
            if isinstance(s, Exception):
                sys.stderr.write(str(s))
                sys.stderr.flush()
            else:
                for var, val in s.iteritems():
                    try:
                        salvus.namespace[var] = loads(val)
                    except:
                        print("unable to unpickle %s" % var)
            salvus._conn.send_json({'event':'output', 'id':id, 'done':True})
            if pid in self._children:
                del self._children[pid]

        pid = async(f, tuple([]), {}, g)
        print("Forked subprocess %s" % pid)
        self._children[pid] = id

    def kill(self, pid):
        if pid in self._children:
            salvus._conn.send_json({'event':'output', 'id':self._children[pid], 'done':True})
            os.kill(pid, 9)
            del self._children[pid]
        else:
            raise ValueError("Unknown pid = (%s)" % pid)

fork = Fork()


####################################################
# Display of 2d/3d graphics objects
####################################################

from sage.misc.all import tmp_filename
from sage.plot.animate import Animation
import matplotlib.figure

def show_animation(obj, delay=20, gif=False, **kwds):
    if gif:
        t = tmp_filename(ext='.gif')
        obj.gif(delay, t, **kwds)
        salvus.file(t, raw=False)
        os.unlink(t)
    else:
        t = tmp_filename(ext='.webm')
        obj.ffmpeg(t, delay=delay, **kwds)
        salvus.file(t, raw=True)   # and let delete when worksheet ends - need this so can replay video.

def show_2d_plot_using_matplotlib(obj, svg, **kwds):
    if isinstance(obj, matplotlib.image.AxesImage):
        # The result of imshow, e.g.,
        #
        #     from matplotlib import numpy, pyplot
        #     pyplot.imshow(numpy.random.random_integers(255, size=(100,100,3)))
        #
        t = tmp_filename(ext='.png')
        obj.write_png(t)
        salvus.file(t)
        os.unlink(t)
        return

    if isinstance(obj, matplotlib.axes.Axes):
        obj = obj.get_figure()

    if 'events' in kwds:
        from graphics import InteractiveGraphics
        ig = InteractiveGraphics(obj, **kwds['events'])
        n = '__a'+uuid().replace('-','')  # so it doesn't get garbage collected instantly.
        obj.__setattr__(n, ig)
        kwds2 = dict(kwds)
        del kwds2['events']
        ig.show(**kwds2)
    else:
        t = tmp_filename(ext = '.svg' if svg else '.png')
        if isinstance(obj, matplotlib.figure.Figure):
            obj.savefig(t, **kwds)
        else:
            obj.save(t, **kwds)
        salvus.file(t)
        os.unlink(t)

def show_3d_plot_using_tachyon(obj, **kwds):
    t = tmp_filename(ext = '.png')
    obj.save(t, **kwds)
    salvus.file(t)
    os.unlink(t)

def show_graph_using_d3(obj, **kwds):
    salvus.d3_graph(obj, **kwds)


def plot3d_using_matplotlib(expr, rangeX, rangeY,
                            density=40, elev=45., azim=35.,
                            alpha=0.85, cmap=None):
    """
    Plots a symbolic expression in two variables on a two dimensional grid
    and renders the function using matplotlib's 3D projection.
    The purpose is to make it possible to create vectorized images (PDF, SVG)
    for high-resolution images in publications -- instead of rasterized image formats.

    Example::
        %var x y
        plot3d_using_matplotlib(x^2 + (1-y^2), (x, -5, 5), (y, -5, 5))

    Arguments::

        * expr: symbolic expression, e.g. x^2 - (1-y)^2
        * rangeX: triple: (variable, minimum, maximum), e.g. (x, -10, 10)
        * rangeY: like rangeX
        * density: grid density
        * elev: elevation, e.g. 45
        * azim: azimuth, e.g. 35
        * alpha: alpha transparency of plot (default: 0.85)
        * cmap: matplotlib colormap, e.g. matplotlib.cm.Blues (default)
    """
    from matplotlib import cm
    import matplotlib.pyplot as plt
    from mpl_toolkits.mplot3d import axes3d
    import numpy as np

    cmap = cmap or cm.Blues

    plt.cla()
    fig = plt.figure()
    ax = fig.gca(projection='3d')
    ax.view_init(elev=elev, azim=azim)

    xx = np.linspace(rangeX[1], rangeX[2], density)
    yy = np.linspace(rangeY[1], rangeY[2], density)
    X, Y = np.meshgrid(xx, yy)

    import numpy as np
    exprv = np.vectorize(lambda x1, x2 : \
        float(expr.subs({rangeX[0] : x1, rangeY[0] : x2})))
    Z = exprv(X, Y)
    zlim = np.min(Z), np.max(Z)

    ax.plot_surface(X, Y, Z, alpha=alpha, cmap=cmap, linewidth=.5,
                    shade=True,
                    rstride=int(len(xx)/10),
                    cstride=int(len(yy)/10))

    ax.set_xlabel('X')
    ax.set_xlim(*rangeX[1:])
    ax.set_ylabel('Y')
    ax.set_ylim(*rangeY[1:])
    ax.set_zlabel('Z')
    ax.set_zlim(*zlim)

    plt.show()


from sage.plot.graphics import Graphics, GraphicsArray
from sage.plot.plot3d.base import Graphics3d
import cgi

def show(*objs, **kwds):
    """
    Show a 2d or 3d graphics object (or objects), animation, or matplotlib figure, or show an
    expression typeset nicely using LaTeX.

       - display: (default: True); if True, use display math for expression (big and centered).

       - svg: (default: True); if True, show 2d plots using svg (otherwise use png)

       - d3: (default: True); if True, show graphs (vertices and edges) using an interactive D3 viewer
         for the many options for this viewer, type

             import smc_sagews.graphics
             smc_sagews.graphics.graph_to_d3_jsonable?

         If false, graphs are converted to plots and displayed as usual.

       - renderer: (default: 'webgl'); for 3d graphics
           - 'webgl' (fastest) using hardware accelerated 3d;
           - 'canvas' (slower) using a 2d canvas, but may work better with transparency;
           - 'tachyon' -- a ray traced static image.

       - spin: (default: False); spins 3d plot, with number determining speed (requires mouse over plot)

       - events: if given, {'click':foo, 'mousemove':bar}; each time the user clicks,
         the function foo is called with a 2-tuple (x,y) where they clicked.  Similarly
         for mousemove.  This works for Sage 2d graphics and matplotlib figures.

    ANIMATIONS:

       - animations are by default encoded and displayed using an efficiently web-friendly
         format (currently webm, which is **not supported** by Safari or IE).

            - ``delay`` - integer (default: 20); delay in hundredths of a
              second between frames.

            - gif=False -- if you set gif=True, instead use an animated gif,
              which is much less efficient, but works on all browsers.

         You can also use options directly to the animate command, e.g., the figsize option below:

              a = animate([plot(sin(x + a), (x, 0, 2*pi)) for a in [0, pi/4, .., 2*pi]], figsize=6)
              show(a, delay=30)


    EXAMPLES:

    Some examples:

        show(2/3)
        show([1, 4/5, pi^2 + e], 1+pi)
        show(x^2, display=False)
        show(e, plot(sin))

    Here's an example that illustrates creating a clickable image with events::

        @interact
        def f0(fun=x*sin(x^2), mousemove='', click='(0,0)'):
            click = sage_eval(click)
            g = plot(fun, (x,0,5), zorder=0) + point(click, color='red', pointsize=100, zorder=10)
            ymax = g.ymax(); ymin = g.ymin()
            m = fun.derivative(x)(x=click[0])
            b =  fun(x=click[0]) - m*click[0]
            g += plot(m*x + b, (click[0]-1,click[0]+1), color='red', zorder=10)
            def h(p):
                f0.mousemove = p
            def c(p):
                f0(click=p)
            show(g, events={'click':c, 'mousemove':h}, svg=True, gridlines='major', ymin=ymin, ymax=ymax)
    """
    # svg=True, d3=True,
    svg = kwds.get('svg',True)
    d3 = kwds.get('d3',True)
    display = kwds.get('display', True)
    for t in ['svg', 'd3', 'display']:
        if t in kwds:
            del kwds[t]
    import graphics
    def show0(obj, combine_all=False):
        # Either show the object and return None or
        # return a string of html to represent obj.
        if isinstance(obj, (Graphics, GraphicsArray, matplotlib.figure.Figure, matplotlib.axes.Axes, matplotlib.image.AxesImage)):
            show_2d_plot_using_matplotlib(obj, svg=svg, **kwds)
        elif isinstance(obj, Animation):
            show_animation(obj, **kwds)
        elif isinstance(obj, Graphics3d):
            if kwds.get('viewer') == 'tachyon':
                show_3d_plot_using_tachyon(obj, **kwds)
            else:
                salvus.threed(obj, **kwds)
                # graphics.show_3d_plot_using_threejs(obj, **kwds)
        elif isinstance(obj, (sage.graphs.graph.Graph, sage.graphs.digraph.DiGraph)):
            if d3:
                show_graph_using_d3(obj, **kwds)
            else:
                show(obj.plot(), **kwds)
        elif isinstance(obj, str):
            return obj
        elif isinstance(obj, (list, tuple)):
            v = []
            for a in obj:
                b = show0(a)
                if b is not None:
                    v.append(b)
            if combine_all:
                return ' '.join(v)
            s = ', '.join(v)
            if isinstance(obj, list):
                return '[%s]'%s
            else:
                return '(%s)'%s
        elif is_dataframe(obj):
            html(obj.to_html(), hide=False)
        else:
            s = str(sage.misc.latex.latex(obj))
            if r'\text{\texttt' in s and 'tikzpicture' not in s:
                # In this case the mathjax latex mess is so bad, it is better to just print and give up!
                print(obj)
                return
            # Add anything here that Sage produces and mathjax can't handle, and
            # which people complain about... (obviously, I wish there were a way to
            # know -- e.g., if Sage had a way to tell whether latex it produces
            # will work with mathjax or not).
            if '\\begin{tikzpicture}' in s or '\\raisebox' in s:
                # special case -- mathjax has no support for tikz or \raisebox so we just immediately display it (as a png); this is
                # better than nothing.
                sage.misc.latex.latex.eval(s)
                return ''
            elif r'\begin{tabular}' in s:
                # tabular is an environment for text, not formular.
                # Sage's `tabular` should actually use \array!
                sage.misc.latex.latex.eval(s)
                return ''
            # default
            elif display:
                return "$\\displaystyle %s$"%s
            else:
                return "$%s$"%s
    sys.stdout.flush()
    sys.stderr.flush()
    s = show0(objs, combine_all=True)
    if s is not None:
        if len(s) > 0:
            if display:
                salvus.html("<div align='center'>%s</div>"%cgi.escape(s))
            else:
                salvus.html("<div>%s</div>"%cgi.escape(s))
        sys.stdout.flush()
        sys.stderr.flush()

# Make it so plots plot themselves correctly when they call their repr.
Graphics.show = show
GraphicsArray.show = show
Animation.show = show

# Very "evil" abuse of the display manager, so sphere().show() works:
try:
    from sage.repl.rich_output import get_display_manager
    get_display_manager().display_immediately = show
except:
    # so doesn't crash on older versions of Sage.
    pass

###################################################
# %auto -- automatically evaluate a cell on load
###################################################
def auto(s):
    """
    The %auto decorator sets a cell so that it will be automatically
    executed when the Sage process first starts.  Make it the first
    line of a cell.

    Thus %auto allows you to initialize functions, variables, interacts,
    etc., e.g., when loading a worksheet.
    """
    return s # the do-nothing block decorator.

def hide(component='input'):
    """
    Hide a component of a cell.  By default, hide hides the the code
    editor part of the cell, but you can hide other parts by passing
    in an optional argument:

              'input', 'output'

    Use the cell.show(...) function to reveal a cell component.
    """
    if component not in ['input', 'output']:
        # Allow %hide to work, for compatability with sagenb.
        hide('input')
        return component
    cell.hide(component)

def hideall(code=None):
    cell.hideall()
    if code is not None: # for backwards compat with sagenb
        return code


##########################################################
# A "%exercise" cell mode -- a first step toward
# automated homework.
##########################################################
class Exercise:
    def __init__(self, question, answer, check=None, hints=None):
        import sage.all
        from sage.structure.element import is_Matrix
        if not (isinstance(answer, (tuple, list)) and len(answer) == 2):
            if is_Matrix(answer):
                default = sage.all.parent(answer)(0)
            else:
                default = ''
            answer = [answer, default]

        if check is None:
            R = sage.all.parent(answer[0])
            def check(attempt):
                return R(attempt) == answer[0]

        if hints is None:
            hints = ['','','',"The answer is %s."%answer[0]]

        self._question       = question
        self._answer         = answer
        self._check          = check
        self._hints          = hints

    def _check_attempt(self, attempt, interact):
        from sage.misc.all import walltime
        response = "<div class='well'>"
        try:
            r = self._check(attempt)
            if isinstance(r, tuple) and len(r)==2:
                correct = r[0]
                comment = r[1]
            else:
                correct = bool(r)
                comment = ''
        except TypeError as msg:
            response += "<h3 style='color:darkgreen'>Huh? -- %s (attempt=%s)</h3>"%(msg, attempt)
        else:
            if correct:
                response += "<h1 style='color:blue'>RIGHT!</h1>"
                if self._start_time:
                    response += "<h2 class='lighten'>Time: %.1f seconds</h2>"%(walltime()-self._start_time,)
                if self._number_of_attempts == 1:
                    response += "<h3 class='lighten'>You got it first try!</h3>"
                else:
                    response += "<h3 class='lighten'>It took you %s attempts.</h3>"%(self._number_of_attempts,)
            else:
                response += "<h3 style='color:darkgreen'>Not correct yet...</h3>"
                if self._number_of_attempts == 1:
                    response += "<h4 style='lighten'>(first attempt)</h4>"
                else:
                    response += "<h4 style='lighten'>(%s attempts)</h4>"%self._number_of_attempts

                if self._number_of_attempts > len(self._hints):
                    hint = self._hints[-1]
                else:
                    hint = self._hints[self._number_of_attempts-1]
                if hint:
                    response += "<span class='lighten'>(HINT: %s)</span>"%(hint,)
            if comment:
                response += '<h4>%s</h4>'%comment

        response += "</div>"

        interact.feedback = text_control(response,label='')

        return correct

    def ask(self, cb):
        from sage.misc.all import walltime
        self._start_time = walltime()
        self._number_of_attempts = 0
        attempts = []
        @interact(layout=[[('question',12)],[('attempt',12)], [('feedback',12)]])
        def f(question = ("<b>Question:</b>", text_control(self._question)),
              attempt   = ('<b>Answer:</b>',self._answer[1])):
            if 'attempt' in interact.changed() and attempt != '':
                attempts.append(attempt)
                if self._start_time == 0:
                    self._start_time = walltime()
                self._number_of_attempts += 1
                if self._check_attempt(attempt, interact):
                    cb({'attempts':attempts, 'time':walltime()-self._start_time})

def exercise(code):
    r"""
    Use the %exercise cell decorator to create interactive exercise
    sets.  Put %exercise at the top of the cell, then write Sage code
    in the cell that defines the following (all are optional):

    - a ``question`` variable, as an HTML string with math in dollar
      signs

    - an ``answer`` variable, which can be any object, or a pair
      (correct_value, interact control) -- see the docstring for
      interact for controls.

    - an optional callable ``check(answer)`` that returns a boolean or
      a 2-tuple

            (True or False, message),

      where the first argument is True if the answer is correct, and
      the optional second argument is a message that should be
      displayed in response to the given answer.  NOTE: Often the
      input "answer" will be a string, so you may have to use Integer,
      RealNumber, or sage_eval to evaluate it, depending
      on what you want to allow the user to do.

    - hints -- optional list of strings to display in sequence each
      time the user enters a wrong answer.  The last string is
      displayed repeatedly.  If hints is omitted, the correct answer
      is displayed after three attempts.

    NOTE: The code that defines the exercise is executed so that it
    does not impact (and is not impacted by) the global scope of your
    variables elsewhere in your session.  Thus you can have many
    %exercise cells in a single worksheet with no interference between
    them.

    The following examples further illustrate how %exercise works.

    An exercise to test your ability to sum the first $n$ integers::

        %exercise
        title    = "Sum the first n integers, like Gauss did."
        n        = randint(3, 100)
        question = "What is the sum $1 + 2 + \\cdots + %s$ of the first %s positive integers?"%(n,n)
        answer   = n*(n+1)//2

    Transpose a matrix::

        %exercise
        title    = r"Transpose a $2 \times 2$ Matrix"
        A        = random_matrix(ZZ,2)
        question = "What is the transpose of $%s?$"%latex(A)
        answer   = A.transpose()

    Add together a few numbers::

        %exercise
        k        = randint(2,5)
        title    = "Add %s numbers"%k
        v        = [randint(1,10) for _ in range(k)]
        question = "What is the sum $%s$?"%(' + '.join([str(x) for x in v]))
        answer   = sum(v)

    The trace of a matrix::

        %exercise
        title    = "Compute the trace of a matrix."
        A        = random_matrix(ZZ, 3, x=-5, y = 5)^2
        question = "What is the trace of $$%s?$$"%latex(A)
        answer   = A.trace()

    Some basic arithmetic with hints and dynamic feedback::

        %exercise
        k        = randint(2,5)
        title    = "Add %s numbers"%k
        v        = [randint(1,10) for _ in range(k)]
        question = "What is the sum $%s$?"%(' + '.join([str(x) for x in v]))
        answer   = sum(v)
        hints    = ['This is basic arithmetic.', 'The sum is near %s.'%(answer+randint(1,5)), "The answer is %s."%answer]
        def check(attempt):
            c = Integer(attempt) - answer
            if c == 0:
                return True
            if abs(c) >= 10:
                return False, "Gees -- not even close!"
            if c < 0:
                return False, "too low"
            if c > 0:
                return False, "too high"
    """
    f = closure(code)
    def g():
        x = f()
        return x.get('title',''), x.get('question', ''), x.get('answer',''), x.get('check',None), x.get('hints',None)

    title, question, answer, check, hints = g()
    obj = {}
    obj['E'] = Exercise(question, answer, check, hints)
    obj['title'] = title
    def title_control(t):
        return text_control('<h3 class="lighten">%s</h3>'%t)

    the_times = []
    @interact(layout=[[('go',1), ('title',11,'')],[('')], [('times',12, "<b>Times:</b>")]], flicker=True)
    def h(go    = button("&nbsp;"*5 + "Go" + "&nbsp;"*7, label='', icon='fa-refresh', classes="btn-large btn-success"),
          title = title_control(title),
          times = text_control('')):
        c = interact.changed()
        if 'go' in c or 'another' in c:
            interact.title = title_control(obj['title'])
            def cb(obj):
                the_times.append("%.1f"%obj['time'])
                h.times = ', '.join(the_times)

            obj['E'].ask(cb)

            title, question, answer, check, hints = g()   # get ready for next time.
            obj['title'] = title
            obj['E'] = Exercise(question, answer, check, hints)

def closure(code):
    """
    Wrap the given code block (a string) in a closure, i.e., a
    function with an obfuscated random name.

    When called, the function returns locals().
    """
    import uuid
    # TODO: strip string literals first
    code = ' ' + ('\n '.join(code.splitlines()))
    fname = "__" + str(uuid.uuid4()).replace('-','_')
    closure = "def %s():\n%s\n return locals()"%(fname, code)
    class Closure:
        def __call__(self):
            return self._f()
    c = Closure()
    salvus.execute(closure)
    c._f = salvus.namespace[fname]
    del salvus.namespace[fname]
    return c


#########################################
# Dynamic variables (linked to controls)
#########################################

def _dynamic(var, control=None):
    if control is None:
        control = salvus.namespace.get(var,'')

    @interact(layout=[[(var,12)]], output=False)
    def f(x=(var,control)):
        salvus.namespace.set(var, x, do_not_trigger=[var])

    def g(y):
        f.x = y
    salvus.namespace.on('change', var, g)

    if var in salvus.namespace:
        x = salvus.namespace[var]

def dynamic(*args, **kwds):
    """
    Make variables in the global namespace dynamically linked to a control from the
    interact label (see the documentation for interact).

    EXAMPLES:

    Make a control linked to a variable that doesn't yet exist::

         dynamic('xyz')

    Make a slider and a selector, linked to t and x::

         dynamic(t=(1..10), x=[1,2,3,4])
         t = 5          # this changes the control
    """
    for var in args:
        if not isinstance(var, str):
            i = id(var)
            for k,v in salvus.namespace.iteritems():
                if id(v) == i:
                    _dynamic(k)
            return
        else:
            _dynamic(var)

    for var, control in kwds.iteritems():
        _dynamic(var, control)


import sage.all

def var0(*args, **kwds):
    if len(args)==1:
        name = args[0]
    else:
        name = args
    G = salvus.namespace
    v = sage.all.SR.var(name, **kwds)
    if isinstance(v, tuple):
        for x in v:
            G[repr(x)] = x
    else:
        G[repr(v)] = v
    return v

def var(*args, **kwds):
    """
    Create symbolic variables and inject them into the global namespace.

    NOTE: In SageMathCloud, you can use var as a line decorator::

        %var x
        %var a,b,theta          # separate with commas
        %var x y z t            # separate with spaces

    Use latex_name to customizing how the variables is typeset:

        var1 = var('var1', latex_name=r'\sigma^2_1')
        show(e^(var1**2))

    Multicolored variables made using the %var line decorator:

        %var(latex_name=r"\color{green}{\theta}") theta
        %var(latex_name=r"\color{red}{S_{u,i}}") sui
        show(expand((sui + x^3 + theta)^2))



    Here is the docstring for var in Sage:

    """
    if 'latex_name' in kwds:
        # wrap with braces -- sage should probably do this, but whatever.
        kwds['latex_name'] = '{%s}'%kwds['latex_name']
    if len(args) > 0:
        return var0(*args, **kwds)
    else:
        def f(s):
            return var0(s, *args, **kwds)
        return f

var.__doc__ += sage.all.var.__doc__



#############################################
# Variable reset -- we have to rewrite
# this because of all the monkey patching
# that we do.
#############################################

import sage.misc.reset

def reset(vars=None, attached=False):
    """
    If vars is specified, just restore the value of vars and leave
    all other variables alone.   In SageMathCloud, you can also use
    reset as a line decorator::

         %reset x, pi, sin   # comma-separated
         %reset x pi sin     # commas are optional

    If vars is not given, delete all user-defined variables, reset
    all global variables back to their default states, and reset
    all interfaces to other computer algebra systems.

    Original reset docstring::

    """
    if vars is not None:
        restore(vars)
        return
    G = salvus.namespace
    T = type(sys)  # module type
    for k in G.keys():
        if k[0] != '_' and type(k) != T:
            try:
                del G[k]
            except KeyError:
                pass
    restore()
    from sage.symbolic.assumptions import forget; forget()
    sage.misc.reset.reset_interfaces()
    if attached:
        sage.misc.reset.reset_attached()
    # reset() adds 'pretty_print' and 'view' to show_identifiers()
    # user can shadow these and they will appear in show_identifiers()
    # 'sage_salvus' is added when the following line runs; user may not shadow it
    exec('sage.misc.session.state_at_init = dict(globals())',salvus.namespace)

reset.__doc__ += sage.misc.reset.reset.__doc__

def restore(vars=None):
    ""
    if isinstance(vars, unicode):
        vars = str(vars)   # sage.misc.reset is unicode ignorant
        if ',' in vars:    # sage.misc.reset is stupid about commas and space -- TODO: make a patch to sage
            vars = [v.strip() for v in vars.split(',')]
    import sage.calculus.calculus
    sage.misc.reset._restore(salvus.namespace, default_namespace, vars)
    sage.misc.reset._restore(sage.calculus.calculus.syms_cur, sage.calculus.calculus.syms_default, vars)

restore.__doc__ += sage.misc.reset.restore.__doc__

# NOTE: this is not used anymore
def md2html(s):
    from markdown2Mathjax import sanitizeInput, reconstructMath
    from markdown2 import markdown

    delims = [('\\(','\\)'), ('$$','$$'), ('\\[','\\]'),
              ('\\begin{equation}', '\\end{equation}'), ('\\begin{equation*}', '\\end{equation*}'),
              ('\\begin{align}', '\\end{align}'), ('\\begin{align*}', '\\end{align*}'),
              ('\\begin{eqnarray}', '\\end{eqnarray}'), ('\\begin{eqnarray*}', '\\end{eqnarray*}'),
              ('\\begin{math}', '\\end{math}'),
              ('\\begin{displaymath}', '\\end{displaymath}')
              ]

    tmp = [((s,None),None)]
    for d in delims:
        tmp.append((sanitizeInput(tmp[-1][0][0], equation_delims=d), d))

    extras = ['code-friendly', 'footnotes', 'smarty-pants', 'wiki-tables']
    markedDownText = markdown(tmp[-1][0][0], extras=extras)

    while len(tmp) > 1:
        markedDownText = reconstructMath(markedDownText, tmp[-1][0][1], equation_delims=tmp[-1][1])
        del tmp[-1]

    return markedDownText

# NOTE: this is not used anymore
class Markdown(object):
    r"""
    Cell mode that renders everything after %md as markdown.

    EXAMPLES::

        ---
        %md
        # A Title

        ## A subheading

        ---
        %md(hide=True)
        # A title

        - a list

        ---
        md("# A title")


        ---
        %md `some code`


    This uses the Python markdown2 library with the following
    extras enabled:

         'code-friendly', 'footnotes',
         'smarty-pants', 'wiki-tables'

    See https://github.com/trentm/python-markdown2/wiki/Extras
    We also use markdown2Mathjax so that LaTeX will be properly
    typeset if it is wrapped in $'s and $$'s, \(, \), \[, \],
    \begin{equation}, \end{equation}, \begin{align}, \end{align}.,
    """
    def __init__(self, hide=False):
        self._hide = hide

    def __call__(self, *args, **kwds):
        if len(kwds) > 0 and len(args) == 0:
            return Markdown(**kwds)
        if len(args) > 0:
            self._render(args[0], **kwds)

    def _render(self, s, hide=None):
        if hide is None:
            hide = self._hide
        html(md2html(s),hide=hide)

# not used
#md = Markdown()

# Instead... of the above server-side markdown, we use this client-side markdown.

class Marked(object):
    r"""
    Cell mode that renders everything after %md as Github flavored
    markdown [1] with mathjax and hides the input by default.

    [1] https://help.github.com/articles/github-flavored-markdown

    The rendering is done client-side using marked and mathjax.

    EXAMPLES::

        ---
        %md
        # A Title

        ## A subheading

        ---
        %md(hide=False)
        # A title

        - a list

        ---
        md("# A title", hide=False)


        ---
        %md(hide=False) `some code`

    """
    def __init__(self, hide=False):
        self._hide = hide

    def __call__(self, *args, **kwds):
        if len(kwds) > 0 and len(args) == 0:
            return Marked(**kwds)
        if len(args) > 0:
            self._render(args[0], **kwds)

    def _render(self, s, hide=None):
        if hide is None:
            hide = self._hide
        if hide:
            salvus.hide('input')
        salvus.md(s)

md = Marked()

#####
## Raw Input
# - this is the Python 2.x interpretation.  In Python 3.x there is no raw_input,
# and raw_input is renamed input (to cause more confusion).
#####
def raw_input(prompt='', default='', placeholder='', input_width=None, label_width=None, type=None):
    """
    Read a string from the user in the worksheet interface to Sage.

    INPUTS:

    - prompt -- (default: '') a label to the left of the input
    - default -- (default: '') default value to put in input box
    - placeholder -- (default: '') default placeholder to put in grey when input box empty
    - input_width -- (default: None) css that gives the width of the input box
    - label_width -- (default: None) css that gives the width of the label
    - type -- (default: None) if not given, returns a unicode string representing the exact user input.
      Other options include:
          - type='sage' -- will evaluate it to a sage expression in the global scope.
          - type=anything that can be called, e.g., type=int, type=float.

    OUTPUT:

    - By default, returns a **unicode** string (not a normal Python str). However, can be customized
      by changing the type.

    EXAMPLE::

         print(raw_input("What is your full name?", default="Sage Math", input_width="20ex", label_width="25ex"))

    """
    return salvus.raw_input(prompt=prompt, default=default, placeholder=placeholder, input_width=input_width, label_width=label_width, type=type)

def input(*args, **kwds):
    """
    Read a string from the user in the worksheet interface to Sage and return evaluated object.

    Type raw_input? for more help; this function is the same as raw_input, except with type='sage'.

    EXAMPLE::

         print(type(input("What is your age", default=18, input_width="20ex", label_width="25ex")))

    """
    kwds['type'] = 'sage'
    return raw_input(*args, **kwds)

#####
## Clear
def clear():
    """
    Clear the output of the current cell.  You can use this to
    dynamically animate the output of a cell using a for loop.

    SEE ALSO: delete_last_output
    """
    salvus.clear()

def delete_last_output():
    """
    Delete the last output message.

    SEE ALSO: clear
    """
    salvus.delete_last_output()

#####
# Generic Pandoc cell decorator

def pandoc(fmt, doc=None, hide=True):
    """
    INPUT:

    - fmt -- one of 'docbook', 'haddock', 'html', 'json', 'latex', 'markdown', 'markdown_github',
                 'markdown_mmd', 'markdown_phpextra', 'markdown_strict', 'mediawiki',
                 'native', 'opml', 'rst', 'textile'

    - doc -- a string in the given format

    OUTPUT:

    - Called directly, you get the HTML rendered version of doc as a string.

    - If you use this as a cell decorator, it displays the HTML output, e.g.,

        %pandoc('mediawiki')
        * ''Unordered lists'' are easy to do:
        ** Start every line with a star.
        *** More stars indicate a deeper level.

    """
    if doc is None:
        return lambda x : html(pandoc(fmt, x), hide=hide) if x is not None else ''
    import subprocess
    p = subprocess.Popen(['pandoc', '-f', fmt,  '--mathjax'], stdout=subprocess.PIPE, stderr=subprocess.PIPE, stdin=subprocess.PIPE)
    if not isinstance(doc, unicode):
        doc = unicode(doc, 'utf8')
    p.stdin.write(doc.encode('UTF-8'))
    p.stdin.close()
    err = p.stderr.read()
    if err:
        raise RuntimeError(err)
    return p.stdout.read()


def wiki(doc=None, hide=True):
    """
    Mediawiki markup cell decorator.   E.g.,

    EXAMPLE::

        %wiki(hide=False)
        * ''Unordered lists'' and math like $x^3 - y^2$ are both easy
        ** Start every line with a star.
        *** More stars indicate a deeper level.    """
    if doc is None:
        return lambda doc: wiki(doc=doc, hide=hide) if doc else ''
    html(pandoc('mediawiki', doc=doc), hide=hide)


mediawiki = wiki

######

def load_html_resource(filename):
    fl = filename.lower()
    if fl.startswith('http://') or fl.startswith('https://'):
        # remote url
        url = fl
    else:
        # local file
        url = salvus.file(filename, show=False)
    ext = os.path.splitext(filename)[1][1:].lower()
    if ext == "css":
        salvus.javascript('''$.get("%s", function(css) { $('<style type=text/css></style>').html(css).appendTo("body")});'''%url)
    elif ext == "html":
        # TODO: opts.element should change to cell.element when more canonical (need to finish some code in syncdoc)!
        salvus.javascript('opts.element.append($("<div>").load("%s"))'%url)
    elif ext == "coffee":
        salvus.javascript('$.ajax({url:"%s"}).done(function(data) { eval(CoffeeScript.compile(data)); })'%url)
    elif ext == "js":
        salvus.html('<script src="%s"></script>'%url)

try:
    from sage.repl.attach import load_attach_path, modified_file_iterator
    def attach(*args):
        r"""
        Load file(s) into the Sage worksheet process and add to list of attached files.
        All attached files that have changed since they were last loaded are reloaded
        the next time a worksheet cell is executed.

        INPUT:

        - ``files`` - list of strings, filenames to attach

        .. SEEALSO::

            :meth:`sage.repl.attach.attach` docstring has details on how attached files
            are handled
        """
        # can't (yet) pass "attach = True" to load(), so do this

        if len(args) == 1:
            if isinstance(args[0], (unicode,str)):
                args = tuple(args[0].replace(',',' ').split())
            if isinstance(args[0], (list, tuple)):
                args = args[0]

        for fname in args:
            for path in load_attach_path():
                fpath = os.path.join(path, fname)
                fpath = os.path.expanduser(fpath)
                if os.path.isfile(fpath):
                    load(fname)
                    sage.repl.attach.add_attached_file(fpath)
                    break
            else:
                raise IOError('did not find file %r to attach' % fname)
except ImportError:
    print("sage_salvus: attach not available")
    def attach(*args):
        sys.stderr.write("Error: The 'attach' functionality is not available.\n")
        sys.stderr.flush()


# Monkey-patched the load command
def load(*args, **kwds):
    """
    Load Sage object from the file with name filename, which will have
    an .sobj extension added if it doesn't have one.  Or, if the input
    is a filename ending in .py, .pyx, or .sage, load that file into
    the current running session.  Loaded files are not loaded into
    their own namespace, i.e., this is much more like Python's
    "execfile" than Python's "import".

    You may also load an sobj or execute a code file available on the web
    by specifying the full URL to the file.  (Set ``verbose = False`` to
    supress the download progress indicator.)

    INPUT:

        - args -- any number of filename strings with any of the following extensions:

             .sobj, .sage, .py, .pyx, .html, .css, .js, .coffee, .pdf

        - ``verbose`` -- (default: True) load file over the network.

    If you load any of the web types (.html, .css, .js, .coffee), they are loaded
    into the web browser DOM (or Javascript session), not the Python process.

    If you load a pdf, it is displayed in the output of the worksheet.  The extra
    options are passed to smc.pdf -- see the docstring for that.

    In SageMathCloud you may also use load as a decorator, with exactly one filename as input::

        %load foo.sage

    This loads a single file whose name has a space in it::

        %load a b.sage

    The following are all valid ways to use load::

        %load a.html
        %load a.css
        %load a.js
        %load a.coffee
        %load a.css
        load('a.css', 'a.js', 'a.coffee', 'a.html')
        load(['a.css', 'a.js', 'a.coffee', 'a.html'])

    ALIAS: %runfile is the same as %load, for compatibility with IPython.
    """
    if len(args) == 1:
        if isinstance(args[0], (unicode, str)):
            args = (args[0].strip(), )
        if isinstance(args[0], (list, tuple)):
            args = args[0]

    if len(args) == 0 and len(kwds) == 1:
        # This supports
        #   %load(verbose=False)  a.sage
        # which doesn't really matter right now, since there is a bug in Sage's own
        # load command, where it isn't verbose for network code, but is for objects.
        def f(*args):
            return load(*args, **kwds)
        return f

    t = '__tmp__'; i=0
    while t+str(i) in salvus.namespace:
        i += 1
    t += str(i)

    # First handle HTML related args -- these are all very oriented toward cloud.sagemath worksheets
    html_extensions = set(['js','css','coffee','html'])
    other_args = []
    for arg in args:
        i = arg.rfind('.')
        if i != -1 and arg[i+1:].lower() in html_extensions:
            load_html_resource(arg)
        elif i != -1 and arg[i+1:].lower() == 'pdf':
            show_pdf(arg, **kwds)
        else:
            other_args.append(arg)

    # pdf?
    for arg in args:
        i = arg.find('.')

    # now handle remaining non-web arguments.
    if len(other_args) > 0:
        try:
            exec 'salvus.namespace["%s"] = sage.structure.sage_object.load(*__args, **__kwds)'%t in salvus.namespace, {'__args':other_args, '__kwds':kwds}
            return salvus.namespace[t]
        finally:
            try:
                del salvus.namespace[t]
            except: pass

# add alias, due to IPython.
runfile = load

## Make it so pylab (matplotlib) figures display, at least using pylab.show
import pylab
def _show_pylab(svg=True):
    """
    Show a Pylab plot in a Sage Worksheet.

    INPUTS:

       - svg -- boolean (default: True); if True use an svg; otherwise, use a png.
    """
    try:
        ext = '.svg' if svg else '.png'
        filename = uuid() + ext
        pylab.savefig(filename)
        salvus.file(filename)
    finally:
        try:
            os.unlink(filename)
        except:
            pass

pylab.show = _show_pylab
matplotlib.figure.Figure.show = show

import matplotlib.pyplot
def _show_pyplot(svg=True):
    """
    Show a Pylab plot in a Sage Worksheet.

    INPUTS:

       - svg -- boolean (default: True); if True use an svg; otherwise, use a png.
    """
    try:
        ext = '.svg' if svg else '.png'
        filename = uuid() + ext
        matplotlib.pyplot.savefig(filename)
        salvus.file(filename)
    finally:
        try:
            os.unlink(filename)
        except:
            pass
matplotlib.pyplot.show = _show_pyplot


## Our own displayhook

_system_sys_displayhook = sys.displayhook

def displayhook(obj):
    if isinstance(obj, (Graphics3d, Graphics, GraphicsArray, matplotlib.figure.Figure, matplotlib.axes.Axes, matplotlib.image.AxesImage, Animation)):
        show(obj)
    else:
        _system_sys_displayhook(obj)

sys.displayhook = displayhook
import sage.misc.latex, types
# We make this a list so that users can append to it easily.
TYPESET_MODE_EXCLUDES = [sage.misc.latex.LatexExpr, types.NoneType,
                         type, sage.plot.plot3d.base.Graphics3d,
                         sage.plot.graphics.Graphics,
                         sage.plot.graphics.GraphicsArray]

def typeset_mode(on=True, display=True, **args):
    """
    Turn typeset mode on or off.  When on, each output is typeset using LaTeX.

    EXAMPLES::

         typeset_mode()  # turns typesetting on

         typeset_mode(False)  # turn typesetting off

         typeset_mode(True, display=False) # typesetting mode on, but do not make output big and centered

    """
    if isinstance(on, (str, unicode)):  # e.g.,   %typeset_mode False
        on = sage_eval(on, {'false':False, 'true':True})
    if on:
        def f(obj):
            if isinstance(obj, tuple(TYPESET_MODE_EXCLUDES)):
                displayhook(obj)
            else:
                show(obj, display=display)
        sys.displayhook = f
    else:
        sys.displayhook = displayhook

def default_mode(mode):
    """
    Set the default mode for cell evaluation.  This is equivalent
    to putting %mode at the top of any cell that does not start
    with %.  Use default_mode() to return the current mode.
    Use default_mode("") to have no default mode.

    EXAMPLES::

    Make Pari/GP the default mode:

        default_mode("gp")
        default_mode()   # outputs "gp"

    Then switch back to Sage::

        default_mode("")   # or default_mode("sage")

    You can also use default_mode as a line decorator::

        %default_mode gp   # equivalent to default_mode("gp")
    """
    return salvus.default_mode(mode)






#######################################################
# Monkey patching and deprecation --
#######################################################

# Monkey patch around a bug in Python's findsource that breaks deprecation in cloud worksheets.
# This won't matter if we switch to not using exec, since then there will be a file behind
# each block of code.  However, for now we have to do this.
import inspect
_findsource = inspect.findsource
def findsource(object):
    try: return _findsource(object)
    except: raise IOError('source code not available')  # as *claimed* by the Python docs!
inspect.findsource = findsource



#######################################################
# Viewing pdf's
#######################################################

def show_pdf(filename, viewer="object", width=1000, height=600, scale=1.6):
    """
    Display a PDF file from the filesystem in an output cell of a worksheet.

    It uses the HTML object tag, which uses either the browser plugin,
    or provides a download link in case the browser can't display pdf's.

    INPUT:

    - filename
    - width     -- (default: 1000) -- pixel width of viewer
    - height    -- (default: 600)  -- pixel height of viewer
    """
    url = salvus.file(filename, show=False)
    s = '''<object data="%s" type="application/pdf" width="%s" height="%s">
    <p>Your browser doesn't support embedded PDF's, but you can <a href="%s">download %s</a></p>
    </object>'''%(url, width, height, url, filename)
    salvus.html(s)


########################################################
# WebRTC Support
########################################################
def sage_chat(chatroom=None, height="258px"):
    if chatroom is None:
        from random import randint
        chatroom = randint(0,1e24)
    html("""
    <iframe src="/static/webrtc/group_chat_cell.html?%s" height="%s" width="100%%"></iframe>
    """%(chatroom, height), hide=False)


########################################################
# Documentation of modes
########################################################
def modes():
    """
    To use a mode command, either type

        %command <a line of code>

    or

        %command
        [rest of cell]

    Create your own mode command by defining a function that takes
    a string as input and outputs a string. (Yes, it is that simple.)
    """
    import re
    mode_cmds = set()
    for s in open(os.path.realpath(__file__), 'r').xreadlines():
        s = s.strip()
        if s.startswith('%'):
            mode_cmds.add(re.findall(r'%[a-zA-Z]+', s)[0])
    mode_cmds.discard('%s')
    for k,v in sage.interfaces.all.__dict__.iteritems():
        if isinstance(v, sage.interfaces.expect.Expect):
            mode_cmds.add('%'+k)
    mode_cmds.update(['%cython', '%time', '%auto', '%hide', '%hideall',
                       '%fork', '%runfile', '%default_mode', '%typeset_mode'])
    v = list(sorted(mode_cmds))
    return v

########################################################
# Go mode
########################################################
def go(s):
    """
    Run a go program.  For example,

        %go
        func main() { fmt.Println("Hello World") }

    You can set the whole worksheet to be in go mode by typing

        %default_mode go

    NOTES:

    - The official Go tutorial as a long Sage Worksheet is available here:

        https://github.com/sagemath/cloud-examples/tree/master/go

    - There is no relation between one cell and the next.  Each is a separate
      self-contained go program, which gets compiled and run, with the only
      side effects being changes to the filesystem.  The program itself is
      stored in a random file that is deleted after it is run.

    - The %go command automatically adds 'package main' and 'import "fmt"'
      (if fmt. is used) to the top of the program, since the assumption
      is that you're using %go interactively.
    """
    import uuid
    name = str(uuid.uuid4())
    if 'fmt.' in s and '"fmt"' not in s and "'fmt'" not in s:
        s = 'import "fmt"\n' + s
    if 'package main' not in s:
        s = 'package main\n' + s
    try:
        open(name +'.go','w').write(s.encode("UTF-8"))
        (child_stdin, child_stdout, child_stderr) = os.popen3('go build %s.go'%name)
        err = child_stderr.read()
        sys.stdout.write(child_stdout.read())
        sys.stderr.write(err)
        sys.stdout.flush()
        sys.stderr.flush()
        if not os.path.exists(name): # failed to produce executable
            return
        (child_stdin, child_stdout, child_stderr) = os.popen3("./" + name)
        sys.stdout.write(child_stdout.read())
        sys.stderr.write(child_stderr.read())
        sys.stdout.flush()
        sys.stderr.flush()
    finally:
        try:
            os.unlink(name+'.go')
        except:
            pass
        try:
            os.unlink(name)
        except:
            pass



# Julia pexepect interface support
import julia
import sage.interfaces
sage.interfaces.julia = julia # the module
julia = julia.julia # specific instance
sage.interfaces.all.julia = julia




# Help command
import sage.misc.sagedoc
import sage.version
def help(*args, **kwds):
    if len(args) > 0 or len(kwds) > 0:
        sage.misc.sagedoc.help(*args, **kwds)
    else:
        s = """
## Welcome to Sage %s!

- **Online documentation:** [View the Sage documentation online](http://www.sagemath.org/doc/).

- **Help:** For help on any object or function, for example `matrix_plot`, enter `matrix_plot?` followed by tab or shift+enter.  For help on any module (or object or function), for example, `sage.matrix`, enter `help(sage.matrix)`.

- **Tab completion:** Type `obj` followed by tab to see all completions of obj.  To see all methods you may call on `obj`, type `obj.` followed by tab.

- **Source code:** Enter `matrix_plot??` followed by tab or shift+enter to look at the source code of `matrix_plot`.

- **License information:** For license information about Sage and its components, enter `license()`."""%sage.version.version
        salvus.md(s)

# Import the jupyter kernel client.
from sage_jupyter import jupyter

# license() workaround for IPython pager
# could also set os.environ['TERM'] to 'dumb' to workaround the pager
def license():
    r"""
    Display Sage license file COPYING.txt

    You can also view this information in an SMC terminal session:

        | $ sage
        | sage: license()

    """
    print(sage.misc.copying.license)

# search_src
import os
import glob

# from http://stackoverflow.com/questions/9877462/is-there-a-python-equivalent-to-the-which-commane
# in python 3.3+ there is shutil.which()
def which(pgm):
    path=os.getenv('PATH')
    for p in path.split(os.path.pathsep):
        p=os.path.join(p,pgm)
        if os.path.exists(p) and os.access(p,os.X_OK):
            return p

from sage_server import MAX_CODE_SIZE
def search_src(str, max_chars = MAX_CODE_SIZE):
    r"""
    Get file names resulting from git grep of smc repo

    INPUT:

    - ``str`` -- string, expression to search for; will be quoted
    - ``max_chars`` -- integer, max characters to display from selected file

    OUTPUT:

    Interact selector of matching filenames. Choosing one causes its
    contents to be shown in salvus.code() output.
    """
    sage_cmd = which("sage")
    if os.path.islink(sage_cmd):
        sage_cmd = os.readlink(sage_cmd)

    # /projects/sage/sage-x.y/src/bin
    sdir = os.path.dirname(sage_cmd)

    # /projects/sage/sage-x.y
    sdir = os.path.dirname(os.path.dirname(sdir))

    # /projects/sage/sage-x.y/src
    sdir = glob.glob(sdir + "/src/sage")[0]

    cmd = 'cd %s;timeout 5 git grep -il "%s"'%(sdir, str)
    srch = os.popen(cmd).read().splitlines()
    header = "files matched"
    nftext = header + ": %s"%len(srch)

    @interact
    def _(fname = selector([nftext]+srch,"view source file:")):
        if not fname.startswith(header):
            with open(os.path.join(sdir, fname), 'r') as infile:
                code = infile.read(max_chars)
            salvus.code(code, mode = "python", filename = fname)

# search_doc
def search_doc(str):
    r"""
    Create link to Google search of sage docs.

    INPUT:

    - ``str`` -- string, expression to search for; will be quoted

    OUTPUT:

    HTML hyperlink to google search
    """
    txt = 'Use this link to search: ' + \
    '<a href="https://www.google.com/search?q=site%3Adoc.sagemath.org+' + \
    str + '&oq=site%3Adoc.sagemath.org">'+str+'</a>'
    salvus.html(txt)

import sage.misc.session
def show_identifiers():
    """
    Returns a list of all variable names that have been defined during this session.

    SMC introduces worksheet variables, including 'smc','salvus', 'require', and after reset(), 'sage_salvus'.
    These identifiers are removed from the output of sage.misc.session.show_identifiers() on return.
    User should not assign to these variables when running code in a worksheet.
    """
    si =  eval('show_identifiers.fn()',salvus.namespace)
    si2 = [v for v in si if v not in ['smc','salvus','require','sage_salvus']]
    return si2

show_identifiers.fn = sage.misc.session.show_identifiers<|MERGE_RESOLUTION|>--- conflicted
+++ resolved
@@ -2107,14 +2107,9 @@
     """
     if r.jupyter_kernel is None:
         r.jupyter_kernel = jupyter("ir")
-<<<<<<< HEAD
-        r.jupyter_kernel('options(repr.plot.res = 240)')
-        r.jupyter_kernel.sage_img_style = "width: 50%; height: 50%;"
-=======
         #r.jupyter_kernel('options(jupyter.plot_mimetypes = "image/svg+xml")')
         r.jupyter_kernel('options(repr.plot.res = 240)')
         r.jupyter_kernel.smc_image_scaling = .5
->>>>>>> addd796f
     return r.jupyter_kernel(code,**kwargs)
 r.jupyter_kernel = None
 
