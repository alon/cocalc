--- conflicted
+++ resolved
@@ -1706,8 +1706,6 @@
 exports.analytics_event = (args...) ->
     exports.analytics('event', args...)
 
-<<<<<<< HEAD
-
 # These are used to disable pointer events for iframes when dragging something that may move over an iframe.
 # See http://stackoverflow.com/questions/3627217/jquery-draggable-and-resizeable-over-iframes-solution
 exports.drag_start_iframe_disable = ->
@@ -1715,7 +1713,7 @@
 
 exports.drag_stop_iframe_enable = ->
     $("iframe:visible").css('pointer-events', 'auto')
-=======
+
 # open new tab and check if user allows popups. if yes, return the tab -- otherwise show an alert and return null
 exports.open_new_tab = (url) ->
     tab = window.open(url)
@@ -1727,5 +1725,4 @@
             type    : 'error'
             timeout : 10
         return null
-    return tab
->>>>>>> 16a9531f
+    return tab