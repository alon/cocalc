{
  "name": "cocalc",
  "version": "1.0.0",
  "description": "Collaborative Calculation in the Cloud",
  "main": "index.js",
  "directories": {
    "doc": "doc"
  },
  "dependencies": {
    "@babel/core": "^7.0.0-beta.42",
    "@babel/plugin-transform-react-jsx": "^7.0.0-beta.42",
    "@babel/polyfill": "^7.0.0-beta.42",
    "@babel/preset-env": "^7.0.0-beta.42",
    "assets-webpack-plugin": "^3.5",
<<<<<<< HEAD
    "babel-loader": "^8.0.0-beta.2",
=======
    "babel-core": "^6.26.0",
    "babel-loader": "^7.1.2",
    "babel-preset-react-app": "^3.1.0",
    "cjsx-loader": "^3.0.0",
>>>>>>> 6f054c3b
    "clean-webpack-plugin": "^0.1",
    "coffee-cache": "^1.0.2",
    "coffee-loader": "^0.9.0",
    "coffeelint": "^2.1.0",
    "coffeescript": "^2.2.2",
    "crypto-browserify": "^3.12.0",
    "css-loader": "^0.23.1",
<<<<<<< HEAD
    "extract-text-webpack-plugin": "^3.0.2",
=======
    "extract-text-webpack-plugin": "^2",
    "file-loader": "^1.1.9",
>>>>>>> 6f054c3b
    "forever": "^0.15.3",
    "handlebars": "^4.0.5",
    "handlebars-loader": "^1.1.4",
    "html-loader": "^0.5.1",
    "html-minify-loader": "^1.1.0",
    "html-webpack-plugin": "^3.0.6",
    "imports-loader": "^0.6.5",
    "jstransformer-coffee-script": "^1.1.0",
    "jstransformer-markdown-it": "^2.0.0",
    "jstransformer-sass": "^0.1.1",
    "katex": "^0.9.0",
    "less": "^2.7.1",
    "less-loader": "^4.1.0",
    "node-cjsx": "^1.0.0",
    "node-glob": "^1.2.0",
    "node-sass": "^4.8.2",
    "pug": "^2.0.1",
    "pug-loader": "^2.3.0",
    "sass-loader": "^6.0.7",
    "script-loader": "^0.7",
    "style-loader": "^0.13.1",
    "uglify-js": "^2.6.2",
    "url-loader": "^0.6",
<<<<<<< HEAD
    "webpack": "^4.1.1",
    "webpack-cli": "^2.0.12",
    "webpack-dev-middleware": "^3.0.1",
    "webpack-dev-server": "^3.1.1",
=======
    "webpack": "^3.11.0",
    "webpack-dev-server": "^2",
    "webpack-path-rewriter": "^1",
>>>>>>> 6f054c3b
    "webpack-sha-hash": "^2",
    "webpack-stats-plugin": "^0.1"
  },
  "babel": {
    "presets": [
      "@babel/preset-env"
    ],
    "plugins": [
      "@babel/plugin-transform-react-jsx"
    ]
  },
  "scripts": {
    "lint": "node_modules/.bin/coffeelint -f smc-util/coffeelint.json -c *.coffee && cd smc-hub && npm run lint && cd ../smc-webapp && npm run lint && cd ../smc-util && npm run lint && cd ../smc-util-node && npm run lint",
    "test": "export SMC_TEST=true&& cd smc-util && npm test && cd ../smc-util-node && npm test && cd ../smc-hub && npm test && cd ../smc-webapp && npm test && cd ../smc-project && npm test",
    "coverage": "cd smc-util && npm run coverage && cd ../smc-util-node && npm run coverage && cd ../smc-hub && npm run coverage && cd ../smc-webapp && npm run coverage",
    "webpack-watch": "cd $SALVUS_ROOT; scripts/update_color_scheme.coffee; webapp-lib/primus/update_primus; SOURCE_MAP=true NODE_ENV=development webpack --debug --output-pathinfo --progress --colors --watch",
    "webpack-debug": "cd $SALVUS_ROOT; scripts/update_color_scheme.coffee; webapp-lib/primus/update_primus; SOURCE_MAP=true NODE_ENV=development webpack --debug --progress --colors",
    "webpack-production": "cd $SALVUS_ROOT; scripts/update_color_scheme.coffee; webapp-lib/primus/update_primus; NODE_ENV=production webpack --progress --colors",
    "webpack-clean": "rm -rvf $SALVUS_ROOT/static/",
    "install-all": "scripts/smc-install-all",
    "make": "npm run install-all",
    "clean": "find $SMC_ROOT -type d -name node_modules | xargs rm -rf; rm -rf $SMC_ROOT/static"
  },
  "repository": {
    "type": "git",
    "url": "https://github.com/sagemathinc/cocalc"
  },
  "keywords": [
    "python",
    "sage",
    "sagemath",
    "latex",
    "terminal",
    "web",
    "ide",
    "math",
    "mathematics"
  ],
  "author": "SageMath, Inc.",
  "contributors": [
    "William Stein <wstein@sagemath.com>",
    "Harald Schilly <hsy@sagemath.com>",
    "Jon Lee <jlee27@uw.edu>",
    "Nich Ruhland <nicholasruhland@gmail.com>"
  ],
  "license": "GPL-3.0+",
  "bugs": {
    "url": "https://github.com/sagemathinc/cocalc/issues"
  },
<<<<<<< HEAD
  "homepage": "https://github.com/sagemathinc/cocalc",
  "devDependencies": {
    "file-loader": "^1.1.11"
  }
=======
  "homepage": "https://github.com/sagemathinc/cocalc"
>>>>>>> 6f054c3b
}<|MERGE_RESOLUTION|>--- conflicted
+++ resolved
@@ -12,14 +12,7 @@
     "@babel/polyfill": "^7.0.0-beta.42",
     "@babel/preset-env": "^7.0.0-beta.42",
     "assets-webpack-plugin": "^3.5",
-<<<<<<< HEAD
     "babel-loader": "^8.0.0-beta.2",
-=======
-    "babel-core": "^6.26.0",
-    "babel-loader": "^7.1.2",
-    "babel-preset-react-app": "^3.1.0",
-    "cjsx-loader": "^3.0.0",
->>>>>>> 6f054c3b
     "clean-webpack-plugin": "^0.1",
     "coffee-cache": "^1.0.2",
     "coffee-loader": "^0.9.0",
@@ -27,12 +20,8 @@
     "coffeescript": "^2.2.2",
     "crypto-browserify": "^3.12.0",
     "css-loader": "^0.23.1",
-<<<<<<< HEAD
     "extract-text-webpack-plugin": "^3.0.2",
-=======
-    "extract-text-webpack-plugin": "^2",
     "file-loader": "^1.1.9",
->>>>>>> 6f054c3b
     "forever": "^0.15.3",
     "handlebars": "^4.0.5",
     "handlebars-loader": "^1.1.4",
@@ -56,16 +45,11 @@
     "style-loader": "^0.13.1",
     "uglify-js": "^2.6.2",
     "url-loader": "^0.6",
-<<<<<<< HEAD
     "webpack": "^4.1.1",
     "webpack-cli": "^2.0.12",
     "webpack-dev-middleware": "^3.0.1",
     "webpack-dev-server": "^3.1.1",
-=======
-    "webpack": "^3.11.0",
-    "webpack-dev-server": "^2",
     "webpack-path-rewriter": "^1",
->>>>>>> 6f054c3b
     "webpack-sha-hash": "^2",
     "webpack-stats-plugin": "^0.1"
   },
@@ -115,12 +99,5 @@
   "bugs": {
     "url": "https://github.com/sagemathinc/cocalc/issues"
   },
-<<<<<<< HEAD
-  "homepage": "https://github.com/sagemathinc/cocalc",
-  "devDependencies": {
-    "file-loader": "^1.1.11"
-  }
-=======
   "homepage": "https://github.com/sagemathinc/cocalc"
->>>>>>> 6f054c3b
 }